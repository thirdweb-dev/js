{
  "editor.formatOnSave": true,
  "editor.codeActionsOnSave": {
    "source.fixAll.eslint": "explicit",
    "source.organizeImports.biome": "explicit",
    "quickfix.biome": "explicit"
  },
  "editor.defaultFormatter": "biomejs.biome",
  "typescript.preferences.autoImportFileExcludePatterns": [
    "./packages/thirdweb/src/exports"
  ],
<<<<<<< HEAD
=======
  "typescript.tsdk": "node_modules/typescript/lib",
>>>>>>> c35a9adb
  "[typescriptreact]": {
    "editor.defaultFormatter": "biomejs.biome"
  },
  "[typescript]": {
    "editor.defaultFormatter": "biomejs.biome"
  }
}<|MERGE_RESOLUTION|>--- conflicted
+++ resolved
@@ -9,10 +9,7 @@
   "typescript.preferences.autoImportFileExcludePatterns": [
     "./packages/thirdweb/src/exports"
   ],
-<<<<<<< HEAD
-=======
   "typescript.tsdk": "node_modules/typescript/lib",
->>>>>>> c35a9adb
   "[typescriptreact]": {
     "editor.defaultFormatter": "biomejs.biome"
   },
