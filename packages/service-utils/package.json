--- conflicted
+++ resolved
@@ -1,10 +1,6 @@
 {
   "name": "@thirdweb-dev/service-utils",
-<<<<<<< HEAD
-  "version": "0.7.3",
-=======
   "version": "0.8.0",
->>>>>>> ca22e465
   "type": "module",
   "main": "dist/cjs/index.js",
   "module": "dist/esm/index.js",
@@ -30,12 +26,8 @@
   },
   "typesVersions": {
     "*": {
-      "node": [
-        "./dist/types/node/index.d.ts"
-      ],
-      "cf-worker": [
-        "./dist/types/cf-worker/index.d.ts"
-      ]
+      "node": ["./dist/types/node/index.d.ts"],
+      "cf-worker": ["./dist/types/cf-worker/index.d.ts"]
     }
   },
   "repository": "https://github.com/thirdweb-dev/js/tree/main/packages/pay",
@@ -44,9 +36,7 @@
     "url": "https://github.com/thirdweb-dev/js/issues"
   },
   "author": "thirdweb eng <eng@thirdweb.com>",
-  "files": [
-    "dist/"
-  ],
+  "files": ["dist/"],
   "sideEffects": false,
   "dependencies": {
     "aws4fetch": "1.0.20",
