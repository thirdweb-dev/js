/// --- Thirdweb Brige ---
import { CoinbasePayIntegration, FundWalletOptions } from "@thirdweb-dev/pay";
<<<<<<< HEAD
import {
  ChainOrRpc,
  ThirdwebSDK,
  getRpcUrl,
  SDKOptionsSchema,
} from "@thirdweb-dev/sdk";
=======
import { ThirdwebSDK, ChainIdOrName } from "@thirdweb-dev/sdk";
>>>>>>> 1f894108
import { ThirdwebStorage } from "@thirdweb-dev/storage";
import type { AbstractBrowserWallet } from "@thirdweb-dev/wallets/evm/wallets/base";
import { CoinbaseWallet } from "@thirdweb-dev/wallets/evm/wallets/coinbase-wallet";
import { DeviceBrowserWallet } from "@thirdweb-dev/wallets/evm/wallets/device-wallet";
import { InjectedWallet } from "@thirdweb-dev/wallets/evm/wallets/injected";
import { MagicAuthWallet } from "@thirdweb-dev/wallets/evm/wallets/magic-auth";
import { MetaMask } from "@thirdweb-dev/wallets/evm/wallets/metamask";
import { WalletConnect } from "@thirdweb-dev/wallets/evm/wallets/wallet-connect";
import { BigNumber } from "ethers";
import type { ContractInterface, Signer } from "ethers";

declare global {
  interface Window {
    bridge: TWBridge;
  }
}

const API_KEY =
  "339d65590ba0fa79e4c8be0af33d64eda709e13652acb02c6be63f5a1fbef9c3";
const SEPARATOR = "/";
const SUB_SEPARATOR = "#";

// big number transform
const bigNumberReplacer = (_key: string, value: any) => {
  // if we find a BigNumber then make it into a string (since that is safe)
  if (
    BigNumber.isBigNumber(value) ||
    (typeof value === "object" &&
      value !== null &&
      value.type === "BigNumber" &&
      "hex" in value)
  ) {
    return BigNumber.from(value).toString();
  }
  return value;
};

const WALLETS = [
  MetaMask,
  InjectedWallet,
  WalletConnect,
  CoinbaseWallet,
  MagicAuthWallet,
  DeviceBrowserWallet,
] as const;

type PossibleWallet = typeof WALLETS[number]["id"];

type FundWalletInput = FundWalletOptions & {
  appId: string;
};

interface TWBridge {
  initialize: (chain: ChainIdOrName, options: string) => void;
  connect: (wallet: PossibleWallet, chainId?: number) => Promise<string>;
  disconnect: () => Promise<void>;
  switchNetwork: (chainId: number) => Promise<void>;
  invoke: (route: string, payload: string) => Promise<string | undefined>;
  fundWallet: (options: string) => Promise<void>;
}

const w = window;

class ThirdwebBridge implements TWBridge {
  private walletMap: Map<string, AbstractBrowserWallet> = new Map();
  private activeWallet: AbstractBrowserWallet | undefined;
  private initializedChain: ChainIdOrName | undefined;
  private activeSDK: ThirdwebSDK | undefined;

  private updateSDKSigner(signer?: Signer) {
    if (this.activeSDK) {
      if (signer) {
        // set signer if we got one
        this.activeSDK.updateSignerOrProvider(signer);
      } else if (this.initializedChain) {
        // reset back to provider only in case signer gets reomved (disconnect case)
        this.activeSDK.updateSignerOrProvider(this.initializedChain);
      }
    }
  }

  public initialize(chain: ChainIdOrName, options: string) {
    this.initializedChain = chain;
    console.debug("thirdwebSDK initialization:", chain, options);
    const sdkOptions = JSON.parse(options);
    const storage =
      sdkOptions?.storage && sdkOptions?.storage?.ipfsGatewayUrl
        ? new ThirdwebStorage({
            gatewayUrls: {
              "ipfs://": [sdkOptions.storage.ipfsGatewayUrl],
            },
          })
        : new ThirdwebStorage();
    sdkOptions.thirdwebApiKey = sdkOptions.thirdwebApiKey || API_KEY;
    this.activeSDK = new ThirdwebSDK(chain, sdkOptions, storage);
    for (let wallet of WALLETS) {
      const walletInstance = new wallet({
        appName: sdkOptions.wallet?.appName || "thirdweb powered dApp",
        ...sdkOptions.wallet?.extras,
      });
      walletInstance.on("connect", async () =>
        this.updateSDKSigner(await walletInstance.getSigner()),
      );
      walletInstance.on("change", async () =>
        this.updateSDKSigner(await walletInstance.getSigner()),
      );
      walletInstance.on("disconnect", () => this.updateSDKSigner());

      this.walletMap.set(wallet.id, walletInstance);
    }
  }
  public async connect(
    wallet: PossibleWallet = "injected",
    chainId?: number | undefined,
  ) {
    if (!this.activeSDK) {
      throw new Error("SDK not initialized");
    }
    if (chainId === 0) {
      chainId = undefined;
    }
    const walletInstance = this.walletMap.get(wallet);
    if (walletInstance) {
      await walletInstance.connect({ chainId });
      this.activeWallet = walletInstance;
      this.updateSDKSigner(await walletInstance.getSigner());
      return await this.activeSDK.wallet.getAddress();
    } else {
      throw new Error("Invalid Wallet");
    }
  }
  public async disconnect() {
    if (this.activeWallet) {
      await this.activeWallet.disconnect();
      this.activeWallet = undefined;
      this.updateSDKSigner();
    }
  }
  public async switchNetwork(chainId: number) {
    if (chainId && this.activeWallet && "switchChain" in this.activeWallet) {
      await this.activeWallet.switchChain(chainId);
      this.updateSDKSigner(await this.activeWallet.getSigner());
    } else {
      throw new Error("Error Switching Network");
    }
  }

  public async invoke(route: string, payload: string) {
    if (!this.activeSDK) {
      throw new Error("SDK not initialized");
    }
    const routeArgs = route.split(SEPARATOR);
    const firstArg = routeArgs[0].split(SUB_SEPARATOR);
    const addrOrSDK = firstArg[0];

    const fnArgs = JSON.parse(payload).arguments;
    const parsedArgs = fnArgs.map((arg: unknown) => {
      try {
        return typeof arg === "string" &&
          (arg.startsWith("{") || arg.startsWith("["))
          ? JSON.parse(arg)
          : arg;
      } catch (e) {
        return arg;
      }
    });
    console.debug("thirdwebSDK call:", route, parsedArgs);

    // wallet call
    if (addrOrSDK.startsWith("sdk")) {
      let prop = undefined;
      if (firstArg.length > 1) {
        prop = firstArg[1];
      }
      if (prop && routeArgs.length === 2) {
        // @ts-expect-error need to type-guard this properly
        const result = await this.activeSDK[prop][routeArgs[1]](...parsedArgs);
        return JSON.stringify({ result: result }, bigNumberReplacer);
      } else if (routeArgs.length === 2) {
        // @ts-expect-error need to type-guard this properly
        const result = await this.activeSDK[routeArgs[1]](...parsedArgs);
        return JSON.stringify({ result: result }, bigNumberReplacer);
      } else {
        throw new Error("Invalid Route");
      }
    }

    // contract call
    if (addrOrSDK.startsWith("0x")) {
      let typeOrAbi: string | ContractInterface | undefined;
      if (firstArg.length > 1) {
        try {
          typeOrAbi = JSON.parse(firstArg[1]); // try to parse ABI
        } catch (e) {
          typeOrAbi = firstArg[1];
        }
      }
      const contract = typeOrAbi
        ? await this.activeSDK.getContract(addrOrSDK, typeOrAbi)
        : await this.activeSDK.getContract(addrOrSDK);
      if (routeArgs.length === 2) {
        // @ts-expect-error need to type-guard this properly
        const result = await contract[routeArgs[1]](...parsedArgs);
        return JSON.stringify({ result: result }, bigNumberReplacer);
      } else if (routeArgs.length === 3) {
        // @ts-expect-error need to type-guard this properly
        const result = await contract[routeArgs[1]][routeArgs[2]](
          ...parsedArgs,
        );
        return JSON.stringify({ result: result }, bigNumberReplacer);
      } else if (routeArgs.length === 4) {
        // @ts-expect-error need to type-guard this properly
        const result = await contract[routeArgs[1]][routeArgs[2]][routeArgs[3]](
          ...parsedArgs,
        );
        return JSON.stringify({ result: result }, bigNumberReplacer);
      } else {
        throw new Error("Invalid Route");
      }
    }
  }
  public async fundWallet(options: string) {
    if (!this.activeSDK) {
      throw new Error("SDK not initialized");
    }
    const { appId, ...fundOptions } = JSON.parse(options) as FundWalletInput;
    const cbPay = new CoinbasePayIntegration({ appId });

    return await cbPay.fundWallet(fundOptions);
  }
}

// add the bridge to the window object type
w.bridge = new ThirdwebBridge();

/// --- End Thirdweb Brige ---<|MERGE_RESOLUTION|>--- conflicted
+++ resolved
@@ -1,15 +1,6 @@
 /// --- Thirdweb Brige ---
 import { CoinbasePayIntegration, FundWalletOptions } from "@thirdweb-dev/pay";
-<<<<<<< HEAD
-import {
-  ChainOrRpc,
-  ThirdwebSDK,
-  getRpcUrl,
-  SDKOptionsSchema,
-} from "@thirdweb-dev/sdk";
-=======
 import { ThirdwebSDK, ChainIdOrName } from "@thirdweb-dev/sdk";
->>>>>>> 1f894108
 import { ThirdwebStorage } from "@thirdweb-dev/storage";
 import type { AbstractBrowserWallet } from "@thirdweb-dev/wallets/evm/wallets/base";
 import { CoinbaseWallet } from "@thirdweb-dev/wallets/evm/wallets/coinbase-wallet";
