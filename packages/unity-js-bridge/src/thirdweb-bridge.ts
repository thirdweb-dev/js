/// --- Thirdweb Brige ---
import { CoinbasePayIntegration, FundWalletOptions } from "@thirdweb-dev/pay";
import { ThirdwebSDK, ChainIdOrName } from "@thirdweb-dev/sdk";
import { ThirdwebStorage } from "@thirdweb-dev/storage";
import type { AbstractBrowserWallet } from "@thirdweb-dev/wallets/evm/wallets/base";
import { CoinbaseWallet } from "@thirdweb-dev/wallets/evm/wallets/coinbase-wallet";
import { InjectedWallet } from "@thirdweb-dev/wallets/evm/wallets/injected";
import { MagicAuthWallet } from "@thirdweb-dev/wallets/evm/wallets/magic-auth";
import { MetaMask } from "@thirdweb-dev/wallets/evm/wallets/metamask";
import { WalletConnect } from "@thirdweb-dev/wallets/evm/wallets/wallet-connect";
import { BigNumber } from "ethers";
import type { ContractInterface, Signer } from "ethers";

declare global {
  interface Window {
    bridge: TWBridge;
  }
}

const API_KEY =
  "339d65590ba0fa79e4c8be0af33d64eda709e13652acb02c6be63f5a1fbef9c3";
const SEPARATOR = "/";
const SUB_SEPARATOR = "#";

// big number transform
const bigNumberReplacer = (_key: string, value: any) => {
  // if we find a BigNumber then make it into a string (since that is safe)
  if (
    BigNumber.isBigNumber(value) ||
    (typeof value === "object" &&
      value !== null &&
      value.type === "BigNumber" &&
      "hex" in value)
  ) {
    return BigNumber.from(value).toString();
  }
  return value;
};

const WALLETS = [
  MetaMask,
  InjectedWallet,
  WalletConnect,
  CoinbaseWallet,
  MagicAuthWallet,
] as const;

type PossibleWallet = typeof WALLETS[number]["id"];

type FundWalletInput = FundWalletOptions & {
  appId: string;
};

interface TWBridge {
  initialize: (chain: ChainIdOrName, options: string) => void;
  connect: (wallet: PossibleWallet, chainId?: number) => Promise<string>;
  disconnect: () => Promise<void>;
  switchNetwork: (chainId: number) => Promise<void>;
  invoke: (route: string, payload: string) => Promise<string | undefined>;
  fundWallet: (options: string) => Promise<void>;
}

const w = window;

class ThirdwebBridge implements TWBridge {
<<<<<<< HEAD
  private walletMap: Map<string, AbstractWallet> = new Map();
  private activeWallet: AbstractWallet | undefined;
  private initializedChain: ChainIdOrName | undefined;
=======
  private walletMap: Map<string, AbstractBrowserWallet> = new Map();
  private activeWallet: AbstractBrowserWallet | undefined;
  private initializedChain: ChainOrRpc | undefined;
>>>>>>> c911d183
  private activeSDK: ThirdwebSDK | undefined;

  private updateSDKSigner(signer?: Signer) {
    if (this.activeSDK) {
      if (signer) {
        // set signer if we got one
        this.activeSDK.updateSignerOrProvider(signer);
      } else if (this.initializedChain) {
        // reset back to provider only in case signer gets reomved (disconnect case)
        this.activeSDK.updateSignerOrProvider(this.initializedChain);
      }
    }
  }

  public initialize(chain: ChainIdOrName, options: string) {
    this.initializedChain = chain;
    console.debug("thirdwebSDK initialization:", chain, options);
    const sdkOptions = JSON.parse(options);
    const storage =
      sdkOptions?.storage && sdkOptions?.storage?.ipfsGatewayUrl
        ? new ThirdwebStorage({
            gatewayUrls: {
              "ipfs://": [sdkOptions.storage.ipfsGatewayUrl],
            },
          })
        : new ThirdwebStorage();
    sdkOptions.thirdwebApiKey = sdkOptions.thirdwebApiKey || API_KEY;
    this.activeSDK = new ThirdwebSDK(chain, sdkOptions, storage);
    for (let wallet of WALLETS) {
      const walletInstance = new wallet({
        appName: sdkOptions.wallet?.appName || "thirdweb powered dApp",
        ...sdkOptions.wallet?.extras,
      });
      walletInstance.on("connect", async () =>
        this.updateSDKSigner(await walletInstance.getSigner()),
      );
      walletInstance.on("change", async () =>
        this.updateSDKSigner(await walletInstance.getSigner()),
      );
      walletInstance.on("disconnect", () => this.updateSDKSigner());

      this.walletMap.set(wallet.id, walletInstance);
    }
  }
  public async connect(
    wallet: PossibleWallet = "injected",
    chainId?: number | undefined,
  ) {
    if (!this.activeSDK) {
      throw new Error("SDK not initialized");
    }
    if (chainId === 0) {
      chainId = undefined;
    }
    const walletInstance = this.walletMap.get(wallet);
    if (walletInstance) {
      await walletInstance.connect(chainId);
      this.activeWallet = walletInstance;
      this.updateSDKSigner(await walletInstance.getSigner());
      return await this.activeSDK.wallet.getAddress();
    } else {
      throw new Error("Invalid Wallet");
    }
  }
  public async disconnect() {
    if (this.activeWallet) {
      await this.activeWallet.disconnect();
      this.activeWallet = undefined;
      this.updateSDKSigner();
    }
  }
  public async switchNetwork(chainId: number) {
    if (chainId && this.activeWallet && "switchChain" in this.activeWallet) {
      await this.activeWallet.switchChain(chainId);
      this.updateSDKSigner(await this.activeWallet.getSigner());
    } else {
      throw new Error("Error Switching Network");
    }
  }

  public async invoke(route: string, payload: string) {
    if (!this.activeSDK) {
      throw new Error("SDK not initialized");
    }
    const routeArgs = route.split(SEPARATOR);
    const firstArg = routeArgs[0].split(SUB_SEPARATOR);
    const addrOrSDK = firstArg[0];

    const fnArgs = JSON.parse(payload).arguments;
    const parsedArgs = fnArgs.map((arg: unknown) => {
      try {
        return typeof arg === "string" &&
          (arg.startsWith("{") || arg.startsWith("["))
          ? JSON.parse(arg)
          : arg;
      } catch (e) {
        return arg;
      }
    });
    console.debug("thirdwebSDK call:", route, parsedArgs);

    // wallet call
    if (addrOrSDK.startsWith("sdk")) {
      let prop = undefined;
      if (firstArg.length > 1) {
        prop = firstArg[1];
      }
      if (prop && routeArgs.length === 2) {
        // @ts-expect-error need to type-guard this properly
        const result = await this.activeSDK[prop][routeArgs[1]](...parsedArgs);
        return JSON.stringify({ result: result }, bigNumberReplacer);
      } else if (routeArgs.length === 2) {
        // @ts-expect-error need to type-guard this properly
        const result = await this.activeSDK[routeArgs[1]](...parsedArgs);
        return JSON.stringify({ result: result }, bigNumberReplacer);
      } else {
        throw new Error("Invalid Route");
      }
    }

    // contract call
    if (addrOrSDK.startsWith("0x")) {
      let typeOrAbi: string | ContractInterface | undefined;
      if (firstArg.length > 1) {
        try {
          typeOrAbi = JSON.parse(firstArg[1]); // try to parse ABI
        } catch (e) {
          typeOrAbi = firstArg[1];
        }
      }
      const contract = typeOrAbi
        ? await this.activeSDK.getContract(addrOrSDK, typeOrAbi)
        : await this.activeSDK.getContract(addrOrSDK);
      if (routeArgs.length === 2) {
        // @ts-expect-error need to type-guard this properly
        const result = await contract[routeArgs[1]](...parsedArgs);
        return JSON.stringify({ result: result }, bigNumberReplacer);
      } else if (routeArgs.length === 3) {
        // @ts-expect-error need to type-guard this properly
        const result = await contract[routeArgs[1]][routeArgs[2]](
          ...parsedArgs,
        );
        return JSON.stringify({ result: result }, bigNumberReplacer);
      } else if (routeArgs.length === 4) {
        // @ts-expect-error need to type-guard this properly
        const result = await contract[routeArgs[1]][routeArgs[2]][routeArgs[3]](
          ...parsedArgs,
        );
        return JSON.stringify({ result: result }, bigNumberReplacer);
      } else {
        throw new Error("Invalid Route");
      }
    }
  }
  public async fundWallet(options: string) {
    if (!this.activeSDK) {
      throw new Error("SDK not initialized");
    }
    const { appId, ...fundOptions } = JSON.parse(options) as FundWalletInput;
    const cbPay = new CoinbasePayIntegration({ appId });

    return await cbPay.fundWallet(fundOptions);
  }
}

// add the bridge to the window object type
w.bridge = new ThirdwebBridge();

/// --- End Thirdweb Brige ---<|MERGE_RESOLUTION|>--- conflicted
+++ resolved
@@ -63,15 +63,9 @@
 const w = window;
 
 class ThirdwebBridge implements TWBridge {
-<<<<<<< HEAD
-  private walletMap: Map<string, AbstractWallet> = new Map();
-  private activeWallet: AbstractWallet | undefined;
-  private initializedChain: ChainIdOrName | undefined;
-=======
   private walletMap: Map<string, AbstractBrowserWallet> = new Map();
   private activeWallet: AbstractBrowserWallet | undefined;
-  private initializedChain: ChainOrRpc | undefined;
->>>>>>> c911d183
+  private initializedChain: ChainIdOrName | undefined;
   private activeSDK: ThirdwebSDK | undefined;
 
   private updateSDKSigner(signer?: Signer) {
