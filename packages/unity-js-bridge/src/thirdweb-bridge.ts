--- conflicted
+++ resolved
@@ -289,27 +289,11 @@
           }
           const authResult = await embeddedWallet.authenticate({
             strategy: "google",
-<<<<<<< HEAD
-          });
-          await embeddedWallet.connect({
-            chainId: chainIdNumber,
-            authResult,
-          });
-        } else {
-          if (!email) {
-            throw new Error("Email is required for EmbeddedWallet");
-          }
-          const authResult = await embeddedWallet.authenticate({
-            strategy: "iframe_otp",
-            email,
-          });
-=======
             openedWindow: googleWindow,
             closeOpenedWindow: (openedWindow) => {
               openedWindow.close();
             },
           });
->>>>>>> 39abe701
           await embeddedWallet.connect({
             chainId: chainIdNumber,
             authResult,
