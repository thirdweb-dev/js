{
  "name": "@thirdweb-dev/contracts-js",
  "version": "1.3.9",
  "main": "dist/thirdweb-dev-contracts-js.cjs.js",
  "module": "dist/thirdweb-dev-contracts-js.esm.js",
  "browser": {
    "./dist/thirdweb-dev-contracts-js.cjs.js": "./dist/thirdweb-dev-contracts-js.browser.cjs.js",
    "./dist/thirdweb-dev-contracts-js.esm.js": "./dist/thirdweb-dev-contracts-js.browser.esm.js"
  },
  "license": "Apache-2.0",
  "repository": "https://github.com/thirdweb-dev/js/tree/main/packages/contracts-js",
  "dependencies": {
<<<<<<< HEAD
    "@thirdweb-dev/contracts": "3.6.1-4"
=======
    "@thirdweb-dev/contracts": "3.6.0"
>>>>>>> a8258b5c
  },
  "devDependencies": {
    "@babel/preset-env": "^7.22.5",
    "@babel/preset-typescript": "^7.22.5",
    "@ethersproject/abi": "^5.7.0",
    "@ethersproject/providers": "^5.7.2",
    "@preconstruct/cli": "^2.7.0",
    "@thirdweb-dev/tsconfig": "workspace:*",
    "@typechain/ethers-v5": "10.0.0",
    "eslint-config-thirdweb": "workspace:*",
    "ethers": "^5.7.2",
    "typechain": "^8.2.0",
    "typescript": "^5.1.6"
  },
  "peerDependencies": {
    "ethers": "^5"
  },
  "files": [
    "dist/",
    "factories/"
  ],
  "preconstruct": {
    "entrypoints": [
      "index.ts",
      "./factories/TW*.ts"
    ]
  },
  "sideEffects": false,
  "scripts": {
    "clean": "rm -rf dist/",
    "typechain": "rm -rf ./src && cp ./external_abis/*.json ./node_modules/@thirdweb-dev/contracts/abi && typechain --target ethers-v5 --out-dir src './node_modules/@thirdweb-dev/contracts/abi/*.json'",
    "extract-abi": "node ./scripts/extract-abis.mjs",
    "build": "pnpm typechain && tsc && pnpm preconstruct build && pnpm extract-abi",
    "push": "yalc push"
  }
}<|MERGE_RESOLUTION|>--- conflicted
+++ resolved
@@ -10,11 +10,7 @@
   "license": "Apache-2.0",
   "repository": "https://github.com/thirdweb-dev/js/tree/main/packages/contracts-js",
   "dependencies": {
-<<<<<<< HEAD
     "@thirdweb-dev/contracts": "3.6.1-4"
-=======
-    "@thirdweb-dev/contracts": "3.6.0"
->>>>>>> a8258b5c
   },
   "devDependencies": {
     "@babel/preset-env": "^7.22.5",
