--- conflicted
+++ resolved
@@ -10,11 +10,7 @@
   "license": "Apache-2.0",
   "repository": "https://github.com/thirdweb-dev/js/tree/main/packages/contracts-js",
   "dependencies": {
-<<<<<<< HEAD
     "@thirdweb-dev/contracts": "3.10.1-0"
-=======
-    "@thirdweb-dev/contracts": "3.10.0"
->>>>>>> 0e27f15e
   },
   "devDependencies": {
     "@babel/preset-env": "^7.22.9",
