--- conflicted
+++ resolved
@@ -1,10 +1,6 @@
 {
   "name": "@thirdweb-dev/contracts-js",
-<<<<<<< HEAD
-  "version": "1.2.4",
-=======
   "version": "1.3.1",
->>>>>>> 1f894108
   "main": "dist/thirdweb-dev-contracts-js.cjs.js",
   "module": "dist/thirdweb-dev-contracts-js.esm.js",
   "license": "Apache-2.0",
