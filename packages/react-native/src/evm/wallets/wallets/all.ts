--- conflicted
+++ resolved
@@ -159,39 +159,4 @@
       Linking.openURL(fullUrl);
     }
   }
-<<<<<<< HEAD
-=======
-}
-
-// Device Wallet ----------------------------------------
-
-const deviceWalletStorage = createAsyncLocalStorage("deviceWallet");
-
-type DeviceWalletOptions = Omit<
-  WalletOptions<DeviceWalletCoreOptions>,
-  "storage" | "storageType" | "walletStorage"
-> &
-  ExtraCoreWalletOptions;
-
-export class DeviceWallet extends DeviceWalletCore {
-  static id = "devicewallet" as const;
-  constructor(options: DeviceWalletOptions) {
-    super({
-      ...options,
-      storage: deviceWalletStorage,
-      storageType: "asyncStore",
-      walletStorage: deviceWalletStorage,
-    });
-  }
-
-  static getStoredData() {
-    const key = DeviceWalletCore.getDataStorageKey();
-    return deviceWalletStorage.getItem(key);
-  }
-
-  static getStoredAddress() {
-    const key = DeviceWalletCore.getAddressStorageKey();
-    return deviceWalletStorage.getItem(key);
-  }
->>>>>>> 4d07b4b4
 }