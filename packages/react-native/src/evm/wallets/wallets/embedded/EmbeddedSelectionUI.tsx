import React, { useEffect, useState } from "react";
import { EmbeddedWallet } from "./EmbeddedWallet";
import { ActivityIndicator } from "react-native";
import {
  SelectUIProps,
  useCreateWalletInstance,
} from "@thirdweb-dev/react-core";
import Box from "../../../components/base/Box";
import Text from "../../../components/base/Text";
import BaseButton from "../../../components/base/BaseButton";
import { TextInput } from "../../../components/base/TextInput";
<<<<<<< HEAD
import { GOOGLE_ICON } from "../../../assets/svgs";
import { WalletButton } from "../../../components/base/WalletButton";
import { AuthProvider } from "@paperxyz/embedded-wallet-service-sdk";
import { OauthOptions } from "../../connectors/embedded-wallet/types";
=======
import { useGlobalTheme } from "../../../providers/ui-context-provider";
>>>>>>> fb0f12ae

/**
 * UI for selecting wallet - this UI is rendered in the wallet selection screen
 */
<<<<<<< HEAD
export const EmailSelectionUI: React.FC<
  SelectUIProps<EmbeddedWallet> & {
    oauthOptions?: OauthOptions;
    email?: boolean;
  }
> = ({ onSelect, walletConfig, oauthOptions, email }) => {
  const theme = useAppTheme();
  const [emailInput, setEmailInput] = useState<string>("");
=======
export const EmailSelectionUI: React.FC<SelectUIProps<EmbeddedWallet>> = ({
  onSelect,
  walletConfig,
}) => {
  const theme = useGlobalTheme();
  const [email, setEmail] = useState<string>("");
>>>>>>> fb0f12ae
  const [errorMessage, setErrorMessage] = useState<string>("");
  const [isFetching, setIsFetching] = useState<boolean>(false);
  const createWalletInstance = useCreateWalletInstance();
  const [emailWallet, setEmailWallet] = useState<EmbeddedWallet | null>(null);

  const isEmailEnabled = email === false ? false : true;

  useEffect(() => {
    const emailWalletInstance = createWalletInstance(
      walletConfig,
    ) as EmbeddedWallet;

    setEmailWallet(emailWalletInstance);
  }, [createWalletInstance, walletConfig]);

  const validateEmail = (emailToValidate: string) => {
    const pattern = /^[A-Z0-9._%+-]+@[A-Z0-9.-]+\.[A-Z]{2,4}$/i;
    return pattern.test(emailToValidate);
  };

  const handleNetworkCall = () => {
    if (validateEmail(emailInput)) {
      setErrorMessage("");
      setIsFetching(true);

      emailWallet
        ?.sendEmailOTP(emailInput)
        .then((response) => {
          onSelect({
            ...response,
            email: emailInput,
            emailWallet,
          });
        })
        .catch((error) => {
          console.error(error);
          setErrorMessage(`Error processing email: ${error.message}`);
        })
        .finally(() => {
          setIsFetching(false);
        });
    } else {
      setIsFetching(false);
      setErrorMessage("Please enter a valid email address.");
    }
  };

  const onGoogleSignInPress = () => {
    onSelect({
      email: emailInput,
      emailWallet,
      oauthOptions: {
        provider: oauthOptions?.providers[0],
        redirectUrl: oauthOptions?.redirectUrl,
      },
    });
  };

  return (
    <Box paddingHorizontal="xl" mt="lg">
      {oauthOptions?.providers.includes(AuthProvider.GOOGLE) ? (
        <Box justifyContent="center">
          <WalletButton
            iconHeight={28}
            iconWidth={28}
            borderRadius="lg"
            borderWidth={1}
            borderColor="buttonBackgroundColor"
            backgroundColor="buttonBackgroundColor"
            nameColor="buttonTextColor"
            justifyContent="center"
            name="Sign in with Google"
            walletIconUrl={GOOGLE_ICON}
            onPress={onGoogleSignInPress}
          />
          {isEmailEnabled ? (
            <Box
              mb="md"
              mt="md"
              flexDirection="row"
              justifyContent="center"
              alignItems="center"
            >
              <Box height={1} flex={1} backgroundColor="border" />
              <Text
                variant="subHeader"
                textAlign="center"
                marginHorizontal="xxs"
              >
                OR
              </Text>
              <Box height={1} flex={1} backgroundColor="border" />
            </Box>
          ) : null}
        </Box>
      ) : null}
      {isEmailEnabled ? (
        <>
          <TextInput
            textInputProps={{
              placeholder: "Enter your email address",
              placeholderTextColor: theme.colors.textSecondary,
              onChangeText: setEmailInput,
              style: {
                fontSize: 14,
                color: theme.colors.textPrimary,
                lineHeight: 16,
                padding: 0,
                flex: 1,
              },
              value: emailInput,
              keyboardType: "email-address",
              returnKeyType: "done",
              autoCapitalize: "none",
              autoCorrect: false,
              autoComplete: "off",
              clearTextOnFocus: false,
            }}
            containerProps={{
              paddingHorizontal: "sm",
              paddingVertical: "sm",
              justifyContent: "flex-start",
            }}
          />
          <BaseButton
            mt="md"
            paddingVertical="md"
            borderRadius="lg"
            borderWidth={1}
            borderColor="border"
            backgroundColor="accentButtonColor"
            onPress={handleNetworkCall}
          >
            {isFetching ? (
              <ActivityIndicator
                size={"small"}
                color={theme.colors.accentButtonTextColor}
              />
            ) : (
              <Text
                variant="bodySmall"
                color="accentButtonTextColor"
                fontWeight="700"
              >
                Continue
              </Text>
            )}
          </BaseButton>
        </>
      ) : null}
      {errorMessage ? (
        <Text variant="error" mt="xxs">
          {errorMessage}
        </Text>
      ) : null}
    </Box>
  );
};<|MERGE_RESOLUTION|>--- conflicted
+++ resolved
@@ -9,35 +9,23 @@
 import Text from "../../../components/base/Text";
 import BaseButton from "../../../components/base/BaseButton";
 import { TextInput } from "../../../components/base/TextInput";
-<<<<<<< HEAD
 import { GOOGLE_ICON } from "../../../assets/svgs";
 import { WalletButton } from "../../../components/base/WalletButton";
 import { AuthProvider } from "@paperxyz/embedded-wallet-service-sdk";
 import { OauthOptions } from "../../connectors/embedded-wallet/types";
-=======
 import { useGlobalTheme } from "../../../providers/ui-context-provider";
->>>>>>> fb0f12ae
 
 /**
  * UI for selecting wallet - this UI is rendered in the wallet selection screen
  */
-<<<<<<< HEAD
 export const EmailSelectionUI: React.FC<
   SelectUIProps<EmbeddedWallet> & {
     oauthOptions?: OauthOptions;
     email?: boolean;
   }
 > = ({ onSelect, walletConfig, oauthOptions, email }) => {
-  const theme = useAppTheme();
+  const theme = useGlobalTheme();
   const [emailInput, setEmailInput] = useState<string>("");
-=======
-export const EmailSelectionUI: React.FC<SelectUIProps<EmbeddedWallet>> = ({
-  onSelect,
-  walletConfig,
-}) => {
-  const theme = useGlobalTheme();
-  const [email, setEmail] = useState<string>("");
->>>>>>> fb0f12ae
   const [errorMessage, setErrorMessage] = useState<string>("");
   const [isFetching, setIsFetching] = useState<boolean>(false);
   const createWalletInstance = useCreateWalletInstance();
