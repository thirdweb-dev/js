--- conflicted
+++ resolved
@@ -27,12 +27,8 @@
     email?: boolean;
     custom_auth?: boolean;
   }
-<<<<<<< HEAD
 > = ({ onSelect, walletConfig, oauthOptions, email, custom_auth }) => {
-=======
-> = ({ onSelect, walletConfig, oauthOptions, email }) => {
   const l = useLocale();
->>>>>>> 6d1eabe9
   const theme = useGlobalTheme();
   const [emailInput, setEmailInput] = useState<string>("");
   const [errorMessage, setErrorMessage] = useState<string>("");
