import AesGcmCrypto from "react-native-aes-gcm-crypto";
import QuickCrypto from "react-native-quick-crypto";
import { getRandomValues } from "../getRandomValues";

const ENCRYPTION_SEPARATOR = ":";
const DEPRECATED_KEY_ITERATION_COUNT = 5000000;
const CURRENT_KEY_ITERATION_COUNT = 650000;
const KEY_LENGTH = 256;

export async function getEncryptionKey(
  pwd: string,
  salt: ArrayBuffer,
  iterationCounts: number,
): Promise<string> {
  const key = QuickCrypto.pbkdf2Sync(
    pwd,
    salt,
    iterationCounts,
    KEY_LENGTH,
    "sha256",
  );

  // this produces a 256 bits length key
  // but node by default produces a 32 byte length key
  const key32 = key.slice(0, 32);

  const base64key = key32.toString("base64");

  return base64key;
}

function bufferToBase64(arrayBuffer: ArrayBuffer): string {
  return Buffer.from(arrayBuffer).toString("base64");
}

function base64ToBuffer(base64String: string): ArrayBuffer {
  return Buffer.from(base64String, "base64");
}

export async function encryptShareWeb(
  share: string,
  pwd: string,
): Promise<string> {
  const salt = getRandomValues(new Uint8Array(16));
  const iterationCount = CURRENT_KEY_ITERATION_COUNT;

  const keyBase64 = await getEncryptionKey(pwd, salt, iterationCount);

  let encryptedValue;
  try {
    encryptedValue = await AesGcmCrypto.encrypt(share, false, keyBase64);
  } catch (error) {
    throw new Error(`Error encrypting share: ${error}`);
  }

  // Ref: https://github.com/craftzdog/react-native-aes-gcm-crypto/blob/master/android/src/main/java/com/reactnativeaesgcmcrypto/AesGcmCryptoModule.kt#L111
  // Cipher text is a base64 string
  const cipherTextBase64Buffer = Buffer.from(encryptedValue.content, "base64");
  // Tag is a hex string
  const tagHexBuffer = Buffer.from(encryptedValue.tag, "hex");
  const cipherTextWithTag = Buffer.concat([
    cipherTextBase64Buffer,
    tagHexBuffer,
  ]);
  // iv is a hex string
  const ivBase64 = Buffer.from(encryptedValue.iv, "hex").toString("base64");

  const returnValue = `${bufferToBase64(
    cipherTextWithTag,
  )}${ENCRYPTION_SEPARATOR}${ivBase64}${ENCRYPTION_SEPARATOR}${bufferToBase64(
    salt,
<<<<<<< HEAD
  )}`;
=======
  )}${ENCRYPTION_SEPARATOR}${iterationCount}`;
>>>>>>> 16e9e8b6

  return returnValue;
}

export async function decryptShareWeb(
  encryptedShareDetails: string,
  pwd: string,
): Promise<string> {
<<<<<<< HEAD
  const [encryptedShareWithTagBase64, ivBase64, saltBase64] =
    encryptedShareDetails.split(ENCRYPTION_SEPARATOR);

  const key = await getEncryptionKey(pwd, base64ToBuffer(saltBase64));

  const encryptedShareWithTagBuffer = Buffer.from(
    encryptedShareWithTagBase64,
    "base64",
  );

  // The tag is a 16 bytes long hex string
  const tagBytesLength = 16;
  const cipherTextBufferLength =
    encryptedShareWithTagBuffer.length - tagBytesLength;

  // Get cipherText and tag from encryptedShareWithTagBuffer
  const cipherTextBuffer = Buffer.from(
    encryptedShareWithTagBuffer.subarray(0, cipherTextBufferLength),
  );
  const tagBuffer = Buffer.from(
    encryptedShareWithTagBuffer.subarray(cipherTextBufferLength),
  );

  const originalBase64CipherText = cipherTextBuffer.toString("base64");
  // converting to hex since the decrypt function expects a hex string
  // Ref: https://github.com/craftzdog/react-native-aes-gcm-crypto/blob/master/android/src/main/java/com/reactnativeaesgcmcrypto/AesGcmCryptoModule.kt#L111
  const hexStringTag = tagBuffer.toString("hex");

=======
  const [
    encryptedShareWithTagBase64,
    ivBase64,
    saltBase64,
    maybeIterationCount,
  ] = encryptedShareDetails.split(ENCRYPTION_SEPARATOR);

  let iterationCount = maybeIterationCount
    ? parseInt(maybeIterationCount)
    : undefined;
  if (!iterationCount) {
    iterationCount = DEPRECATED_KEY_ITERATION_COUNT;
  }

  const key = await getEncryptionKey(
    pwd,
    base64ToBuffer(saltBase64),
    iterationCount,
  );

  const encryptedShareWithTagBuffer = Buffer.from(
    encryptedShareWithTagBase64,
    "base64",
  );

  // The tag is a 16 bytes long hex string
  const tagBytesLength = 16;
  const cipherTextBufferLength =
    encryptedShareWithTagBuffer.length - tagBytesLength;

  // Get cipherText and tag from encryptedShareWithTagBuffer
  const cipherTextBuffer = Buffer.from(
    encryptedShareWithTagBuffer.subarray(0, cipherTextBufferLength),
  );
  const tagBuffer = Buffer.from(
    encryptedShareWithTagBuffer.subarray(cipherTextBufferLength),
  );

  const originalBase64CipherText = cipherTextBuffer.toString("base64");
  // converting to hex since the decrypt function expects a hex string
  // Ref: https://github.com/craftzdog/react-native-aes-gcm-crypto/blob/master/android/src/main/java/com/reactnativeaesgcmcrypto/AesGcmCryptoModule.kt#L111
  const hexStringTag = tagBuffer.toString("hex");

>>>>>>> 16e9e8b6
  // converting to hex since the decrypt function expects a hex string
  // Ref: https://github.com/craftzdog/react-native-aes-gcm-crypto/blob/master/android/src/main/java/com/reactnativeaesgcmcrypto/AesGcmCryptoModule.kt#L111
  const ivBufferHex = Buffer.from(ivBase64, "base64").toString("hex");

  const normalizedShare = await AesGcmCrypto.decrypt(
    originalBase64CipherText,
    key,
    ivBufferHex,
    hexStringTag,
    false,
  );

  return normalizedShare;
}<|MERGE_RESOLUTION|>--- conflicted
+++ resolved
@@ -69,11 +69,7 @@
     cipherTextWithTag,
   )}${ENCRYPTION_SEPARATOR}${ivBase64}${ENCRYPTION_SEPARATOR}${bufferToBase64(
     salt,
-<<<<<<< HEAD
-  )}`;
-=======
   )}${ENCRYPTION_SEPARATOR}${iterationCount}`;
->>>>>>> 16e9e8b6
 
   return returnValue;
 }
@@ -82,36 +78,6 @@
   encryptedShareDetails: string,
   pwd: string,
 ): Promise<string> {
-<<<<<<< HEAD
-  const [encryptedShareWithTagBase64, ivBase64, saltBase64] =
-    encryptedShareDetails.split(ENCRYPTION_SEPARATOR);
-
-  const key = await getEncryptionKey(pwd, base64ToBuffer(saltBase64));
-
-  const encryptedShareWithTagBuffer = Buffer.from(
-    encryptedShareWithTagBase64,
-    "base64",
-  );
-
-  // The tag is a 16 bytes long hex string
-  const tagBytesLength = 16;
-  const cipherTextBufferLength =
-    encryptedShareWithTagBuffer.length - tagBytesLength;
-
-  // Get cipherText and tag from encryptedShareWithTagBuffer
-  const cipherTextBuffer = Buffer.from(
-    encryptedShareWithTagBuffer.subarray(0, cipherTextBufferLength),
-  );
-  const tagBuffer = Buffer.from(
-    encryptedShareWithTagBuffer.subarray(cipherTextBufferLength),
-  );
-
-  const originalBase64CipherText = cipherTextBuffer.toString("base64");
-  // converting to hex since the decrypt function expects a hex string
-  // Ref: https://github.com/craftzdog/react-native-aes-gcm-crypto/blob/master/android/src/main/java/com/reactnativeaesgcmcrypto/AesGcmCryptoModule.kt#L111
-  const hexStringTag = tagBuffer.toString("hex");
-
-=======
   const [
     encryptedShareWithTagBase64,
     ivBase64,
@@ -155,7 +121,6 @@
   // Ref: https://github.com/craftzdog/react-native-aes-gcm-crypto/blob/master/android/src/main/java/com/reactnativeaesgcmcrypto/AesGcmCryptoModule.kt#L111
   const hexStringTag = tagBuffer.toString("hex");
 
->>>>>>> 16e9e8b6
   // converting to hex since the decrypt function expects a hex string
   // Ref: https://github.com/craftzdog/react-native-aes-gcm-crypto/blob/master/android/src/main/java/com/reactnativeaesgcmcrypto/AesGcmCryptoModule.kt#L111
   const ivBufferHex = Buffer.from(ivBase64, "base64").toString("hex");
