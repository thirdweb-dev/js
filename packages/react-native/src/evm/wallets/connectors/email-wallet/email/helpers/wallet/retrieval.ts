--- conflicted
+++ resolved
@@ -96,19 +96,11 @@
     getShareUrl.searchParams.append(queryKey, queryParams[queryKey].toString());
   }
 
-<<<<<<< HEAD
   console.log("calling getUserShares", getShareUrl);
-  const { authShare: _authShare, maybeEncryptedRecoveryShares } =
-    await getUserShares(clientId, getShareUrl);
-
-  console.log("after getUserShares", _authShare);
-=======
-  // console.log("calling getUserShares", getShareUrl);
   const userShares = await getUserShares(clientId, getShareUrl);
   console.log("after getUserShares", userShares);
   const { authShare: _authShare, maybeEncryptedRecoveryShares } = userShares;
 
->>>>>>> e66b8f85
   let recoverShareToReturn: string | undefined;
   if (recoveryShare.toRetrieve) {
     if (!maybeEncryptedRecoveryShares?.length) {
@@ -176,10 +168,7 @@
   recoveryCode: string;
   clientId: string;
 }): Promise<SetUpWalletRpcReturnType> {
-<<<<<<< HEAD
   console.log("setupsharefornewdevice");
-=======
->>>>>>> e66b8f85
   const { recoveryShare, authShare } = await getShares({
     clientId,
     authShare: { toRetrieve: true },
