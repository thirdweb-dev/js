import {
  AuthProvider,
  RecoveryShareManagement,
} from "@paperxyz/embedded-wallet-service-sdk";
import { CognitoUserSession } from "amazon-cognito-identity-js";
import {
  ROUTE_GET_EMBEDDED_WALLET_DETAILS,
  ROUTE_INIT_RECOVERY_CODE_FREE_WALLET,
  ROUTE_STORE_USER_SHARES,
  ROUTE_VERIFY_COGNITO_OTP,
} from "../constants";
import { getAuthTokenClient } from "../storage/local";

const EMBEDDED_WALLET_TOKEN = "embedded-wallet-token";
const PAPER_CLIENT_ID_HEADER = "x-paper-client-id";

export const authFetchEmbeddedWalletUser = async (
  { clientId }: { clientId: string },
  url: Parameters<typeof fetch>[0],
  props: Parameters<typeof fetch>[1],
): Promise<Response> => {
  const authTokenClient = await getAuthTokenClient(clientId);
<<<<<<< HEAD
  console.log("authShareClient", authTokenClient);
  console.log("url", url);
=======
  console.log("url being called", url);
  console.log("authTokenClient", authTokenClient?.slice(0, 10));
>>>>>>> e66b8f85
  const params = { ...props };
  params.headers = params?.headers
    ? {
        ...params.headers,
        Authorization: `Bearer ${EMBEDDED_WALLET_TOKEN}:${
          authTokenClient || ""
        }`,
        [PAPER_CLIENT_ID_HEADER]: clientId,
      }
    : {
        Authorization: `Bearer ${EMBEDDED_WALLET_TOKEN}:${
          authTokenClient || ""
        }`,
        [PAPER_CLIENT_ID_HEADER]: clientId,
      };
<<<<<<< HEAD
  console.log("params", { params });
=======
>>>>>>> e66b8f85
  return fetch(url, params);
};

export async function getEmbeddedWalletUserDetail(args: {
  email?: string;
  userWalletId?: string;
  clientId: string;
}) {
  const url = new URL(ROUTE_GET_EMBEDDED_WALLET_DETAILS);
  if (args) {
    if (args.email) {
      url.searchParams.append("email", args.email);
    }
    if (args.userWalletId) {
      url.searchParams.append("userWalletId", args.userWalletId);
    }
    url.searchParams.append("clientId", args.clientId);
  }
  const resp = await authFetchEmbeddedWalletUser(
    { clientId: args.clientId },
    url.href,
    {
      method: "GET",
    },
  );
  if (!resp.ok) {
    const { error } = await resp.json();
    throw new Error(`Something went wrong determining wallet type. ${error}`);
  }
  const result = (await resp.json()) as
    | {
        isNewUser: true;
      }
    | {
        isNewUser: false;
        walletUserId: string;
        recoveryShareManagement: RecoveryShareManagement;
      };
  return result;
}

export async function generateAuthTokenFromCognitoEmailOtp(
  session: CognitoUserSession,
  clientId: string,
) {
  const resp = await fetch(ROUTE_VERIFY_COGNITO_OTP, {
    method: "POST",
    headers: { "Content-Type": "application/json" },
    body: JSON.stringify({
      access_token: session.getAccessToken().getJwtToken(),
      refresh_token: session.getRefreshToken().getToken(),
      id_token: session.getIdToken().getJwtToken(),
      developerClientId: clientId,
      otpMethod: "email",
      recoveryShareManagement: RecoveryShareManagement.AWS_MANAGED,
    }),
  });
  if (!resp.ok) {
    const { error } = await resp.json();
    throw new Error(
      `Something went wrong generating auth token from user cognito email otp. ${error}`,
    );
  }
  const respJ = await resp.json();
  console.log("verify cognito respJ", respJ);
  return respJ as {
    verifiedToken: {
      rawToken: string;
      authDetails: {
        email?: string;
        userWalletId: string;
        recoveryCode?: string;
        recoveryShareManagement: RecoveryShareManagement;
      };
      authProvider: AuthProvider;
      userId: string;
      developerClientId: string;
      isNewUser: boolean;
    };
    verifiedTokenJwtString: string;
  };
}

export async function initWalletWithoutRecoveryCode({
  clientId,
}: {
  clientId: string;
}) {
  const resp = await authFetchEmbeddedWalletUser(
    { clientId },
    ROUTE_INIT_RECOVERY_CODE_FREE_WALLET,
    {
      method: "POST",
      headers: { "Content-Type": "application/json" },
      body: JSON.stringify({
        clientId,
      }),
    },
  );
  if (!resp.ok) {
    const { error } = await resp.json();
    console.error(`Error initializing wallet: ${error} `);
    return { success: false };
  }

  return { success: true };
}

export async function storeUserShares({
  clientId,
  walletAddress,
  maybeEncryptedRecoveryShares,
  authShare,
}: {
  clientId: string;
  walletAddress: string;
  maybeEncryptedRecoveryShares?: {
    share: string;
    isClientEncrypted: boolean;
  }[];
  authShare?: string;
}) {
  const resp = await authFetchEmbeddedWalletUser(
    { clientId },
    ROUTE_STORE_USER_SHARES,
    {
      method: "POST",
      headers: { "Content-Type": "application/json" },
      body: JSON.stringify({
        walletAddress,
        maybeEncryptedRecoveryShares,
        authShare,
      }),
    },
  );
  if (!resp.ok) {
    const { error } = await resp.json();
    throw new Error(
      `Something went wrong creating user wallet: ${JSON.stringify(
        error,
        null,
        2,
      )}`,
    );
  }
}

export async function getUserShares(clientId: string, getShareUrl: URL) {
<<<<<<< HEAD
  console.log("getUserShares.url", getShareUrl.href);
  console.log("getUserShares.clientId", clientId);
=======
>>>>>>> e66b8f85
  const resp = await authFetchEmbeddedWalletUser(
    { clientId },
    getShareUrl.href,
    {
      method: "GET",
    },
  );
  console.log("fetchEbmeddedWalletUser.resp.ok", resp.ok);
  if (!resp.ok) {
    const { error } = await resp.json();
    throw new Error(
      `Something went wrong getting user's wallet: ${JSON.stringify(
        error,
        null,
        2,
      )} `,
    );
  }

  const respJ = await resp.json();
  console.log("fetchEbmeddedWalletUser.resp.ok", { respJ });
  try {
    return respJ as {
      authShare?: string;
      maybeEncryptedRecoveryShares?: string[];
    };
  } catch (e) {
    throw new Error(
      `Malformed response from the ews user wallet API: ${JSON.stringify(e)}`,
    );
  }
}<|MERGE_RESOLUTION|>--- conflicted
+++ resolved
@@ -20,13 +20,8 @@
   props: Parameters<typeof fetch>[1],
 ): Promise<Response> => {
   const authTokenClient = await getAuthTokenClient(clientId);
-<<<<<<< HEAD
-  console.log("authShareClient", authTokenClient);
-  console.log("url", url);
-=======
   console.log("url being called", url);
   console.log("authTokenClient", authTokenClient?.slice(0, 10));
->>>>>>> e66b8f85
   const params = { ...props };
   params.headers = params?.headers
     ? {
@@ -42,10 +37,7 @@
         }`,
         [PAPER_CLIENT_ID_HEADER]: clientId,
       };
-<<<<<<< HEAD
   console.log("params", { params });
-=======
->>>>>>> e66b8f85
   return fetch(url, params);
 };
 
@@ -194,11 +186,8 @@
 }
 
 export async function getUserShares(clientId: string, getShareUrl: URL) {
-<<<<<<< HEAD
   console.log("getUserShares.url", getShareUrl.href);
   console.log("getUserShares.clientId", clientId);
-=======
->>>>>>> e66b8f85
   const resp = await authFetchEmbeddedWalletUser(
     { clientId },
     getShareUrl.href,
