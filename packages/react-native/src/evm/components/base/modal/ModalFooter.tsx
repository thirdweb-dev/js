--- conflicted
+++ resolved
@@ -28,10 +28,7 @@
   footer: {
     marginTop: 24,
     marginBottom: 14,
-<<<<<<< HEAD
-=======
     minHeight: 30,
->>>>>>> e22e4a47
     display: "flex",
     flexDirection: "row",
     justifyContent: "center",
