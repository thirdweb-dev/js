import { StyleSheet, TextInput as TextInputRN } from "react-native";
import Box from "./Box";
import { useTheme } from "@shopify/restyle";
import { ReactNode } from "react";

<<<<<<< HEAD
type TextInputProps = (typeof Box)["arguments"] &
  TextInputRN["props"] & {
    rightElement?: ReactNode;
    leftElement?: ReactNode;
  };

export const TextInput = ({
  onChangeText,
  placeholder,
  rightElement,
  leftElement,
  ...props
=======
type TextInputProps = {
  containerProps?: (typeof Box)["arguments"];
  textInputProps?: TextInputRN["props"];
};

export const TextInput = ({
  containerProps,
  textInputProps,
>>>>>>> 94bdcc14
}: TextInputProps) => {
  const theme = useTheme();

  return (
    <Box
      flexDirection="row"
      alignItems="center"
      borderColor="border"
      justifyContent="center"
      borderWidth={1}
      borderRadius="md"
      pr="xs"
      {...containerProps}
    >
      {leftElement ? leftElement : null}
      <TextInputRN
        style={{ ...styles.textInput, color: theme.colors.textPrimary }}
        returnKeyType={"done"}
        clearTextOnFocus={false}
        autoCapitalize="none"
        autoCorrect={false}
        {...textInputProps}
      />
      {rightElement ? rightElement : null}
    </Box>
  );
};

const styles = StyleSheet.create({
  textInput: {
    textAlign: "left",
    flex: 1,
    height: 40,
    paddingLeft: 5,
  },
});<|MERGE_RESOLUTION|>--- conflicted
+++ resolved
@@ -3,29 +3,19 @@
 import { useTheme } from "@shopify/restyle";
 import { ReactNode } from "react";
 
-<<<<<<< HEAD
-type TextInputProps = (typeof Box)["arguments"] &
-  TextInputRN["props"] & {
-    rightElement?: ReactNode;
-    leftElement?: ReactNode;
-  };
-
-export const TextInput = ({
-  onChangeText,
-  placeholder,
-  rightElement,
-  leftElement,
-  ...props
-=======
 type TextInputProps = {
   containerProps?: (typeof Box)["arguments"];
   textInputProps?: TextInputRN["props"];
+} & {
+  rightElement?: ReactNode;
+  leftElement?: ReactNode;
 };
 
 export const TextInput = ({
   containerProps,
   textInputProps,
->>>>>>> 94bdcc14
+  rightElement,
+  leftElement,
 }: TextInputProps) => {
   const theme = useTheme();
 
