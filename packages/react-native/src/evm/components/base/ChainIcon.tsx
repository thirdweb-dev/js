--- conflicted
+++ resolved
@@ -1,9 +1,5 @@
 import { ActiveDot } from "./ActiveDot";
-<<<<<<< HEAD
 import { resolveIpfsUri } from "@thirdweb-dev/react-core";
-import React from "react";
-=======
->>>>>>> 9e593574
 import { Image, StyleSheet, View } from "react-native";
 
 const defaultChainIcon = resolveIpfsUri(
