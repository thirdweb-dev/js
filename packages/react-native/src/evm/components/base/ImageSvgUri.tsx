import { useStorage } from "@thirdweb-dev/react-core";
import { useState } from "react";
import { Image } from "react-native";
import { SvgUri } from "react-native-svg";

const ImageSvgUri = ({
  imageUrl = "",
  width,
  height,
  imageAlt = "",
}: {
  imageUrl: string;
  width: number;
  height: number;
  imageAlt?: string;
}) => {
<<<<<<< HEAD
  const resolvedImageUrl = resolveIpfsUri(imageUrl) || "";
=======
  const storage = useStorage();
  const resolvedImageUrl = storage
    ? storage.resolveScheme(imageUrl)
    : imageUrl.replace("ipfs://", "https://ipfs.io/ipfs/");
>>>>>>> 4389083c

  const [error, setError] = useState(false);

  if (!resolvedImageUrl || resolvedImageUrl === "") {
    return null;
  }

  if (error) {
    return (
      <SvgUri
        width={width}
        height={height}
        uri={resolvedImageUrl}
        onError={() => setError(true)}
      />
    );
  } else {
    // always try to render Image first, if error then try to render svg
    // Image from RN handles onError better than SvgUri
    return (
      <Image
        alt={imageAlt}
        source={{ uri: resolvedImageUrl }}
        style={[{ width: width, height: height }]}
        onError={() => setError(true)}
      />
    );
  }
};

export default ImageSvgUri;<|MERGE_RESOLUTION|>--- conflicted
+++ resolved
@@ -14,14 +14,10 @@
   height: number;
   imageAlt?: string;
 }) => {
-<<<<<<< HEAD
-  const resolvedImageUrl = resolveIpfsUri(imageUrl) || "";
-=======
   const storage = useStorage();
   const resolvedImageUrl = storage
     ? storage.resolveScheme(imageUrl)
     : imageUrl.replace("ipfs://", "https://ipfs.io/ipfs/");
->>>>>>> 4389083c
 
   const [error, setError] = useState(false);
 
