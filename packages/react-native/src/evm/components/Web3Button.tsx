import { ThemeProvider, ThemeProviderProps } from "../styles/ThemeProvider";
import { ConnectWallet } from "./ConnectWallet";
import BaseButton from "./base/BaseButton";
import Text from "./base/Text";
import { useMutation, useQueryClient } from "@tanstack/react-query";
import {
  useAddress,
  useChainId,
  useContract,
  useNetworkMismatch,
  useSDKChainId,
  useSwitchChain,
  useConnectionStatus,
  useWallet,
} from "@thirdweb-dev/react-core";
import type { SmartContract } from "@thirdweb-dev/sdk";
import type { CallOverrides, ContractInterface } from "ethers";
import { PropsWithChildren, useEffect } from "react";
<<<<<<< HEAD
import React from "react";
=======
>>>>>>> 12ad7fea
import { ActivityIndicator, StyleSheet } from "react-native";
import invariant from "tiny-invariant";

type ActionFn = (contract: SmartContract) => Promise<any>;

interface Web3ButtonProps<TActionFn extends ActionFn> {
  contractAddress: `0x${string}` | `${string}.eth` | string;
  contractAbi?: ContractInterface;

  overrides?: CallOverrides;
  // called with the result
  onSuccess?: (result: Awaited<ReturnType<TActionFn>>) => void;
  // called with any error that might happen
  onError?: (error: Error) => void;
  // called before the `action` function is called
  onSubmit?: () => void;
  // disabled state
  isDisabled?: boolean;
  // the fn to execute
  action: TActionFn;
  theme?: ThemeProviderProps["theme"];
}

/**
 * A component that allows the user to call an on-chain function on a contract.
 *
 * The button has to be wrapped in a `ThirdwebProvider` in order to function.
 *
 * @example
 * ```javascript
 * import { Web3Button } from "@thirdweb-dev/react-native";
 *
 * const App = () => {
 *  return (
 *   <View>
 *     <Web3Button contractAddress="0x..." action={(contract) => contract.erc721.transfer("0x...", 1)} />
 *   </View>
 *  )
 * }
 * ```
 *
 *
 * @beta
 */
export const Web3Button = <TAction extends ActionFn>({
  contractAddress,
  onSuccess,
  onError,
  onSubmit,
  isDisabled,
  contractAbi,
  children,
  action,
  theme,
}: PropsWithChildren<Web3ButtonProps<TAction>>) => {
  const address = useAddress();
  const activeWallet = useWallet();
  const walletChainId = useChainId();
  const sdkChainId = useSDKChainId();
  const switchChain = useSwitchChain();
  const hasMismatch = useNetworkMismatch();
  const needToSwitchChain =
    sdkChainId && walletChainId && sdkChainId !== walletChainId;
  const connectionStatus = useConnectionStatus();

  const queryClient = useQueryClient();

  const { contract } = useContract(contractAddress, contractAbi || "custom");

  const actionMutation = useMutation(
    async () => {
      invariant(contract, "contract is not ready yet");

      // if need to switch the chain to perform the action
      if (needToSwitchChain) {
        await switchChain(sdkChainId);
        return "__NETWORK_SWITCHED__";
      }

      if (onSubmit) {
        onSubmit();
      }

      // Wait for the promise to resolve, so errors get caught by onError
      const result = await action(contract);
      return result;
    },
    {
      onSuccess: (res) => {
        if (res === "__NETWORK_SWITCHED__") {
          return;
        }
        if (onSuccess) {
          onSuccess(res);
        }
      },
      onError: (err) => {
        if (onError) {
          onError(err as Error);
        }
      },
      onSettled: () => queryClient.invalidateQueries(),
    },
  );

  useEffect(() => {
    if (!activeWallet && actionMutation.isLoading) {
      actionMutation.reset();
    }
  }, [actionMutation, activeWallet]);

  if (!address) {
    return <ConnectWallet theme={theme} />;
  }

  let content = children;
  let buttonDisabled = !!isDisabled;
  let buttonLoading = false;

  // if button is disabled, show original action
  if (!buttonDisabled) {
    if (hasMismatch) {
      content = "Switch Network";
    } else if (
      actionMutation.isLoading ||
      !contract ||
      connectionStatus === "connecting" ||
      connectionStatus === "unknown"
    ) {
      content = <ActivityIndicator size="small" color="buttonTextColor" />;
      buttonLoading = true;
    }
  }

  return (
    <ThemeProvider theme={theme}>
      <BaseButton
        backgroundColor="buttonBackgroundColor"
        onPress={() => {
          actionMutation.mutate();
        }}
        style={styles.actionButton}
        disabled={buttonDisabled || buttonLoading}
      >
        {typeof content === "string" ? (
          <Text variant="bodyLarge" color="buttonTextColor">
            {content}
          </Text>
        ) : (
          content
        )}
      </BaseButton>
    </ThemeProvider>
  );
};

const styles = StyleSheet.create({
  actionButton: {
    minWidth: 120,
    minHeight: 43,
    display: "flex",
    flexDirection: "row",
    justifyContent: "center",
    alignItems: "center",
    borderRadius: 8,
    paddingHorizontal: 10,
    paddingVertical: 10,
  },
});<|MERGE_RESOLUTION|>--- conflicted
+++ resolved
@@ -16,10 +16,6 @@
 import type { SmartContract } from "@thirdweb-dev/sdk";
 import type { CallOverrides, ContractInterface } from "ethers";
 import { PropsWithChildren, useEffect } from "react";
-<<<<<<< HEAD
-import React from "react";
-=======
->>>>>>> 12ad7fea
 import { ActivityIndicator, StyleSheet } from "react-native";
 import invariant from "tiny-invariant";
 
