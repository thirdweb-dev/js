import { NetworkSelectorModal } from "../NetworkSelector/NetworkSelectorModal";
import { Address } from "../base/Address";
import BaseButton from "../base/BaseButton";
import { ChainIcon } from "../base/ChainIcon";
import PocketWalletIcon from "../../assets/wallet";
import Text from "../base/Text";
import { WalletIcon } from "../base/WalletIcon";
import { TWModal } from "../base/modal/TWModal";
import { NetworkButton } from "./NetworkButton";
import { WalletDetailsModalHeader } from "./WalletDetailsModalHeader";
import { useWallet, useBalance, useDisconnect } from "@thirdweb-dev/react-core";
import { useActiveChain } from "@thirdweb-dev/react-core/evm";
import { useCallback, useEffect, useState } from "react";
import { StyleSheet, View } from "react-native";
import { ExportLocalWalletModal } from "./ExportLocalWalletModal";
import { Toast } from "../base/Toast";
<<<<<<< HEAD
import { LocalWallet, SmartWallet } from "@thirdweb-dev/wallets";
=======
import {
  AbstractClientWallet,
  SmartWallet,
  walletIds,
} from "@thirdweb-dev/wallets";
>>>>>>> c7c2530c
import { SmartWalletAdditionalActions } from "./SmartWalletAdditionalActions";
import { useSmartWallet } from "../../providers/context-provider";

export type ConnectWalletDetailsProps = {
  address: string;
};

export const ConnectWalletDetails = ({
  address,
}: ConnectWalletDetailsProps) => {
  const [isDetailsModalVisible, setIsDetailsModalVisible] = useState(false);
  const [isExportModalVisible, setIsExportModalVisible] = useState(false);
  const [isNetworkSelectorModalVisible, setIsNetworkSelectorModalVisible] =
    useState(false);
  const [isDisconnecting, setIsDisconnecting] = useState(false);
  const [addressCopied, setAddressCopied] = useState(false);
  const activeWallet = useWallet();
  const disconnect = useDisconnect();
  const chain = useActiveChain();
  const balanceQuery = useBalance();
  const [smartWallet] = useSmartWallet();

  useEffect(() => {
    const timeout = setTimeout(() => {
      if (addressCopied) {
        setAddressCopied(false);
      }
    }, 2000);

    return () => clearTimeout(timeout);
  }, [addressCopied]);

  const onPress = () => {
    setIsDetailsModalVisible(true);
  };

  const onDisconnectPress = () => {
    setIsDisconnecting(true);
    disconnect().finally(() => {
      setIsDisconnecting(false);
    });
  };

  const onChangeNetworkPress = () => {
    // TODO: implement this
    // setIsDetailsModalVisible(false);
    // setIsNetworkSelectorModalVisible(true);
  };

  const onSelectorModalClose = () => {
    setIsNetworkSelectorModalVisible(false);
  };

  const onBackdropPress = () => {
    setIsDetailsModalVisible(false);
    setIsExportModalVisible(false);
  };

  const onExportLocalWalletPress = useCallback(() => {
    setIsExportModalVisible(true);
  }, []);

  const onExportModalClose = () => {
    setIsExportModalVisible(false);
  };

  const onAddressCopied = () => {
    setAddressCopied(true);
  };

  const getAdditionalActions = useCallback(() => {
<<<<<<< HEAD
    if (activeWallet?.walletId === LocalWallet.id) {
=======
    if (activeWallet?.walletId.toLowerCase().includes(walletIds.localWallet)) {
>>>>>>> c7c2530c
      return (
        <>
          <View style={styles.currentNetwork}>
            <Text variant="bodySmallSecondary">Additional Actions</Text>
          </View>
          <BaseButton
            backgroundColor="background"
            borderColor="border"
            mb="sm"
            style={styles.exportWallet}
            onPress={onExportLocalWalletPress}
          >
            <PocketWalletIcon size={16} />
            <View style={styles.exportWalletInfo}>
              <Text variant="bodySmall">Export wallet</Text>
            </View>
          </BaseButton>
        </>
      );
    }

    if (activeWallet?.walletId === SmartWallet.id || smartWallet) {
      return (
        <SmartWalletAdditionalActions
          onExportPress={onExportLocalWalletPress}
        />
      );
    }

    return null;
  }, [activeWallet?.walletId, onExportLocalWalletPress, smartWallet]);

  return (
    <>
      <TWModal
        isVisible={isDetailsModalVisible}
        onBackdropPress={onBackdropPress}
      >
        <ExportLocalWalletModal
          isVisible={isExportModalVisible}
          onClose={onExportModalClose}
        />
        <WalletDetailsModalHeader
          address={address}
          onDisconnectPress={onDisconnectPress}
          onAddressCopied={onAddressCopied}
          loading={isDisconnecting}
        />
        <View style={styles.currentNetwork}>
          <Text variant="bodySmallSecondary">Current Network</Text>
        </View>
        <NetworkButton
          chainIconUrl={chain?.icon?.url || ""}
          chainName={chain?.name || "Unknown Network"}
          onPress={onChangeNetworkPress}
        />
        {getAdditionalActions()}
        {addressCopied === true ? (
          <Toast text={"Address copied to clipboard"} />
        ) : null}
      </TWModal>

      <NetworkSelectorModal
        isVisible={isNetworkSelectorModalVisible}
        onClose={onSelectorModalClose}
      />
      <BaseButton
        backgroundColor="background"
        borderColor="border"
        style={styles.walletDetails}
        onPress={onPress}
      >
        <ChainIcon size={32} chainIconUrl={chain?.icon?.url} />
        <View style={styles.walletInfo}>
          <Text variant="bodySmall">
            {balanceQuery.data?.displayValue.slice(0, 5)}{" "}
            {balanceQuery.data?.symbol}
          </Text>
          <Address variant="bodySmallSecondary" address={address} />
        </View>
        <WalletIcon size={32} iconUri={activeWallet?.getMeta().iconURL || ""} />
      </BaseButton>
    </>
  );
};

const styles = StyleSheet.create({
  walletInfo: {
    flex: 1,
    justifyContent: "flex-start",
    alignItems: "flex-start",
    alignContent: "center",
    flexDirection: "column",
    marginLeft: 5,
  },
  exportWalletInfo: {
    flex: 1,
    justifyContent: "flex-start",
    alignItems: "flex-start",
    alignContent: "center",
    flexDirection: "column",
    marginLeft: 8,
  },
  exportWallet: {
    display: "flex",
    flexDirection: "row",
    alignContent: "center",
    alignItems: "center",
    justifyContent: "flex-start",
    borderRadius: 12,
    borderWidth: 0.5,
    paddingHorizontal: 10,
    paddingVertical: 12,
    minWidth: 200,
  },
  walletDetails: {
    display: "flex",
    flexDirection: "row",
    alignContent: "center",
    alignItems: "center",
    justifyContent: "flex-start",
    borderRadius: 12,
    borderWidth: 0.5,
    paddingHorizontal: 10,
    paddingVertical: 12,
    minWidth: 200,
  },
  currentNetwork: {
    display: "flex",
    flexDirection: "column",
    alignContent: "flex-start",
    alignItems: "flex-start",
    justifyContent: "flex-start",
    marginTop: 24,
    marginBottom: 8,
  },
});<|MERGE_RESOLUTION|>--- conflicted
+++ resolved
@@ -14,17 +14,12 @@
 import { StyleSheet, View } from "react-native";
 import { ExportLocalWalletModal } from "./ExportLocalWalletModal";
 import { Toast } from "../base/Toast";
-<<<<<<< HEAD
-import { LocalWallet, SmartWallet } from "@thirdweb-dev/wallets";
-=======
 import {
   AbstractClientWallet,
   SmartWallet,
   walletIds,
 } from "@thirdweb-dev/wallets";
->>>>>>> c7c2530c
 import { SmartWalletAdditionalActions } from "./SmartWalletAdditionalActions";
-import { useSmartWallet } from "../../providers/context-provider";
 
 export type ConnectWalletDetailsProps = {
   address: string;
@@ -43,7 +38,6 @@
   const disconnect = useDisconnect();
   const chain = useActiveChain();
   const balanceQuery = useBalance();
-  const [smartWallet] = useSmartWallet();
 
   useEffect(() => {
     const timeout = setTimeout(() => {
@@ -94,11 +88,7 @@
   };
 
   const getAdditionalActions = useCallback(() => {
-<<<<<<< HEAD
-    if (activeWallet?.walletId === LocalWallet.id) {
-=======
     if (activeWallet?.walletId.toLowerCase().includes(walletIds.localWallet)) {
->>>>>>> c7c2530c
       return (
         <>
           <View style={styles.currentNetwork}>
@@ -120,16 +110,19 @@
       );
     }
 
-    if (activeWallet?.walletId === SmartWallet.id || smartWallet) {
+    if (activeWallet?.walletId === SmartWallet.id) {
+      const personalWallet =
+        activeWallet?.getPersonalWallet() as AbstractClientWallet;
       return (
         <SmartWalletAdditionalActions
+          personalWallet={personalWallet}
           onExportPress={onExportLocalWalletPress}
         />
       );
     }
 
     return null;
-  }, [activeWallet?.walletId, onExportLocalWalletPress, smartWallet]);
+  }, [activeWallet, onExportLocalWalletPress]);
 
   return (
     <>
