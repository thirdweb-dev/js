import { NetworkSelectorModal } from "../NetworkSelector/NetworkSelectorModal";
import { Address } from "../base/Address";
import BaseButton from "../base/BaseButton";
import { ChainIcon } from "../base/ChainIcon";
import PocketWalletIcon from "../../assets/wallet";
import Text from "../base/Text";
import { WalletIcon } from "../base/WalletIcon";
import { TWModal } from "../base/modal/TWModal";
import { NetworkButton } from "./NetworkButton";
import { WalletDetailsModalHeader } from "./WalletDetailsModalHeader";
import { useWallet, useBalance, useDisconnect } from "@thirdweb-dev/react-core";
import { useActiveChain } from "@thirdweb-dev/react-core/evm";
import { useState } from "react";
import { StyleSheet, View } from "react-native";
<<<<<<< HEAD
import { ExportDeviceWalletModal } from "./ExportDeviceWalletModal";
=======
import { ExportLocalWalletModal } from "./ExportLocalWalletModal";
>>>>>>> e22e4a47

export type ConnectWalletDetailsProps = {
  address: string;
};

export const ConnectWalletDetails = ({
  address,
}: ConnectWalletDetailsProps) => {
  const [isDetailsModalVisible, setIsDetailsModalVisible] = useState(false);
  const [isExportModalVisible, setIsExportModalVisible] = useState(false);
  const [isNetworkSelectorModalVisible, setIsNetworkSelectorModalVisible] =
    useState(false);
  const [isDisconnecting, setIsDisconnecting] = useState(false);

  const activeWallet = useWallet();
  const disconnect = useDisconnect();
  const chain = useActiveChain();
  const balanceQuery = useBalance();

  const onPress = () => {
    setIsDetailsModalVisible(true);
  };

  const onDisconnectPress = () => {
    setIsDisconnecting(true);
    disconnect().finally(() => {
      setIsDisconnecting(false);
    });
  };

  const onChangeNetworkPress = () => {
    // TODO: implement this
    // setIsDetailsModalVisible(false);
    // setIsNetworkSelectorModalVisible(true);
  };

  const onSelectorModalClose = () => {
    setIsNetworkSelectorModalVisible(false);
  };

  const onBackdropPress = () => {
    setIsDetailsModalVisible(false);
    setIsExportModalVisible(false);
  };

<<<<<<< HEAD
  const onExportDeviceWalletPress = () => {
=======
  const onExportLocalWalletPress = () => {
>>>>>>> e22e4a47
    setIsExportModalVisible(true);
  };

  const onExportModalClose = () => {
    setIsExportModalVisible(false);
  };

  return (
    <>
      <TWModal
        isVisible={isDetailsModalVisible}
        onBackdropPress={onBackdropPress}
      >
<<<<<<< HEAD
        <ExportDeviceWalletModal
=======
        <ExportLocalWalletModal
>>>>>>> e22e4a47
          isVisible={isExportModalVisible}
          onClose={onExportModalClose}
        />
        <WalletDetailsModalHeader
          address={address}
          onDisconnectPress={onDisconnectPress}
          loading={isDisconnecting}
        />
        <View style={styles.currentNetwork}>
          <Text variant="bodySmallSecondary">Current Network</Text>
        </View>
        <NetworkButton
          chainIconUrl={chain?.icon?.url || ""}
          chainName={chain?.name || "Unknown Network"}
          onPress={onChangeNetworkPress}
        />
<<<<<<< HEAD
        {activeWallet?.getMeta().name.toLowerCase().includes("device") ? (
=======
        {activeWallet?.walletId.toLowerCase().includes("localwallet") ? (
>>>>>>> e22e4a47
          <>
            <View style={styles.currentNetwork}>
              <Text variant="bodySmallSecondary">Additional Actions</Text>
            </View>
            <BaseButton
              backgroundColor="background"
              borderColor="border"
              mb="sm"
              style={styles.exportWallet}
<<<<<<< HEAD
              onPress={onExportDeviceWalletPress}
            >
              <PocketWalletIcon size={16} />
              <View style={styles.exportWalletInfo}>
                <Text variant="bodySmall">Export device wallet</Text>
=======
              onPress={onExportLocalWalletPress}
            >
              <PocketWalletIcon size={16} />
              <View style={styles.exportWalletInfo}>
                <Text variant="bodySmall">Export wallet</Text>
>>>>>>> e22e4a47
              </View>
            </BaseButton>
          </>
        ) : null}
      </TWModal>

      <NetworkSelectorModal
        isVisible={isNetworkSelectorModalVisible}
        onClose={onSelectorModalClose}
      />
      <BaseButton
        backgroundColor="background"
        borderColor="border"
        style={styles.walletDetails}
        onPress={onPress}
      >
        <ChainIcon size={32} chainIconUrl={chain?.icon?.url} />
        <View style={styles.walletInfo}>
          <Text variant="bodySmall">
            {balanceQuery.data?.displayValue.slice(0, 5)}{" "}
            {balanceQuery.data?.symbol}
          </Text>
          <Address variant="bodySmallSecondary" address={address} />
        </View>
        <WalletIcon size={32} iconUri={activeWallet?.getMeta().iconURL || ""} />
      </BaseButton>
    </>
  );
};

const styles = StyleSheet.create({
  walletInfo: {
    flex: 1,
    justifyContent: "flex-start",
    alignItems: "flex-start",
    alignContent: "center",
    flexDirection: "column",
    marginLeft: 5,
  },
  exportWalletInfo: {
    flex: 1,
    justifyContent: "flex-start",
    alignItems: "flex-start",
    alignContent: "center",
    flexDirection: "column",
    marginLeft: 8,
  },
  exportWallet: {
    display: "flex",
    flexDirection: "row",
    alignContent: "center",
    alignItems: "center",
    justifyContent: "flex-start",
    borderRadius: 12,
    borderWidth: 0.5,
    paddingHorizontal: 10,
    paddingVertical: 12,
    minWidth: 200,
  },
  walletDetails: {
    display: "flex",
    flexDirection: "row",
    alignContent: "center",
    alignItems: "center",
    justifyContent: "flex-start",
    borderRadius: 12,
    borderWidth: 0.5,
    paddingHorizontal: 10,
    paddingVertical: 12,
    minWidth: 200,
  },
  currentNetwork: {
    display: "flex",
    flexDirection: "column",
    alignContent: "flex-start",
    alignItems: "flex-start",
    justifyContent: "flex-start",
    marginTop: 24,
    marginBottom: 8,
  },
});<|MERGE_RESOLUTION|>--- conflicted
+++ resolved
@@ -12,11 +12,7 @@
 import { useActiveChain } from "@thirdweb-dev/react-core/evm";
 import { useState } from "react";
 import { StyleSheet, View } from "react-native";
-<<<<<<< HEAD
-import { ExportDeviceWalletModal } from "./ExportDeviceWalletModal";
-=======
 import { ExportLocalWalletModal } from "./ExportLocalWalletModal";
->>>>>>> e22e4a47
 
 export type ConnectWalletDetailsProps = {
   address: string;
@@ -62,11 +58,7 @@
     setIsExportModalVisible(false);
   };
 
-<<<<<<< HEAD
-  const onExportDeviceWalletPress = () => {
-=======
   const onExportLocalWalletPress = () => {
->>>>>>> e22e4a47
     setIsExportModalVisible(true);
   };
 
@@ -80,11 +72,7 @@
         isVisible={isDetailsModalVisible}
         onBackdropPress={onBackdropPress}
       >
-<<<<<<< HEAD
-        <ExportDeviceWalletModal
-=======
         <ExportLocalWalletModal
->>>>>>> e22e4a47
           isVisible={isExportModalVisible}
           onClose={onExportModalClose}
         />
@@ -101,11 +89,7 @@
           chainName={chain?.name || "Unknown Network"}
           onPress={onChangeNetworkPress}
         />
-<<<<<<< HEAD
-        {activeWallet?.getMeta().name.toLowerCase().includes("device") ? (
-=======
         {activeWallet?.walletId.toLowerCase().includes("localwallet") ? (
->>>>>>> e22e4a47
           <>
             <View style={styles.currentNetwork}>
               <Text variant="bodySmallSecondary">Additional Actions</Text>
@@ -115,19 +99,11 @@
               borderColor="border"
               mb="sm"
               style={styles.exportWallet}
-<<<<<<< HEAD
-              onPress={onExportDeviceWalletPress}
-            >
-              <PocketWalletIcon size={16} />
-              <View style={styles.exportWalletInfo}>
-                <Text variant="bodySmall">Export device wallet</Text>
-=======
               onPress={onExportLocalWalletPress}
             >
               <PocketWalletIcon size={16} />
               <View style={styles.exportWalletInfo}>
                 <Text variant="bodySmall">Export wallet</Text>
->>>>>>> e22e4a47
               </View>
             </BaseButton>
           </>
