--- conflicted
+++ resolved
@@ -1,16 +1,6 @@
 import { AddressDisplay } from "../base/AddressDisplay";
 import BaseButton from "../base/BaseButton";
 import Text from "../base/Text";
-<<<<<<< HEAD
-import { WalletIcon } from "../base/WalletIcon";
-import { useWallet, useChain } from "@thirdweb-dev/react-core";
-import { StyleSheet, View } from "react-native";
-import { LocalWallet } from "@thirdweb-dev/wallets";
-import Box from "../base/Box";
-import { ConnectWalletDetailsModal } from "./ConnectWalletDetailsModal";
-import { useState } from "react";
-import { TextBalance } from "../base/TextBalance";
-=======
 import { useENS, useWallet } from "@thirdweb-dev/react-core";
 import { StyleSheet } from "react-native";
 import { LocalWallet, walletIds } from "@thirdweb-dev/wallets";
@@ -22,7 +12,6 @@
 import { SMART_WALLET_ICON } from "../../assets/svgs";
 import { ImageSvgUri } from "../base";
 import { useLocale } from "../../providers/ui-context-provider";
->>>>>>> f7bda090
 
 export type ConnectWalletDetailsProps = {
   address?: string;
@@ -59,10 +48,6 @@
 }: ConnectWalletDetailsProps) => {
   const l = useLocale();
   const activeWallet = useWallet();
-<<<<<<< HEAD
-  const chain = useChain();
-=======
->>>>>>> f7bda090
   const [isModalVisible, setIsModalVisible] = useState(false);
   const ensQuery = useENS();
 
@@ -101,14 +86,6 @@
           style={styles.walletDetails}
           onPress={onPress}
         >
-<<<<<<< HEAD
-          <Box flex={1} flexDirection="row" justifyContent="space-between">
-            <View>
-              <ChainIcon size={32} chainIconUrl={chain?.icon?.url} />
-            </View>
-            <Box justifyContent="center" alignItems="flex-start">
-              <TextBalance textVariant="bodySmall" />
-=======
           <Box
             flex={1}
             flexDirection="row"
@@ -123,7 +100,6 @@
               />
             </Box>
             <Box ml="md" justifyContent="center" alignItems="flex-start">
->>>>>>> f7bda090
               {activeWallet?.walletId === LocalWallet.id ? (
                 <Text variant="bodySmall" color="red">
                   {l.connect_wallet_details.guest}
