import { StyleSheet, View } from "react-native";
import PocketWalletIcon from "../../assets/wallet";
import BaseButton from "../base/BaseButton";
import { WalletIcon } from "../base/WalletIcon";
import {
  AbstractClientWallet,
  SmartWallet,
  walletIds,
} from "@thirdweb-dev/wallets";
import { Address } from "../base/Address";
import Text from "../base/Text";
import { usePersonalWalletAddress } from "../../wallets/hooks/usePersonalWalletAddress";
import { useWalletContext, useWallet } from "@thirdweb-dev/react-core";
import { useEffect, useState } from "react";
import { useSmartWallet } from "../../providers/context-provider";
import RightArrowIcon from "../../assets/right-arrow";
import { useTheme } from "@shopify/restyle";
import { SessionTypes, SignClientTypes } from "@walletconnect/types";
import { TextInput } from "../base/TextInput";
import Box from "../base/Box";
import { SessionProposalModal } from "./SessionProposalModal";
import { SessionRequestModal } from "./SessionRequestModal";

export const SmartWalletAdditionalActions = ({
  onExportPress,
}: {
  onExportPress: () => void;
}) => {
  const personalWalletAddress = usePersonalWalletAddress();
  const { setConnectedWallet } = useWalletContext();
  const [smartWallet, setSmartWallet] = useSmartWallet();
  const [smartWalletAddress, setSmartWalletAddress] = useState<string>("");
  const [showSmartWallet, setShowSmartWallet] = useState(false);
  const activeWallet = useWallet();
  const theme = useTheme();
  const [showWCRow, setShowWCRow] = useState(false);
  const [wcUri, setWCUri] = useState<string | undefined>();
  const [appMeta, setAppMeta] = useState<{ name: string; iconUrl: string }>();
  const [sessionProposalData, setSessionProposalData] = useState<
    SignClientTypes.EventArguments["session_proposal"] | undefined
  >();
  const [sessionRequestData, setSessionRequestData] = useState<
    | {
        request: SignClientTypes.EventArguments["session_request"];
        session: SessionTypes.Struct;
      }
    | undefined
  >();

  const wallet = showSmartWallet
    ? smartWallet
    : (activeWallet?.getPersonalWallet() as AbstractClientWallet);

  const onSmartWalletWCMessage = ({
    type,
    data,
  }: {
    type: string;
    data?: unknown;
  }) => {
    switch (type) {
      case "session_proposal":
        setSessionProposalData(
          data as SignClientTypes.EventArguments["session_proposal"],
        );
        break;
      case "session_request":
        setSessionRequestData(
          data as {
            request: SignClientTypes.EventArguments["session_request"];
            session: SessionTypes.Struct;
          },
        );
        break;
      default:
        // method not implemented
        return;
    }
  };

  useEffect(() => {
    if (activeWallet?.walletId === SmartWallet.id) {
      setSmartWallet?.(activeWallet as SmartWallet);
      setShowSmartWallet(false);
    } else {
      setShowSmartWallet(true);
    }
  }, [activeWallet, activeWallet?.walletId, setSmartWallet]);

  useEffect(() => {
    (async () => {
      if (smartWallet && !smartWalletAddress) {
        const addr = await smartWallet.getAddress();
        setSmartWalletAddress(addr);
      }
    })();
  }, [smartWallet, smartWalletAddress]);

  useEffect(() => {
    if (smartWallet) {
      smartWallet.addListener("message", onSmartWalletWCMessage);
    }

    return () => {
      if (smartWallet) {
        smartWallet.removeListener("message", onSmartWalletWCMessage);
      }
    };
  }, [smartWallet]);

  const onWalletPress = () => {
    if (!wallet) {
      return;
    }

    setConnectedWallet(wallet);
  };

  const onConnectDappPress = () => {
    setShowWCRow(true);
  };

  const onAddressChangeText = (text: string) => {
    setWCUri(text);
  };

  const onWCPress = () => {
    if (!wcUri || !smartWallet) {
      return;
    }

    smartWallet.connectApp(wcUri);
  };

  return (
    <>
      <View style={styles.currentNetwork}>
        <Text variant="bodySmallSecondary">
          {showSmartWallet ? "Smart Wallet" : "Personal Wallet"}
        </Text>
      </View>
      <BaseButton
        backgroundColor="background"
        borderColor="border"
        justifyContent="space-between"
        mb="md"
        style={styles.walletDetails}
        onPress={onWalletPress}
      >
        <>
          {wallet?.getMeta().iconURL ? (
            <WalletIcon size={32} iconUri={wallet?.getMeta().iconURL || ""} />
          ) : null}
          <View style={styles.walletInfo}>
            <Address
              variant="bodyLarge"
              address={
                showSmartWallet ? smartWalletAddress : personalWalletAddress
              }
            />
          </View>
        </>
        <RightArrowIcon
          height={10}
          width={10}
          color={theme.colors.iconPrimary}
        />
      </BaseButton>
<<<<<<< HEAD
      {showSmartWallet && smartWallet?.enableConnectApp ? (
        showWCRow && !appMeta ? (
          <Box
            flexDirection="row"
            mb="sm"
            borderColor="border"
            borderWidth={1}
            borderRadius="md"
          >
            <TextInput onChangeText={onAddressChangeText} flex={1} />
            <BaseButton
              onPress={onWCPress}
              justifyContent="center"
              alignItems="center"
            >
              <RightArrowIcon
                height={20}
                width={30}
                color={theme.colors.iconPrimary}
              />
            </BaseButton>
          </Box>
        ) : (
          <BaseButton
            backgroundColor="background"
            borderColor="border"
            mb="sm"
            justifyContent="space-between"
            style={styles.exportWallet}
            onPress={onConnectDappPress}
          >
            <>
              {appMeta ? (
                <WalletIcon size={32} iconUri={appMeta.iconUrl} />
              ) : (
                <PocketWalletIcon size={16} />
              )}
              <View style={styles.exportWalletInfo}>
                <Text variant="bodySmall">
                  {appMeta ? appMeta.name : "Connect app"}
                </Text>
              </View>
            </>
            <RightArrowIcon
              height={10}
              width={10}
              color={theme.colors.iconPrimary}
            />
          </BaseButton>
        )
      ) : null}
      {sessionProposalData ? (
        <SessionProposalModal
          isVisible={true}
          onApprove={(appName: string, appIconUrl: string) => {
            setAppMeta({ name: appName, iconUrl: appIconUrl });
          }}
          onClose={() => {
            setSessionProposalData(undefined);
          }}
          proposal={sessionProposalData}
        />
      ) : null}
      {sessionRequestData ? (
        <SessionRequestModal
          isVisible={true}
          onClose={() => {
            setSessionProposalData(undefined);
          }}
          requestData={sessionRequestData}
        />
      ) : null}
      {wallet?.walletId === LocalWallet.id ||
      activeWallet?.walletId === LocalWallet.id ? (
=======
      {wallet?.walletId === walletIds.localWallet ||
      activeWallet?.walletId === walletIds.localWallet ? (
>>>>>>> 49ec2d17
        <>
          <BaseButton
            backgroundColor="background"
            borderColor="border"
            mb="sm"
            justifyContent="space-between"
            style={styles.exportWallet}
            onPress={onExportPress}
          >
            <>
              <PocketWalletIcon size={16} />
              <View style={styles.exportWalletInfo}>
                <Text variant="bodySmall">
                  {wallet?.walletId === walletIds.localWallet
                    ? "Backup personal wallet"
                    : "Backup wallet"}
                </Text>
              </View>
            </>
            <RightArrowIcon
              height={10}
              width={10}
              color={theme.colors.iconPrimary}
            />
          </BaseButton>
          <Text variant="error">
            {
              "This is a temporary guest wallet. Download a backup if you don't want to lose access to it."
            }
          </Text>
        </>
      ) : null}
    </>
  );
};

const styles = StyleSheet.create({
  walletInfo: {
    flex: 1,
    justifyContent: "flex-start",
    alignItems: "flex-start",
    alignContent: "center",
    flexDirection: "column",
    marginLeft: 15,
  },
  exportWalletInfo: {
    flex: 1,
    justifyContent: "flex-start",
    alignItems: "flex-start",
    alignContent: "center",
    flexDirection: "column",
    marginLeft: 8,
  },
  exportWallet: {
    display: "flex",
    flexDirection: "row",
    alignContent: "center",
    alignItems: "center",
    justifyContent: "flex-start",
    borderRadius: 12,
    borderWidth: 0.5,
    paddingHorizontal: 10,
    paddingVertical: 12,
    minWidth: 200,
  },
  walletDetails: {
    display: "flex",
    flexDirection: "row",
    alignContent: "center",
    alignItems: "center",
    justifyContent: "flex-start",
    borderRadius: 12,
    borderWidth: 0.5,
    paddingHorizontal: 10,
    paddingVertical: 12,
    minWidth: 200,
  },
  currentNetwork: {
    display: "flex",
    flexDirection: "column",
    alignContent: "flex-start",
    alignItems: "flex-start",
    justifyContent: "flex-start",
    marginTop: 24,
    marginBottom: 8,
  },
});<|MERGE_RESOLUTION|>--- conflicted
+++ resolved
@@ -166,8 +166,7 @@
           color={theme.colors.iconPrimary}
         />
       </BaseButton>
-<<<<<<< HEAD
-      {showSmartWallet && smartWallet?.enableConnectApp ? (
+      {!showSmartWallet && smartWallet?.enableConnectApp ? (
         showWCRow && !appMeta ? (
           <Box
             flexDirection="row"
@@ -239,12 +238,8 @@
           requestData={sessionRequestData}
         />
       ) : null}
-      {wallet?.walletId === LocalWallet.id ||
-      activeWallet?.walletId === LocalWallet.id ? (
-=======
       {wallet?.walletId === walletIds.localWallet ||
       activeWallet?.walletId === walletIds.localWallet ? (
->>>>>>> 49ec2d17
         <>
           <BaseButton
             backgroundColor="background"
