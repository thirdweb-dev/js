--- conflicted
+++ resolved
@@ -18,17 +18,12 @@
 
 export const SmartWalletAdditionalActions = ({
   onExportPress,
-<<<<<<< HEAD
   onConnectAppTriggered,
+  hideSwitchToPersonalWallet,
 }: {
   onExportPress: () => void;
   onConnectAppTriggered: () => void;
-=======
-  hideSwitchToPersonalWallet,
-}: {
-  onExportPress: () => void;
   hideSwitchToPersonalWallet?: boolean;
->>>>>>> 95c9d56e
 }) => {
   const l = useLocale();
   const { setConnectedWallet } = useWalletContext();
