--- conflicted
+++ resolved
@@ -6,7 +6,6 @@
 import {
   ConfiguredWallet,
   useConnect,
-  useCreateWalletInstance,
   useIsConnecting,
   useWallets,
 } from "@thirdweb-dev/react-core";
@@ -15,12 +14,6 @@
 import { SmartWallet } from "@thirdweb-dev/wallets";
 import { SmartWalletFlow } from "./SmartWallet/SmartWalletFlow";
 import { LocalWallet } from "../../wallets/wallets/local-wallet";
-import {
-  WalletConnect,
-  walletConnect,
-} from "../../wallets/wallets/wallet-connect";
-import { WalletConnectFlow } from "./WalletConnect/WalletConnectFlow";
-import { WCWallet } from "../../types/wc";
 
 export const ConnectWalletFlow = () => {
   const [modalVisible, setModalVisible] = useState(false);
@@ -31,11 +24,6 @@
   const supportedWallets = useWallets();
   const isWalletConnecting = useIsConnecting();
   const [showButtonSpinner, setShowButtonSpinner] = useState(false);
-<<<<<<< HEAD
-  const twWalletContext = useThirdwebWallet();
-  const createWalletInstance = useCreateWalletInstance();
-=======
->>>>>>> ea0f9479
 
   useEffect(() => {
     setShowButtonSpinner(isWalletConnecting);
@@ -90,20 +78,9 @@
   const onChooseWallet = (wallet: ConfiguredWallet) => {
     setActiveWallet(() => wallet);
 
-    // these wallets have special flows
-    if (wallet.id !== SmartWallet.id && wallet.id !== WalletConnect.id) {
+    if (wallet.id !== SmartWallet.id) {
       connectActiveWallet(wallet);
     }
-  };
-
-  const onChooseWCWallet = async (wallet: WCWallet) => {
-    console.log(wallet);
-    const wcWallet = createWalletInstance(walletConnect());
-    await wcWallet.setLinks(wallet.links);
-
-    console.log("connect");
-    await wcWallet.connect();
-    twWalletContext?.handleWalletConnect(wcWallet);
   };
 
   const onBackPress = () => {
@@ -118,26 +95,6 @@
   function getComponentForWallet(activeWalletP: ConfiguredWallet) {
     switch (activeWalletP.id) {
       case SmartWallet.id:
-<<<<<<< HEAD
-        return (
-          <SmartWalletFlow
-            onClose={() => {
-              onClose();
-            }}
-            onConnect={onBackPress}
-          />
-        );
-      case WalletConnect.id:
-        return (
-          <WalletConnectFlow
-            onClose={() => {
-              onClose();
-            }}
-            onBackPress={onBackPress}
-            onChooseWallet={onChooseWCWallet}
-          />
-        );
-=======
         return <SmartWalletFlow onClose={onClose} onConnect={onBackPress} />;
     }
 
@@ -150,7 +107,6 @@
           open={onOpenModal}
         />
       );
->>>>>>> ea0f9479
     }
   }
 
@@ -168,7 +124,6 @@
                 ) : undefined
               }
               wallet={activeWallet}
-              subHeaderText="Connecting your wallet"
               onClose={onClose}
               onBackPress={onBackPress}
             />
