--- conflicted
+++ resolved
@@ -146,10 +146,7 @@
         </>
       ) : emailWallet.selectUI ? (
         <emailWallet.selectUI
-<<<<<<< HEAD
-=======
           modalSize="compact"
->>>>>>> 94bdcc14
           theme={themeLightDark}
           supportedWallets={wallets}
           onSelect={(data: any) => {
