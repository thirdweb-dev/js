--- conflicted
+++ resolved
@@ -7,12 +7,7 @@
 import { ActivityIndicator, Linking, StyleSheet, View } from "react-native";
 
 export type ConnectingWalletProps = {
-<<<<<<< HEAD
-  headerText?: ReactNode | string;
-  subHeaderText?: string;
-=======
   subHeaderText?: ReactNode | string;
->>>>>>> e22e4a47
   footer?: ReactNode;
   content?: ReactNode;
   onClose: () => void;
