--- conflicted
+++ resolved
@@ -96,21 +96,12 @@
   };
 
   const onChoosePersonalWallet = useCallback(
-<<<<<<< HEAD
     async (wallet: ConfiguredWallet) => {
-      if (wallet.id === LocalWallet.id) {
-        setShowLocalWalletFlow(true);
-      } else {
-        connectPersonalWallet(wallet);
-      }
-=======
-    async (wallet: Wallet) => {
       // if (wallet.id === LocalWallet.id) {
       //   setShowLocalWalletFlow(true);
       // } else {
       connectPersonalWallet(wallet);
       // }
->>>>>>> 5ffb1cba
     },
     [connectPersonalWallet],
   );
