--- conflicted
+++ resolved
@@ -1,16 +1,6 @@
 import { createAsyncLocalStorage } from "../../core/AsyncStorage";
 import { DEFAULT_API_KEY } from "../constants/rpc";
 import {
-<<<<<<< HEAD
-  MetaMaskWallet,
-  RainbowWallet,
-  TrustWallet,
-} from "../wallets/wallets/all";
-import { CoinbaseWallet } from "../wallets/wallets/coinbase-wallet";
-import { DeviceWallet } from "../wallets/wallets/device-wallet";
-import {
-=======
->>>>>>> 1a5d9034
   ThirdwebProviderCore,
   ThirdwebProviderCoreProps,
   Wallet,
@@ -20,21 +10,7 @@
 import { metamaskWallet } from "../wallets/wallets/metamask-wallet";
 import { rainbowWallet } from "../wallets/wallets/rainbow-wallet";
 
-<<<<<<< HEAD
-const DEFAULT_WALLETS = [MetaMaskWallet, CoinbaseWallet] as [
-  typeof MetaMaskWallet,
-  typeof CoinbaseWallet,
-];
-
-export type ImplementedWallet =
-  | typeof MetaMaskWallet
-  | typeof RainbowWallet
-  | typeof CoinbaseWallet
-  | typeof TrustWallet
-  | typeof DeviceWallet;
-=======
 const DEFAULT_WALLETS = [metamaskWallet(), rainbowWallet()];
->>>>>>> 1a5d9034
 
 interface ThirdwebProviderProps<TChains extends Chain[]>
   extends Omit<ThirdwebProviderCoreProps<TChains>, "supportedWallets"> {
