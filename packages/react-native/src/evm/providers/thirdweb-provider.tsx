import { createAsyncLocalStorage } from "../../core/AsyncStorage";
import {
  ThirdwebProviderCore,
  ThirdwebProviderCoreProps,
  WalletConfig,
} from "@thirdweb-dev/react-core";
import { PropsWithChildren, useMemo } from "react";
import type { Chain, defaultChains } from "@thirdweb-dev/chains";
import { SecureStorage } from "../../core/SecureStorage";
import { useCoinbaseWalletListener } from "../wallets/hooks/useCoinbaseWalletListener";
import { DEFAULT_WALLETS } from "../constants/wallets";
import { DappContextProvider } from "./context-provider";
import { UIContextProvider } from "./ui-context-provider";
import { MainModal } from "../components/MainModal";
import { ThemeProvider } from "../styles/ThemeProvider";
import { SafeAreaProvider } from "react-native-safe-area-context";
import { walletIds } from "@thirdweb-dev/wallets";
import { ThirdwebStorage } from "../../core/storage/storage";
import { useColorScheme } from "react-native";

interface ThirdwebProviderProps<TChains extends Chain[]>
  extends Omit<
    ThirdwebProviderCoreProps<TChains>,
    "supportedWallets" | "secretKey" | "signer"
  > {
  /**
   * Wallets that will be supported by the dApp
   * @defaultValue [MetaMaskWallet, CoinbaseWallet]
   *
   * @example
   * ```jsx
   * import { MetaMaskWallet, CoinbaseWallet } from "@thirdweb-dev/react";
   *
   * <ThirdwebProvider
   *  supportedWallets={[MetaMaskWallet, CoinbaseWallet]}
   * />
   * ```
   */
  supportedWallets?: WalletConfig<any>[];
}

/**
 *
 * The `<ThirdwebProvider />` component lets you control what networks you want users to connect to,
 * what types of wallets can connect to your app, and the settings for the [Thirdweb SDK](https://docs.thirdweb.com/typescript).
 *
 * @example
 * You can wrap your application with the provider as follows:
 *
 * import { ThirdwebProvider } from "@thirdweb-dev/react-native";
 *
 * const App = () => {
 *   return (
 *     <ThirdwebProvider>
 *       <YourApp />
 *     </ThirdwebProvider>
 *   );
 * };
 *
 */
export const ThirdwebProvider = <
  TChains extends Chain[] = typeof defaultChains,
>({
  children,
  createWalletStorage = createAsyncLocalStorage,
  supportedWallets = DEFAULT_WALLETS,
  authConfig,
  theme,
  storageInterface,
  clientId,
  sdkOptions,
  ...restProps
}: PropsWithChildren<ThirdwebProviderProps<TChains>>) => {
<<<<<<< HEAD
  const coinbaseWalletObj = supportedWallets.find(
    (w) => w.id === walletIds.coinbase,
  );
=======
  const colorScheme = useColorScheme();
>>>>>>> dd3d1a87
  useCoinbaseWalletListener(
    !!coinbaseWalletObj,
    // eslint-disable-next-line @typescript-eslint/ban-ts-comment
    // @ts-ignore
    coinbaseWalletObj.config?.callbackURL,
  );

  const hasMagicConfig = useMemo(
    () => !!supportedWallets.find((wc) => wc.id === walletIds.magicLink),
    [supportedWallets],
  );

  return (
    <ThirdwebProviderCore
      supportedWallets={supportedWallets}
      storageInterface={
        storageInterface ||
        new ThirdwebStorage({
          clientId: clientId,
          // @ts-expect-error - TODO: fix this (it does exist)
          gatewayUrls: sdkOptions?.gatewayUrls,
        })
      }
      authConfig={
        authConfig
          ? authConfig.secureStorage
            ? authConfig
            : { ...authConfig, secureStorage: new SecureStorage("auth") }
          : undefined
      }
      createWalletStorage={createWalletStorage}
      clientId={clientId}
      {...sdkOptions}
      {...restProps}
    >
      <ThemeProvider
        theme={theme ? theme : colorScheme === "dark" ? "dark" : "light"}
      >
        <UIContextProvider>
          {hasMagicConfig ? (
            <SafeAreaProvider>
              <DappContextProvider>
                {children}
                <MainModal />
              </DappContextProvider>
            </SafeAreaProvider>
          ) : (
            <DappContextProvider>
              {children}
              <MainModal />
            </DappContextProvider>
          )}
        </UIContextProvider>
      </ThemeProvider>
    </ThirdwebProviderCore>
  );
};<|MERGE_RESOLUTION|>--- conflicted
+++ resolved
@@ -71,13 +71,11 @@
   sdkOptions,
   ...restProps
 }: PropsWithChildren<ThirdwebProviderProps<TChains>>) => {
-<<<<<<< HEAD
+  const colorScheme = useColorScheme();
+
   const coinbaseWalletObj = supportedWallets.find(
     (w) => w.id === walletIds.coinbase,
   );
-=======
-  const colorScheme = useColorScheme();
->>>>>>> dd3d1a87
   useCoinbaseWalletListener(
     !!coinbaseWalletObj,
     // eslint-disable-next-line @typescript-eslint/ban-ts-comment
