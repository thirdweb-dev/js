export type Palette = {
  buttonBackgroundColor: string;
  buttonTextColor: string;

  background: string;
  backgroundHighlight: string;

  textPrimary: string;
  textSecondary: string;

  iconPrimary: string;
  iconSecondary: string;
  iconHighlight: string;

  warning: string;

  linkPrimary: string;

  border: string;

  black: string;
  white: string;
  red: string;
};

export const paletteBase = {
  black: "black",
  white: "white",
  red: "red",
<<<<<<< HEAD
=======
  warning: "#F46565",
>>>>>>> aed11ddc
};

export const paletteLight: Palette = {
  buttonBackgroundColor: "white",
  buttonTextColor: "black",

  background: "#F7F7F9",
  backgroundHighlight: "#FFFFFF",

  textPrimary: "#313640",
  textSecondary: "#6B7A8E",

  iconPrimary: "#646D7A",
  iconSecondary: "#8E99A8",
  iconHighlight: "#646D7A",

  linkPrimary: "#3385FF",

  border: "#CBD2DB",
  ...paletteBase,
};

export const paletteDark: Palette = {
  buttonBackgroundColor: "white",
  buttonTextColor: "black",

  background: "#131417",
  backgroundHighlight: "#232429",

  textPrimary: "#F1F1F1",
  textSecondary: "#646D7A",

  iconPrimary: "#646D7A",
  iconSecondary: "#F1F1F1",
  iconHighlight: "#FF8181",

  linkPrimary: "#3385FF",

  border: "#2E3339",
  ...paletteBase,
};<|MERGE_RESOLUTION|>--- conflicted
+++ resolved
@@ -27,10 +27,7 @@
   black: "black",
   white: "white",
   red: "red",
-<<<<<<< HEAD
-=======
   warning: "#F46565",
->>>>>>> aed11ddc
 };
 
 export const paletteLight: Palette = {
