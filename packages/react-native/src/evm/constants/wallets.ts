import { ConfiguredWallet } from "@thirdweb-dev/react-core";
import { metamaskWallet } from "../wallets/wallets/metamask-wallet";
import { rainbowWallet } from "../wallets/wallets/rainbow-wallet";
import { trustWallet } from "../wallets/wallets/trust-wallet";

<<<<<<< HEAD
export const DEFAULT_WALLETS: ConfiguredWallet[] = [
  metamaskWallet(),
  rainbowWallet(),
=======
export const DEFAULT_WALLETS = [
  metamaskWallet(),
  rainbowWallet(),
  trustWallet(),
>>>>>>> 5ffb1cba
];<|MERGE_RESOLUTION|>--- conflicted
+++ resolved
@@ -3,14 +3,8 @@
 import { rainbowWallet } from "../wallets/wallets/rainbow-wallet";
 import { trustWallet } from "../wallets/wallets/trust-wallet";
 
-<<<<<<< HEAD
 export const DEFAULT_WALLETS: ConfiguredWallet[] = [
   metamaskWallet(),
   rainbowWallet(),
-=======
-export const DEFAULT_WALLETS = [
-  metamaskWallet(),
-  rainbowWallet(),
   trustWallet(),
->>>>>>> 5ffb1cba
 ];