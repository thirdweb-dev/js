<<<<<<< HEAD
export { CoinbaseWallet } from "./wallets/wallets/coinbase-wallet";
export { DeviceWallet } from "./wallets/wallets/device-wallet";
export {
  MetaMaskWallet,
  RainbowWallet,
  TrustWallet,
} from "./wallets/wallets/all";
=======
export { coinbaseWallet } from "./wallets/wallets/coinbase-wallet";
export { metamaskWallet } from "./wallets/wallets/metamask-wallet";
export { rainbowWallet } from "./wallets/wallets/rainbow-wallet";
export { trustWallet } from "./wallets/wallets/trust-wallet";
>>>>>>> 1a5d9034

export { ConnectWallet } from "./components/ConnectWallet";
export { Web3Button } from "./components/Web3Button";

// providers
// export * from "./providers/full";
export * from "./providers/thirdweb-provider";

// re-export everything from react-core
export * from "@thirdweb-dev/react-core";<|MERGE_RESOLUTION|>--- conflicted
+++ resolved
@@ -1,17 +1,7 @@
-<<<<<<< HEAD
-export { CoinbaseWallet } from "./wallets/wallets/coinbase-wallet";
-export { DeviceWallet } from "./wallets/wallets/device-wallet";
-export {
-  MetaMaskWallet,
-  RainbowWallet,
-  TrustWallet,
-} from "./wallets/wallets/all";
-=======
 export { coinbaseWallet } from "./wallets/wallets/coinbase-wallet";
 export { metamaskWallet } from "./wallets/wallets/metamask-wallet";
 export { rainbowWallet } from "./wallets/wallets/rainbow-wallet";
 export { trustWallet } from "./wallets/wallets/trust-wallet";
->>>>>>> 1a5d9034
 
 export { ConnectWallet } from "./components/ConnectWallet";
 export { Web3Button } from "./components/Web3Button";
