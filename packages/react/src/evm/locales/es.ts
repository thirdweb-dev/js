import { DeepPartial, immutableOverride } from "../utils/applyOverrides";
import { ThirdwebLocale } from "./en";

// ...

function extensionAndQRScanScreens(walletName: string) {
  return {
    connectionScreen: {
      inProgress: "Esperando confirmación",
      failed: "Conexión fallida",
      instruction: `Acepta la solicitud de conexión en tu cartera ${walletName}`,
      retry: "Intentar de nuevo",
    },
    getStartedScreen: {
      instruction: `Escanea el código QR para descargar la aplicación ${walletName}`,
    },
    scanScreen: {
      instruction: `Escanea el código QR con la aplicación de cartera ${walletName} para conectarte`,
    },
    getStartedLink: `¿No tienes la cartera ${walletName}?`,
  };
}

export function esDefault(): ThirdwebLocale {
  return {
    connectWallet: {
      signIn: "Iniciar sesión",
      defaultButtonTitle: "Conectar cartera",
      connecting: "Conectando",
      switchNetwork: "Cambiar red",
      switchingNetwork: "Cambiando de red",
      defaultModalTitle: "Conectar",
      recommended: "Recomendado",
      installed: "Instalado",
      continueAsGuest: "Continuar como invitado",
      connectAWallet: "Conectar una cartera",
      newToWallets: "¿Nuevo en carteras?",
      getStarted: "Comenzar",
      guest: "Invitado",
      send: "Enviar",
      receive: "Recibir",
      currentNetwork: "Red actual",
      switchAccount: "Cambiar cuenta",
      requestTestnetFunds: "Solicitar fondos de Testnet",
      transactionHistory: "Historial de transacciones",
      backupWallet: "Respaldar cartera",
      guestWalletWarning:
        "Esta es una cartera de invitado temporal. Haz una copia de seguridad si no quieres perder el acceso a ella",
      switchTo: "Cambiar a",
      connectedToSmartWallet: "Conectado a la cartera inteligente",
      confirmInWallet: "Confirmar en cartera",
      disconnectWallet: "Desconectar cartera",
      copyAddress: "Copiar dirección",
      personalWallet: "Cartera personal",
      smartWallet: "Cartera inteligente",
      or: "O",
      download: {
        chrome: "Descargar extensión para Chrome",
        android: "Descargar en Google Play",
        iOS: "Descargar en App Store",
      },
      welcomeScreen: {
        defaultTitle: "Tu puerta de entrada al mundo descentralizado",
        defaultSubtitle: "Conecta una cartera para empezar",
      },
      agreement: {
        prefix: "Al conectar, aceptas los",
        termsOfService: "Términos de servicio",
        and: "y",
        privacyPolicy: "Política de privacidad",
      },
      networkSelector: {
        title: "Seleccionar red",
        mainnets: "Redes principales",
        testnets: "Redes de prueba",
        allNetworks: "Todas",
        addCustomNetwork: "Agregar red personalizada",
        inputPlaceholder: "Buscar red o ID de cadena",
        categoryLabel: {
          recentlyUsed: "Usadas recientemente",
          popular: "Populares",
          others: "Todas las redes",
        },
        loading: "Cargando",
        failedToSwitch: "Error al cambiar de red",
      },
      receiveFundsScreen: {
        title: "Recibir fondos",
        instruction:
          "Copia la dirección de la cartera para enviar fondos a esta cartera",
      },
      sendFundsScreen: {
        title: "Enviar fondos",
        submitButton: "Enviar",
        token: "Token",
        sendTo: "Enviar a",
        amount: "Cantidad",
        successMessage: "Transacción exitosa",
        invalidAddress: "Dirección inválida",
        noTokensFound: "No se encontraron tokens",
        searchToken: "Buscar o pegar la dirección del token",
        transactionFailed: "Transacción fallida",
        transactionRejected: "Transacción rechazada",
        insufficientFunds: "Fondos insuficientes",
        selectTokenTitle: "Seleccione un Token",
        sending: "Enviando",
      },
      signatureScreen: {
        instructionScreen: {
          title: "Iniciar sesión",
          instruction:
            "Por favor, firma la solicitud de mensaje en tu cartera para continuar",
          signInButton: "Iniciar sesión",
        },
        signingScreen: {
          title: "Iniciando sesión",
          prompt: "Firma la solicitud de firma en tu cartera",
          promptForSafe:
            "Firma la solicitud de firma en tu cartera y aprueba la transacción en Safe",
          approveTransactionInSafe: "Aprobar transacción en Safe",
          tryAgain: "Intentar de nuevo",
          failedToSignIn: "Error al iniciar sesión",
          inProgress: "Esperando confirmación",
        },
      },
    },
    wallets: {
      walletConnect: {
        scanInstruction:
          "Escanea esto con tu aplicación de cartera para conectar",
      },
      smartWallet: {
        connecting: "Conectando a Smart Wallet",
        failedToConnect: "Error al conectar con Smart Wallet",
        wrongNetworkScreen: {
          title: "Red incorrecta",
          subtitle: "Tu cartera no está conectada a la red requerida",
          failedToSwitch: "Error al cambiar de red",
        },
      },
      safeWallet: {
        connectWalletScreen: {
          title: "Vincular cartera personal",
          subtitle: "Conecta tu cartera personal para usar Safe",
          learnMoreLink: "Saber más",
        },
        accountDetailsScreen: {
          title: "Introduce los detalles de tu safe",
          findSafeAddressIn: "Puedes encontrar tu dirección de safe en",
          dashboardLink: "Tablero de Safe",
          network: "Red de Safe",
          selectNetworkPlaceholder: "Red a la que se ha desplegado tu safe",
          invalidChainConfig:
            "No se puede usar Safe: No hay cadenas compatibles con Safe configuradas en la aplicación",
          failedToConnect:
            "No se pudo conectar con Safe. Asegúrate de que la dirección y red del safe son correctas",
          failedToSwitch: "Error al cambiar de red",
          switchNetwork: "Cambiar de red",
          switchingNetwork: "Cambiando de red",
          connectToSafe: "Conectar a Safe",
          connecting: "Conectando",
          mainnets: "Redes principales",
          testnets: "Redes de prueba",
          safeAddress: "Dirección de Safe",
        },
      },
      coinbaseWallet: extensionAndQRScanScreens("Coinbase"),
      metamaskWallet: extensionAndQRScanScreens("MetaMask"),
      okxWallet: extensionAndQRScanScreens("OKX"),
      coreWallet: extensionAndQRScanScreens("Core"),
      coin98Wallet: extensionAndQRScanScreens("Coin98"),
      phantomWallet: extensionAndQRScanScreens("Phantom"),
      rainbowWallet: extensionAndQRScanScreens("Rainbow"),
      trustWallet: extensionAndQRScanScreens("Trust"),
      zerionWallet: extensionAndQRScanScreens("Zerion"),
<<<<<<< HEAD
      oneKeyWallet: extensionAndQRScanScreens("OneKey"),
=======
      cryptoDefiWallet: extensionAndQRScanScreens("Crypto Defi"),
      rabbyWallet: extensionAndQRScanScreens("Rabby"),
>>>>>>> 9798a31a
      paperWallet: {
        signIn: "Iniciar sesión",
        signInWithGoogle: "Iniciar sesión con Google",
        emailPlaceholder: "Ingresa tu dirección de correo electrónico",
        submitEmail: "Continuar",
        invalidEmail: "Dirección de correo electrónico inválida",
        emailRequired: "Se requiere dirección de correo electrónico",
        googleLoginScreen: {
          title: "Iniciar sesión",
          instruction: "Selecciona tu cuenta de Google en la ventana emergente",
          failed: "Error al iniciar sesión",
          retry: "Reintentar",
        },
        emailLoginScreen: {
          title: "Iniciar sesión",
          enterCodeSendTo: "Ingresa el código de verificación enviado a",
          newDeviceDetected: "Nuevo dispositivo detectado",
          enterRecoveryCode:
            "Ingresa el código de recuperación que se te envió por correo electrónico cuando te registraste por primera vez",
          invalidCode: "Código de verificación inválido",
          invalidCodeOrRecoveryCode:
            "Código de verificación o de recuperación inválido",
          verify: "Verificar",
          failedToSendCode: "Error al enviar el código de verificación",
          sendingCode: "Enviando código de verificación",
          resendCode: "Reenviar código de verificación",
        },
      },
      embeddedWallet: {
        signInWithGoogle: "Iniciar sesión con Google",
        signInWithFacebook: "Iniciar sesión con Facebook",
        signInWithApple: "Iniciar sesión con Apple",
        emailPlaceholder: "Ingresa tu dirección de correo electrónico",
        submitEmail: "Continuar",
        signIn: "Iniciar sesión",
        emailRequired: "Se requiere dirección de correo electrónico",
        invalidEmail: "Dirección de correo electrónico inválida",
        socialLoginScreen: {
          title: "Iniciar sesión",
          instruction: "Inicie sesión en su cuenta en la ventana abierta",
          failed: "Error al iniciar sesión",
          retry: "Reintentar",
        },
        emailLoginScreen: {
          title: "Iniciar sesión",
          enterCodeSendTo: "Ingresa el código de verificación enviado a",
          newDeviceDetected: "Nuevo dispositivo detectado",
          enterRecoveryCode:
            "Ingresa el código de recuperación que se te envió por correo electrónico cuando te registraste por primera vez",
          invalidCode: "Código de verificación inválido",
          invalidCodeOrRecoveryCode:
            "Código de verificación o de recuperación inválido",
          verify: "Verificar",
          failedToSendCode: "Error al enviar el código de verificación",
          sendingCode: "Enviando código de verificación",
          resendCode: "Reenviar código de verificación",
        },
        createPassword: {
          title: "Crear contraseña",
          instruction:
            "Establezca una contraseña para su cuenta. Necesitará esta contraseña cuando se conecte desde un nuevo dispositivo.",
          saveInstruction: "Asegúrese de guardarla",
          inputPlaceholder: "Ingrese su contraseña",
          confirmation: "He guardado mi contraseña",
          submitButton: "Establecer contraseña",
          failedToSetPassword: "Error al establecer la contraseña",
        },
        enterPassword: {
          title: "Ingrese la contraseña",
          instruction: "Ingrese la contraseña de su cuenta",
          inputPlaceholder: "Ingrese su contraseña",
          submitButton: "Verificar",
          wrongPassword: "Contraseña incorrecta",
        },
      },
      magicLink: {
        signIn: "Iniciar sesión",
        loginWith: "Iniciar sesión con",
        submitEmail: "Continuar",
        loginWithEmailOrPhone:
          "Iniciar sesión con correo electrónico o número de teléfono",
        emailOrPhoneRequired:
          "Se requiere correo electrónico o número de teléfono",
        loginWithPhone: "Iniciar sesión con número de teléfono",
        phoneRequired: "Se requiere número de teléfono",
        invalidEmail: "Dirección de correo electrónico inválida",
        invalidPhone: "Número de teléfono inválido",
        invalidEmailOrPhone:
          "Dirección de correo electrónico o número de teléfono inválido",
        countryCodeMissing:
          "El número de teléfono debe comenzar con un código de país",
        emailPlaceholder: "Ingresa tu dirección de correo electrónico",
        emailRequired: "Se requiere dirección de correo electrónico",
      },
      localWallet: {
        passwordLabel: "Contraseña",
        confirmPasswordLabel: "Confirmar contraseña",
        enterYourPassword: "Ingresa tu contraseña",
        warningScreen: {
          title: "Advertencia",
          warning:
            "Tu cartera actual se eliminará si creas una nueva. Haz una copia de seguridad de la cartera en tu dispositivo antes de crear una nueva",
          backupWallet: "Copia de seguridad de la cartera",
        },
        reconnectScreen: {
          title: "Conectar a cartera guardada",
          savedWallet: "Cartera guardada",
          continue: "Continuar",
          createNewWallet: "Crear una nueva cartera",
        },
        createScreen: {
          instruction:
            "Elige una contraseña para tu cartera. Podrás acceder y exportar esta cartera con la misma contraseña",
          importWallet: "Importar cartera",
          createNewWallet: "Crear nueva cartera",
          connecting: "Conectando",
        },
        exportScreen: {
          description1:
            "Esto descargará un archivo JSON que contiene la información de la cartera en tu dispositivo cifrado con la contraseña",
          description2:
            "Puedes usar este archivo JSON para importar la cuenta en MetaMask usando la misma contraseña",
          walletAddress: "Dirección de la cartera",
          download: "Descargar",
          title: "Respaldar cartera",
        },
        importScreen: {
          title: "Importar cartera",
          description1:
            "La aplicación puede autorizar cualquier transacción en nombre de la cartera sin ninguna aprobación",
          description2:
            "Recomendamos conectar solo con aplicaciones de confianza",
          import: "Importar",
          uploadJSON: "Por favor sube un archivo JSON",
          uploadedSuccessfully: "Subido con éxito",
        },
      },
      frameWallet: {
        ...extensionAndQRScanScreens("Frame"),
        connectionFailedScreen: {
          title: "Fallo al conectar con Frame",
          description:
            "Asegúrate de que la aplicación de escritorio esté instalada y en funcionamiento. Puedes descargar Frame desde el enlace de abajo. Asegúrate de actualizar esta página una vez que Frame esté funcionando.",
          downloadFrame: "Descargar Frame",
          supportLink: "¿Sigues teniendo problemas para conectar?",
        },
      },
    },
  };
}

export function es(overrides?: DeepPartial<ThirdwebLocale>) {
  const defaultObj = esDefault();
  if (!overrides) {
    return defaultObj;
  }

  return immutableOverride(defaultObj, overrides);
}<|MERGE_RESOLUTION|>--- conflicted
+++ resolved
@@ -173,12 +173,9 @@
       rainbowWallet: extensionAndQRScanScreens("Rainbow"),
       trustWallet: extensionAndQRScanScreens("Trust"),
       zerionWallet: extensionAndQRScanScreens("Zerion"),
-<<<<<<< HEAD
       oneKeyWallet: extensionAndQRScanScreens("OneKey"),
-=======
       cryptoDefiWallet: extensionAndQRScanScreens("Crypto Defi"),
       rabbyWallet: extensionAndQRScanScreens("Rabby"),
->>>>>>> 9798a31a
       paperWallet: {
         signIn: "Iniciar sesión",
         signInWithGoogle: "Iniciar sesión con Google",
