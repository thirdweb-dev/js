--- conflicted
+++ resolved
@@ -168,13 +168,10 @@
       trustWallet: extensionAndQRScanScreens("Trust"),
       zerionWallet: extensionAndQRScanScreens("Zerion"),
       coreWallet: extensionAndQRScanScreens("Core"),
-<<<<<<< HEAD
       oneKeyWallet: extensionAndQRScanScreens("OneKey"),
-=======
       cryptoDefiWallet: extensionAndQRScanScreens("Crypto Defi"),
       rabbyWallet: extensionAndQRScanScreens("Rabby"),
       coin98Wallet: extensionAndQRScanScreens("Coin98"),
->>>>>>> 9798a31a
       paperWallet: {
         signIn: "Sign in",
         signInWithGoogle: "Sign in with Google",
