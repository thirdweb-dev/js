--- conflicted
+++ resolved
@@ -168,11 +168,8 @@
       trustWallet: extensionAndQRScanScreens("Trust"),
       zerionWallet: extensionAndQRScanScreens("Zerion"),
       coreWallet: extensionAndQRScanScreens("Core"),
-<<<<<<< HEAD
       defiWallet: extensionAndQRScanScreens("Defi"),
-=======
       rabbyWallet: extensionAndQRScanScreens("Rabby"),
->>>>>>> 8c2d4e5e
       coin98Wallet: extensionAndQRScanScreens("Coin98"),
       paperWallet: {
         signIn: "Sign in",
