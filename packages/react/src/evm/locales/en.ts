--- conflicted
+++ resolved
@@ -168,11 +168,8 @@
       trustWallet: extensionAndQRScanScreens("Trust"),
       zerionWallet: extensionAndQRScanScreens("Zerion"),
       coreWallet: extensionAndQRScanScreens("Core"),
-<<<<<<< HEAD
       defiWallet: extensionAndQRScanScreens("Defi"),
-=======
       coin98Wallet: extensionAndQRScanScreens("Coin98"),
->>>>>>> 1094a03a
       paperWallet: {
         signIn: "Sign in",
         signInWithGoogle: "Sign in with Google",
