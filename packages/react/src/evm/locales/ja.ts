import { DeepPartial, immutableOverride } from "../utils/applyOverrides";
import { ThirdwebLocale } from "./en";

// wallets that connect via extension and QR scan
function extensionAndQRScanScreens(walletName: string) {
  return {
    connectionScreen: {
      inProgress: "確認待ち",
      failed: "接続に失敗しました",
      instruction: `${walletName}のウォレットで接続リクエストを承認してください`,
      retry: "再試行",
    },
    getStartedScreen: {
      instruction: `QRコードをスキャンして${walletName}アプリをダウンロードしてください`,
    },
    scanScreen: {
      instruction: `${walletName}のウォレットアプリでQRコードをスキャンして接続してください`,
    },
    getStartedLink: `${walletName}のウォレットを持っていませんか？`,
  };
}

export function jaDefault(): ThirdwebLocale {
  return {
    connectWallet: {
      signIn: "サインイン",
      defaultButtonTitle: "ウォレット接続",
      connecting: "接続中",
      switchNetwork: "ネットワークを切り替える",
      switchingNetwork: "ネットワークの切替中",
      defaultModalTitle: "接続",
      recommended: "推奨",
      installed: "インストール済み",
      continueAsGuest: "ゲストとして続ける",
      connectAWallet: "ウォレットを接続する",
      newToWallets: "ウォレットは初めてですか？",
      getStarted: "始める",
      guest: "ゲスト",
      send: "送る",
      receive: "受け取る",
      currentNetwork: "現在のネットワーク",
      switchAccount: "アカウントを切り替える",
      requestTestnetFunds: "テストネットの資金をリクエストする",
      transactionHistory: "取引履歴",
      backupWallet: "ウォレットのバックアップ",
      guestWalletWarning:
        "これは一時的なゲストウォレットです。アクセスできなくなることを防ぐため、バックアップをしてください",
      switchTo: "切り替え先", // Used in "Switch to <Wallet-Name>"
      connectedToSmartWallet: "スマートウォレットに接続済み",
      confirmInWallet: "ウォレットで確認",
      disconnectWallet: "ウォレットの切断",
      copyAddress: "アドレスをコピー",
      personalWallet: "パーソナルウォレット",
      smartWallet: "スマートウォレット",
      or: "または",
      download: {
        chrome: "Chrome拡張をダウンロード",
        android: "Google Playでダウンロード",
        iOS: "App Storeでダウンロード",
      },
      welcomeScreen: {
        defaultTitle: "分散型世界へのゲートウェイ",
        defaultSubtitle: "始めるためにウォレットを接続してください",
      },
      agreement: {
        prefix: "接続することで、以下に同意したことになります：",
        termsOfService: "利用規約",
        and: "および",
        privacyPolicy: "プライバシーポリシー",
      },
      networkSelector: {
        title: "ネットワークの選択",
        mainnets: "メインネット",
        testnets: "テストネット",
        allNetworks: "すべて",
        addCustomNetwork: "カスタムネットワークを追加",
        inputPlaceholder: "ネットワーク名またはチェーンIDを検索",
        categoryLabel: {
          recentlyUsed: "最近使用したもの",
          popular: "人気",
          others: "全てのネットワーク",
        },
        loading: "読み込み中",
        failedToSwitch: "ネットワークの切替に失敗しました",
      },
      receiveFundsScreen: {
        title: "資金を受け取る",
        instruction:
          "このウォレットに資金を送るためのウォレットアドレスをコピーしてください",
      },
      sendFundsScreen: {
        title: "資金の送付",
        submitButton: "送信",
        token: "トークン",
        sendTo: "送信先",
        amount: "金額",
        successMessage: "取引成功",
        invalidAddress: "無効なアドレス",
        noTokensFound: "トークンが見つかりません",
        searchToken: "トークンのアドレスを検索するか、貼り付けてください",
        transactionFailed: "取引に失敗しました",
        transactionRejected: "取引が拒否されました",
        insufficientFunds: "資金が不足しています",
        selectTokenTitle: "トークンを選択",
        sending: "送信中",
      },
      signatureScreen: {
        instructionScreen: {
          title: "サインイン",
          instruction:
            "続行するためにウォレットでメッセージリクエストにサインしてください",
          signInButton: "サインイン",
        },
        signingScreen: {
          title: "サインイン中",
          prompt: "ウォレットで署名リクエストにサインしてください",
          promptForSafe:
            "ウォレットで署名リクエストにサインし、Safeで取引を承認してください",
          approveTransactionInSafe: "Safeで取引を承認",
          tryAgain: "再試行",
          failedToSignIn: "サインインに失敗しました",
          inProgress: "確認待ち",
        },
      },
    },
    wallets: {
      walletConnect: {
        scanInstruction:
          "接続するためにウォレットアプリでこちらをスキャンしてください",
      },
      smartWallet: {
        connecting: "スマートウォレットに接続中",
        failedToConnect: "スマートウォレットに接続できませんでした",
        wrongNetworkScreen: {
          title: "異なるネットワーク",
          subtitle: "ウォレットが必要なネットワークに接続されていません",
          failedToSwitch: "ネットワークの切り替えに失敗しました",
        },
      },
      safeWallet: {
        connectWalletScreen: {
          title: "パーソナルウォレットのリンク",
          subtitle:
            "Safeを使用するためにパーソナルウォレットを接続してください。",
          learnMoreLink: "もっと詳しく",
        },
        accountDetailsScreen: {
          title: "Safeの詳細を入力してください",
          findSafeAddressIn: "Safeのアドレスは以下で見つけることができます", // You can find your safe address in + <dashboardLink>
          dashboardLink: "Safeダッシュボード", // <dashboardLink>
          network: "Safeネットワーク",
          selectNetworkPlaceholder: "Safeがデプロイされているネットワーク",
          invalidChainConfig:
            "アプリにSafeをサポートするチェーンが設定されていないため、Safeを使用できません",
          failedToConnect:
            "Safeに接続できませんでした。Safeアドレスとネットワークが正しいことを確認してください。",
          failedToSwitch: "ネットワークの切り替えに失敗しました",
          switchNetwork: "ネットワークを切り替える",
          switchingNetwork: "ネットワークを切り替え中",
          connectToSafe: "Safeに接続",
          connecting: "接続中",
          mainnets: "メインネット",
          testnets: "テストネット",
          safeAddress: "Safeアドレス",
        },
      },
      coinbaseWallet: extensionAndQRScanScreens("Coinbase"),
      metamaskWallet: extensionAndQRScanScreens("MetaMask"),
      okxWallet: extensionAndQRScanScreens("OKX"),
      coreWallet: extensionAndQRScanScreens("Core"),
      coin98Wallet: extensionAndQRScanScreens("Coin98"),
      phantomWallet: extensionAndQRScanScreens("Phantom"),
      rainbowWallet: extensionAndQRScanScreens("Rainbow"),
      trustWallet: extensionAndQRScanScreens("Trust"),
      zerionWallet: extensionAndQRScanScreens("Zerion"),
<<<<<<< HEAD
      defiWallet: extensionAndQRScanScreens("Defi"),
=======
      rabbyWallet: extensionAndQRScanScreens("Rabby"),
>>>>>>> 8c2d4e5e
      paperWallet: {
        signIn: "サインイン",
        signInWithGoogle: "Googleでサインイン",
        emailPlaceholder: "メールアドレスを入力してください",
        submitEmail: "続ける",
        invalidEmail: "無効なメールアドレス",
        emailRequired: "メールアドレスが必要です",
        googleLoginScreen: {
          title: "サインイン",
          instruction: "ポップアップ内でGoogleアカウントを選択してください",
          failed: "サインインに失敗しました",
          retry: "再試行",
        },
        emailLoginScreen: {
          title: "サインイン",
          enterCodeSendTo: "送信された確認コードを入力してください", // Enter the verification code sent to + <email>
          newDeviceDetected: "新しいデバイスが検出されました",
          enterRecoveryCode:
            "初回サインアップ時にメールで送信されたリカバリーコードを入力してください",
          invalidCode: "無効な確認コード",
          invalidCodeOrRecoveryCode: "無効な確認コードまたはリカバリーコード",
          verify: "確認",
          failedToSendCode: "確認コードの送信に失敗しました",
          sendingCode: "確認コードを送信中",
          resendCode: "確認コードを再送",
        },
      },
      embeddedWallet: {
        signInWithGoogle: "Googleでサインイン",
        signInWithFacebook: "Facebookでサインイン",
        signInWithApple: "Appleでサインイン",
        emailPlaceholder: "メールアドレスを入力してください",
        submitEmail: "続ける",
        emailRequired: "メールアドレスが必要です",
        invalidEmail: "無効なメールアドレス",
        signIn: "サインイン",
        socialLoginScreen: {
          title: "サインイン",
          instruction: "ポップアップウィンドウでアカウントにサインインします", // TODO: check if this is correct
          failed: "サインインに失敗しました",
          retry: "再試行",
        },
        emailLoginScreen: {
          title: "サインイン",
          enterCodeSendTo: "送信された確認コードを入力してください",
          newDeviceDetected: "新しいデバイスが検出されました",
          enterRecoveryCode:
            "初回サインアップ時にメールで送信されたリカバリーコードを入力してください",
          invalidCode: "無効な確認コード",
          invalidCodeOrRecoveryCode: "無効な確認コードまたはリカバリーコード",
          verify: "確認",
          failedToSendCode: "確認コードの送信に失敗しました",
          sendingCode: "確認コードを送信中",
          resendCode: "確認コードを再送",
        },
        createPassword: {
          title: "パスワードを作成",
          instruction:
            "アカウントのパスワードを設定してください。新しいデバイスから接続する際にこのパスワードが必要となります。",
          saveInstruction: "パスワードは必ず保存してください。",
          inputPlaceholder: "パスワードを入力してください",
          confirmation: "パスワードを保存しました。",
          submitButton: "パスワードを設定",
          failedToSetPassword: "パスワードの設定に失敗しました。",
        },
        enterPassword: {
          title: "パスワードを入力",
          instruction: "アカウントのパスワードを入力してください",
          inputPlaceholder: "パスワードを入力してください",
          submitButton: "確認",
          wrongPassword: "パスワードが違います",
        },
      },
      magicLink: {
        signIn: "サインイン",
        loginWith: "次でログイン：",
        submitEmail: "続ける",
        loginWithEmailOrPhone: "メールアドレスまたは電話番号でログイン",
        emailOrPhoneRequired: "メールアドレスまたは電話番号が必要です",
        loginWithPhone: "電話番号でログイン",
        phoneRequired: "電話番号が必要です",
        invalidEmail: "無効なメールアドレス",
        invalidPhone: "無効な電話番号",
        invalidEmailOrPhone: "無効なメールアドレスまたは電話番号",
        countryCodeMissing: "電話番号は国コードから始める必要があります",
        emailPlaceholder: "メールアドレスを入力してください",
        emailRequired: "メールアドレスが必要です",
      },
      localWallet: {
        passwordLabel: "パスワード",
        confirmPasswordLabel: "パスワードを確認",
        enterYourPassword: "パスワードを入力してください",
        warningScreen: {
          title: "警告",
          warning:
            "新しいウォレットを作成すると、現在のウォレットは削除されます。新しいウォレットを作成する前に、ウォレットのバックアップをデバイスに保存してください",
          backupWallet: "ウォレットのバックアップ",
        },
        reconnectScreen: {
          title: "保存されたウォレットへの接続",
          savedWallet: "保存されたウォレット",
          continue: "続ける",
          createNewWallet: "新しいウォレットを作成",
        },
        createScreen: {
          instruction:
            "ウォレットのパスワードを選択してください。このパスワードで、このウォレットにアクセスしたり、同じパスワードでエクスポートすることができます",
          importWallet: "ウォレットをインポート",
          createNewWallet: "新しいウォレットを作成",
          connecting: "接続中",
        },
        exportScreen: {
          description1:
            "この操作は、ウォレット情報を含む、パスワードで暗号化されたJSONファイルをデバイスにダウンロードします",
          description2:
            "このJSONファイルを使用して、同じパスワードでMetaMaskにアカウントをインポートすることができます",
          walletAddress: "ウォレットアドレス",
          download: "ダウンロード",
          title: "ウォレットのバックアップ",
        },
        importScreen: {
          title: "ウォレットをインポート",
          description1:
            "アプリケーションは、ウォレットの代わりに任意の取引を承認なしで認証することができます",
          description2:
            "信頼できるアプリケーションにのみ接続することをお勧めします",
          import: "インポート",
          uploadJSON: "JSONファイルをアップロードしてください",
          uploadedSuccessfully: "正常にアップロードされました",
        },
      },
      frameWallet: {
        ...extensionAndQRScanScreens("Frame"),
        connectionFailedScreen: {
          title: "Frameに接続できませんでした",
          description:
            "デスクトップアプリがインストールされていて実行中であることを確認してください。以下のリンクからFrameをダウンロードすることができます。Frameが実行されている場合は、このページをリフレッシュしてください。",
          downloadFrame: "Frameをダウンロード",
          supportLink: "まだ接続に問題がありますか？",
        },
      },
    },
  };
}

export function ja(overrides?: DeepPartial<ThirdwebLocale>) {
  const defaultObj = jaDefault();
  if (!overrides) {
    return defaultObj;
  }

  return immutableOverride(defaultObj, overrides);
}<|MERGE_RESOLUTION|>--- conflicted
+++ resolved
@@ -173,11 +173,8 @@
       rainbowWallet: extensionAndQRScanScreens("Rainbow"),
       trustWallet: extensionAndQRScanScreens("Trust"),
       zerionWallet: extensionAndQRScanScreens("Zerion"),
-<<<<<<< HEAD
       defiWallet: extensionAndQRScanScreens("Defi"),
-=======
       rabbyWallet: extensionAndQRScanScreens("Rabby"),
->>>>>>> 8c2d4e5e
       paperWallet: {
         signIn: "サインイン",
         signInWithGoogle: "Googleでサインイン",
