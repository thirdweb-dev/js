--- conflicted
+++ resolved
@@ -12,12 +12,9 @@
 import { CustomThemeProvider } from "../../design-system/CustomThemeProvider";
 import { signerWallet } from "../../wallet/wallets/signerWallet";
 import { Signer } from "ethers";
-<<<<<<< HEAD
 import { ThirdwebLocale, en } from "../locales/en";
 import { ThirdwebLocaleContext } from "./locale-provider";
-=======
 import { walletIds } from "@thirdweb-dev/wallets";
->>>>>>> 8ec0d00c
 
 interface ThirdwebProviderProps<TChains extends Chain[]>
   extends Omit<
