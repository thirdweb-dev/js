import { DEFAULT_API_KEY } from "../constants/rpc";
import {
  Wallet,
  ThirdwebProviderCore,
  ThirdwebProviderCoreProps,
} from "@thirdweb-dev/react-core";
import { WalletUIStatesProvider } from "./wallet-ui-states-provider";
import { ConnectModal } from "../../wallet/ConnectWallet/Connect";
import { ThemeProvider } from "@emotion/react";
import { darkTheme, lightTheme } from "../../design-system";
import { PropsWithChildren } from "react";
import type { Chain, defaultChains } from "@thirdweb-dev/chains";
<<<<<<< HEAD
import { coinbaseWallet } from "../../wallet/wallets/coinbaseWallet";
import { metamaskWallet } from "../../wallet/wallets/metamaskWallet";
import { walletConnectV1 } from "../../wallet/wallets/walletConnectV1";
import { localWallet } from "../../wallet/wallets/localWallet";

const localWalletObj = localWallet();
const defaultWallets = [metamaskWallet(), coinbaseWallet(), walletConnectV1()];
=======
import { localWallet } from "../../wallet/wallets/localWallet";
import { defaultWallets } from "../../wallet/wallets/defaultWallets";

const localWalletObj = localWallet();
>>>>>>> 1e9fad77

interface ThirdwebProviderProps<TChains extends Chain[]>
  extends Omit<
    ThirdwebProviderCoreProps<TChains>,
    "createWalletStorage" | "supportedWallets"
  > {
  /**
   * Wallets that will be supported by the dApp
   * @defaultValue [metamaskWallet(), coinbaseWallet(), walletConnectV1()]
   *
   * @example
   * ```jsx
   * import { metamaskWallet, coinbaseWallet, walletConnectV1 } from "@thirdweb-dev/react";
   *
   * <ThirdwebProvider
   *  supportedWallets={[metamaskWallet(), coinbaseWallet(), walletConnectV1()]}
   * />
   * ```
   */
  supportedWallets?: Wallet[];
}

/**
 *
 * The `<ThirdwebProvider />` component lets you control what networks you want users to connect to,
 * what types of wallets can connect to your app, and the settings for the [Thirdweb SDK](https://docs.thirdweb.com/typescript).
 *
 * @example
 * You can wrap your application with the provider as follows:
 *
 * ```jsx title="App.jsx"
 * import { ThirdwebProvider } from "@thirdweb-dev/react";
 *
 * const App = () => {
 *   return (
 *     <ThirdwebProvider>
 *       <YourApp />
 *     </ThirdwebProvider>
 *   );
 * };
 * ```
 *
 */
export const ThirdwebProvider = <
  TChains extends Chain[] = typeof defaultChains,
>({
  thirdwebApiKey = DEFAULT_API_KEY,
  supportedWallets,
  theme,
  children,
  ...restProps
}: PropsWithChildren<ThirdwebProviderProps<TChains>>) => {
  const wallets: Wallet[] = supportedWallets || defaultWallets;

  // add local wallet if guest mode is enabled or smart wallet is added
  if (restProps.guestMode || wallets.find((w) => w.id === "SmartWallet")) {
    // add only if it's not already added
    if (!wallets.find((w) => w.id === localWalletObj.id)) {
      wallets.push(localWalletObj);
    }
  }

  return (
    <WalletUIStatesProvider theme={theme}>
      <ThemeProvider theme={theme === "dark" ? darkTheme : lightTheme}>
        <ThirdwebProviderCore
          theme={theme}
          thirdwebApiKey={thirdwebApiKey}
          supportedWallets={wallets}
          {...restProps}
        >
          {children}
          <ConnectModal guestMode={restProps.guestMode} />
        </ThirdwebProviderCore>
      </ThemeProvider>
    </WalletUIStatesProvider>
  );
};<|MERGE_RESOLUTION|>--- conflicted
+++ resolved
@@ -10,20 +10,10 @@
 import { darkTheme, lightTheme } from "../../design-system";
 import { PropsWithChildren } from "react";
 import type { Chain, defaultChains } from "@thirdweb-dev/chains";
-<<<<<<< HEAD
-import { coinbaseWallet } from "../../wallet/wallets/coinbaseWallet";
-import { metamaskWallet } from "../../wallet/wallets/metamaskWallet";
-import { walletConnectV1 } from "../../wallet/wallets/walletConnectV1";
-import { localWallet } from "../../wallet/wallets/localWallet";
-
-const localWalletObj = localWallet();
-const defaultWallets = [metamaskWallet(), coinbaseWallet(), walletConnectV1()];
-=======
 import { localWallet } from "../../wallet/wallets/localWallet";
 import { defaultWallets } from "../../wallet/wallets/defaultWallets";
 
 const localWalletObj = localWallet();
->>>>>>> 1e9fad77
 
 interface ThirdwebProviderProps<TChains extends Chain[]>
   extends Omit<
