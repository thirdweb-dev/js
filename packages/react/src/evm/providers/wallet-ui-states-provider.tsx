import { useState, createContext, useContext } from "react";

type BoolSetter = (value: boolean) => void;
type ThemeSetter = (value: "light" | "dark") => void;
type Screen =
  | "metamask/connecting"
  | "walletList"
  | "coinbase/connecting"
  | "coinbase/scan"
  | "metamask/scan"
  | "metamask/get-started"
  | "coinbase/get-started"
  | "safe/select-wallet"
  | "safe/form"
  | "wallets/get-started"
<<<<<<< HEAD
  | "localWallet/connect"
  | "localWallet/export"
  | "smartWallet/form";
=======
  | "deviceWallet/connect"
  | "deviceWallet/export"
  | "smartWallet/form"
  | "smartWallet/select-wallet"
  | "magic/connect";
>>>>>>> 8f962bc1

type WalletWrapper = false | "safe" | "smartWallet";

const WalletWrapperConnection = createContext<WalletWrapper>(false);
const SetWalletWrapperConnection = createContext<
  ((value: WalletWrapper) => void) | undefined
>(undefined);

const WalletModalOpen = createContext(false);
const SetWalletModalOpen = createContext<BoolSetter | undefined>(undefined);
const ScreenContext = createContext<Screen>("walletList");
const SetScreenContext = createContext<
  React.Dispatch<React.SetStateAction<Screen>> | undefined
>(undefined);
const ModalThemeContext = createContext<"light" | "dark">("dark");
const SetModalThemeContext = createContext<ThemeSetter | undefined>(undefined);

export const WalletUIStatesProvider = (
  props: React.PropsWithChildren<{ theme?: "light" | "dark" }>,
) => {
  const [isConnectingToWalletWrapper, setIsConnectingToWalletWrapper] =
    useState<WalletWrapper>(false);
  const [isWalletModalOpen, setIsWalletModalOpen] = useState(false);
  const [screen, setScreen] = useState<Screen>("walletList");
  const [modalTheme, setModalTheme] = useState(props.theme || "dark");

  return (
    <WalletWrapperConnection.Provider value={isConnectingToWalletWrapper}>
      <SetWalletWrapperConnection.Provider
        value={setIsConnectingToWalletWrapper}
      >
        <WalletModalOpen.Provider value={isWalletModalOpen}>
          <SetWalletModalOpen.Provider value={setIsWalletModalOpen}>
            <ScreenContext.Provider value={screen}>
              <SetScreenContext.Provider value={setScreen}>
                <ModalThemeContext.Provider value={modalTheme}>
                  <SetModalThemeContext.Provider value={setModalTheme}>
                    {props.children}
                  </SetModalThemeContext.Provider>
                </ModalThemeContext.Provider>
              </SetScreenContext.Provider>
            </ScreenContext.Provider>
          </SetWalletModalOpen.Provider>
        </WalletModalOpen.Provider>
      </SetWalletWrapperConnection.Provider>
    </WalletWrapperConnection.Provider>
  );
};

export const useIsConnectingToWalletWrapper = () => {
  return useContext(WalletWrapperConnection);
};

export const useIsWalletModalOpen = () => {
  return useContext(WalletModalOpen);
};

export const useSetIsConnectingToWalletWrapper = () => {
  const context = useContext(SetWalletWrapperConnection);
  if (context === undefined) {
    throw new Error(
      "useSetIsConnectingToWalletWrapper must be used within a UIProvider",
    );
  }
  return context;
};

export const useSetIsWalletModalOpen = () => {
  const context = useContext(SetWalletModalOpen);
  if (context === undefined) {
    throw new Error("useSetWalletModalOpen must be used within a UIProvider");
  }
  return context;
};

export const useScreen = () => {
  return useContext(ScreenContext);
};

export const useSetScreen = () => {
  const context = useContext(SetScreenContext);
  if (context === undefined) {
    throw new Error("useSetScreen must be used within a UIProvider");
  }
  return context;
};

export const useModalTheme = () => {
  return useContext(ModalThemeContext);
};

export const useSetModalTheme = () => {
  const context = useContext(SetModalThemeContext);
  if (context === undefined) {
    throw new Error("useSetModalTheme must be used within a UIProvider");
  }
  return context;
};<|MERGE_RESOLUTION|>--- conflicted
+++ resolved
@@ -13,17 +13,11 @@
   | "safe/select-wallet"
   | "safe/form"
   | "wallets/get-started"
-<<<<<<< HEAD
-  | "localWallet/connect"
-  | "localWallet/export"
-  | "smartWallet/form";
-=======
   | "deviceWallet/connect"
   | "deviceWallet/export"
   | "smartWallet/form"
   | "smartWallet/select-wallet"
   | "magic/connect";
->>>>>>> 8f962bc1
 
 type WalletWrapper = false | "safe" | "smartWallet";
 
