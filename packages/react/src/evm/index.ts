--- conflicted
+++ resolved
@@ -73,10 +73,7 @@
   InjectedWallet,
   setWalletAnalyticsEnabled,
   CoreWallet,
-<<<<<<< HEAD
   DefiWallet,
-=======
   RabbyWallet,
->>>>>>> 8c2d4e5e
   Coin98Wallet,
 } from "@thirdweb-dev/wallets";