--- conflicted
+++ resolved
@@ -63,9 +63,6 @@
   MagicLink,
   SignerWallet,
   InjectedWallet,
-<<<<<<< HEAD
   ComethConnect,
-=======
   setWalletAnalyticsEnabled,
->>>>>>> 1fbbc2d2
 } from "@thirdweb-dev/wallets";