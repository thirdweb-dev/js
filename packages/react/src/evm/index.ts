export {
  useIsWalletModalOpen,
  useSetIsWalletModalOpen,
} from "./providers/wallet-ui-states-provider";

export { useSafe } from "./connectors/gnosis";
export { useMagic } from "./connectors/magic";

export {
  ConnectWallet,
  type ConnectWalletProps,
} from "../wallet/ConnectWallet/ConnectWallet";
export { ConnectModalInline } from "../wallet/ConnectWallet/Modal/ConnectModalInline";

export { NetworkSelector } from "../wallet/ConnectWallet/NetworkSelector";
export type { NetworkSelectorProps } from "../wallet/ConnectWallet/NetworkSelector";

// UI components
export * from "./components/MediaRenderer";
export * from "./components/NftMedia";
export * from "./components/Web3Button";
export { ThirdwebProvider } from "./providers/thirdweb-provider";

export type { MediaRendererProps } from "./components/types";

// wallet/hooks
export { useInstalledWallets } from "../wallet/hooks/useInstalledWallets";

// wallet connection hooks
export { useRainbowWallet } from "./hooks/wallets/useRainbowWallet";
export { useTrustWallet } from "./hooks/wallets/useTrustWallet";
export { useMetamask } from "./hooks/wallets/useMetamask";
export { useCoinbaseWallet } from "./hooks/wallets/useCoinbaseWallet";
export { useFrameWallet } from "./hooks/wallets/useFrame";
export { useBloctoWallet } from "./hooks/wallets/useBloctoWallet";
export {
  useEmbeddedWallet,
  useEmbeddedWalletUserEmail,
} from "./hooks/wallets/useEmbeddedWallet";
export { useEmbeddedWalletSendVerificationEmail } from "./hooks/useEmbeddedWalletSendVerificationEmail";

export {
  usePaperWalletUserEmail,
  usePaperWallet,
} from "./hooks/wallets/usePaper";

export {
  useWalletConnect,
  useWalletConnectV1,
} from "./hooks/wallets/useWalletConnect";

// react-core
export * from "@thirdweb-dev/react-core";
// wallets
export {
  LocalWallet,
  EmbeddedWallet,
  SmartWallet,
  SafeWallet,
  WalletConnect,
  PhantomWallet,
  RainbowWallet,
  MetaMaskWallet,
  OKXWallet,
  TrustWallet,
  CoinbaseWallet,
  BloctoWallet,
  FrameWallet,
  PaperWallet,
  ZerionWallet,
  MagicLink,
  SignerWallet,
  InjectedWallet,
  setWalletAnalyticsEnabled,
  CoreWallet,
<<<<<<< HEAD
  DefiWallet,
=======
  Coin98Wallet,
>>>>>>> 1094a03a
} from "@thirdweb-dev/wallets";<|MERGE_RESOLUTION|>--- conflicted
+++ resolved
@@ -73,9 +73,6 @@
   InjectedWallet,
   setWalletAnalyticsEnabled,
   CoreWallet,
-<<<<<<< HEAD
   DefiWallet,
-=======
   Coin98Wallet,
->>>>>>> 1094a03a
 } from "@thirdweb-dev/wallets";