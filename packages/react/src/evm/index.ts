--- conflicted
+++ resolved
@@ -10,15 +10,8 @@
   ConnectWallet,
   type ConnectWalletProps,
 } from "../wallet/ConnectWallet/ConnectWallet";
-<<<<<<< HEAD
 export type { WelcomeScreen } from "../wallet/ConnectWallet/screens/types";
-export {
-  ConnectModalInline,
-  type ConnectModalInlineProps,
-} from "../wallet/ConnectWallet/Modal/ConnectModalInline";
-=======
 export { ConnectModalInline } from "../wallet/ConnectWallet/Modal/ConnectModalInline";
->>>>>>> 9798a31a
 
 export {
   NetworkSelector,
