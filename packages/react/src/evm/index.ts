// providers
export * from "./providers/full";

// require to be inside `<ThirdwebProvider />`
export * from "./hooks/wagmi-required/useAccount";
export * from "./hooks/wagmi-required/useNetwork";
export * from "./hooks/wagmi-required/useDisconnect";
export * from "./hooks/wagmi-required/useConnect";
export * from "./hooks/connectors/useMetamask";
export * from "./hooks/connectors/useWalletConnect";
export * from "./hooks/connectors/useWalletLink";

<<<<<<< HEAD
// re-exports
export { ChainId } from "@thirdweb-dev/sdk";

// types
export * from "./types";
export type { ThirdwebAuthConfig } from "./contexts/thirdweb-auth";
=======
// ui components
export * from "./components/MediaRenderer";
export * from "./components/NftMedia";
export * from "./components/ConnectWallet";
export * from "./components/Web3Button";

// re-export everything from react-core
export * from "@thirdweb-dev/react-core/evm";
>>>>>>> 3547901d
<|MERGE_RESOLUTION|>--- conflicted
+++ resolved
@@ -10,20 +10,9 @@
 export * from "./hooks/connectors/useWalletConnect";
 export * from "./hooks/connectors/useWalletLink";
 
-<<<<<<< HEAD
 // re-exports
 export { ChainId } from "@thirdweb-dev/sdk";
 
 // types
 export * from "./types";
-export type { ThirdwebAuthConfig } from "./contexts/thirdweb-auth";
-=======
-// ui components
-export * from "./components/MediaRenderer";
-export * from "./components/NftMedia";
-export * from "./components/ConnectWallet";
-export * from "./components/Web3Button";
-
-// re-export everything from react-core
-export * from "@thirdweb-dev/react-core/evm";
->>>>>>> 3547901d
+export type { ThirdwebAuthConfig } from "./contexts/thirdweb-auth";