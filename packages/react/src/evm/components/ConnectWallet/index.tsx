--- conflicted
+++ resolved
@@ -1,8 +1,3 @@
-<<<<<<< HEAD
-import { useThirdwebAuthContext } from "../../contexts/thirdweb-auth";
-import { useLogin, useLogout, useUser } from "../../hooks/auth";
-=======
->>>>>>> 12ec3be4
 import { useMetamask } from "../../hooks/connectors/useMetamask";
 import { useConnect } from "../../hooks/wagmi-required/useConnect";
 import { useDisconnect } from "../../hooks/wagmi-required/useDisconnect";
@@ -26,20 +21,17 @@
 import { FiShuffle } from "@react-icons/all-files/fi/FiShuffle";
 import { FiWifi } from "@react-icons/all-files/fi/FiWifi";
 import { FiXCircle } from "@react-icons/all-files/fi/FiXCircle";
-<<<<<<< HEAD
-import { LoginOptions } from "@thirdweb-dev/auth";
-import { ChainId, SUPPORTED_CHAIN_ID } from "@thirdweb-dev/sdk";
-=======
+import type { LoginOptions } from "@thirdweb-dev/auth";
 import {
-  useThirdwebAuthConfig,
-  LoginConfig,
-  useAuth,
+  useThirdwebAuthContext,
   useAddress,
   useBalance,
   useChainId,
+  useLogin,
+  useLogout,
+  useUser,
 } from "@thirdweb-dev/react-core/evm";
-import { ChainId, LoginOptions, SUPPORTED_CHAIN_ID } from "@thirdweb-dev/sdk";
->>>>>>> 12ec3be4
+import { ChainId, SUPPORTED_CHAIN_ID } from "@thirdweb-dev/sdk";
 import * as menu from "@zag-js/menu";
 import { normalizeProps, useMachine } from "@zag-js/react";
 import React, { useId } from "react";
