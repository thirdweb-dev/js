<<<<<<< HEAD
import type { Theme } from "../design-system";
import styled from "@emotion/styled";
import type { Chain } from "@thirdweb-dev/chains";
=======
import { Chain } from "@thirdweb-dev/chains";
>>>>>>> 17fe41d4
import { useStorage } from "@thirdweb-dev/react-core";
import { StyledDiv } from "../design-system/elements";

const defaultChainIcon =
  "ipfs://QmcxZHpyJa8T4i63xqjPYrZ6tKrt55tZJpbXcjSDKuKaf9/ethereum/512.png";

export const ChainIcon: React.FC<{
  chain?: Chain;
  size: string;
  active?: boolean;
  className?: string;
  loading?: "lazy" | "eager";
}> = (props) => {
  const url = props.chain?.icon?.url || defaultChainIcon;
  const storage = useStorage();

  const src = storage
    ? storage.resolveScheme(url)
    : url.replace("ipfs://", "https://ipfs.io/ipfs/");

  return (
    <div
      style={{
        position: "relative",
        display: "flex",
        flexShrink: 0,
        alignItems: "center",
      }}
    >
      <img
        src={src || defaultChainIcon}
        onError={(e) => {
          if (defaultChainIcon && e.currentTarget.src !== defaultChainIcon) {
            e.currentTarget.src = defaultChainIcon;
          }
        }}
        alt=""
        width={props.size}
        height={props.size}
        className={props.className}
        loading={props.loading}
        style={{
          objectFit: "contain",
          width: props.size + "px",
          height: props.size + "px",
        }}
      />
      {props.active && <ActiveDot />}
    </div>
  );
};

const ActiveDot = /* @__PURE__ */ StyledDiv({
  width: "28%",
  height: "28%",
  borderRadius: "50%",
  position: "absolute",
  top: "60%",
  right: 0,
  backgroundColor: "#00d395",
  boxShadow: `0 0 0 2px var(--bg)`,
});<|MERGE_RESOLUTION|>--- conflicted
+++ resolved
@@ -1,10 +1,4 @@
-<<<<<<< HEAD
-import type { Theme } from "../design-system";
-import styled from "@emotion/styled";
 import type { Chain } from "@thirdweb-dev/chains";
-=======
-import { Chain } from "@thirdweb-dev/chains";
->>>>>>> 17fe41d4
 import { useStorage } from "@thirdweb-dev/react-core";
 import { StyledDiv } from "../design-system/elements";
 
