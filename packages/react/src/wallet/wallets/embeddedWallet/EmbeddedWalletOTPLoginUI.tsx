import styled from "@emotion/styled";
import { ConnectUIProps, useWalletContext } from "@thirdweb-dev/react-core";
<<<<<<< HEAD
import { EmbeddedWallet, AuthResult } from "@thirdweb-dev/wallets";
=======
import { EmbeddedWallet, SendEmailOtpReturnType } from "@thirdweb-dev/wallets";
>>>>>>> 39abe701
import { useCallback, useEffect, useRef, useState } from "react";
import { FadeIn } from "../../../components/FadeIn";
import { OTPInput } from "../../../components/OTPInput";
import { Spacer } from "../../../components/Spacer";
import { Spinner } from "../../../components/Spinner";
import { Container, Line, ModalHeader } from "../../../components/basic";
import { Button } from "../../../components/buttons";
import { Text } from "../../../components/text";
import { Theme, fontSize } from "../../../design-system";
<<<<<<< HEAD
import { BackupAccount } from "./USER_MANAGED/BackupAccount";
=======
>>>>>>> 39abe701
import { CreatePassword } from "./USER_MANAGED/CreatePassword";
import { EnterPasswordOrRecovery } from "./USER_MANAGED/EnterPassword";

type EmbeddedWalletOTPLoginUIProps = ConnectUIProps<EmbeddedWallet>;

type VerificationStatus = "verifying" | "invalid" | "valid" | "idle";
<<<<<<< HEAD
type EmailStatus = "sending" | AuthResult | "error";
type ScreenToShow =
  | "base"
  | "create-password"
  | "backup-account"
=======
type EmailStatus = "sending" | SendEmailOtpReturnType | "error";
type ScreenToShow =
  | "base"
  | "create-password"
>>>>>>> 39abe701
  | "enter-password-or-recovery-code";

export const EmbeddedWalletOTPLoginUI: React.FC<
  EmbeddedWalletOTPLoginUIProps
> = (props) => {
  const email = props.selectionData;
  const isWideModal = props.modalSize === "wide";

  const [otpInput, setOtpInput] = useState("");
  const { createWalletInstance, setConnectedWallet, setConnectionStatus } =
    useWalletContext();

  const [wallet, setWallet] = useState<EmbeddedWallet | null>(null);
  const [verifyStatus, setVerifyStatus] = useState<VerificationStatus>("idle");
  const [emailStatus, setEmailStatus] = useState<EmailStatus>("sending");

  const [screen, setScreen] = useState<ScreenToShow>("base"); // TODO change
<<<<<<< HEAD
  const [recoveryCodes, setRecoveryCodes] = useState<string[] | undefined>();
=======
>>>>>>> 39abe701

  const sendEmail = useCallback(async () => {
    setOtpInput("");
    setVerifyStatus("idle");
    setEmailStatus("sending");

    try {
      const _wallet = createWalletInstance(props.walletConfig);
      setWallet(_wallet);
<<<<<<< HEAD
      const status = await _wallet.authenticate({ strategy: "email", email });
=======
      const status = await _wallet.sendEmailOTP({ email });
>>>>>>> 39abe701
      setEmailStatus(status);
    } catch (e) {
      console.error(e);
      setVerifyStatus("idle");
      setEmailStatus("error");
    }
  }, [createWalletInstance, email, props.walletConfig]);

  const verify = async (otp: string) => {
    if (typeof emailStatus !== "object" || otp.length !== 6) {
      return;
    }

    setVerifyStatus("idle");

    if (typeof emailStatus !== "object") {
      return;
    }

    if (!wallet) {
      return;
    }

    try {
      setVerifyStatus("verifying");
      setConnectionStatus("connecting");

<<<<<<< HEAD
      // USER_MANAGED
      if (emailStatus.needsRecoveryCode) {
        if (emailStatus.isNewUser) {
          try {
            // verifies otp for UI feedback
            // TODO tweak the UI flow to avoid verifying otp twice
            await emailStatus.verifyOTP?.(otp);
=======
      const needsRecoveryCode =
        emailStatus.recoveryShareManagement === "USER_MANAGED" &&
        (emailStatus.isNewUser || emailStatus.isNewDevice);

      // USER_MANAGED
      if (needsRecoveryCode) {
        if (emailStatus.isNewUser) {
          try {
            // verifies otp for UI feedback
            // TODO (joaquim) tweak the UI flow to avoid verifying otp twice - needs new endpoint or new UI
            await wallet.authenticate({ strategy: "email_otp", email, otp });
>>>>>>> 39abe701
          } catch (e: any) {
            if (e instanceof Error && e.message.includes("encryption key")) {
              setScreen("create-password");
            } else {
              throw e;
            }
          }
        } else {
          try {
            // verifies otp for UI feedback
<<<<<<< HEAD
            await emailStatus.verifyOTP?.(otp);
=======
            await wallet.authenticate({ strategy: "email_otp", email, otp });
>>>>>>> 39abe701
          } catch (e: any) {
            if (e instanceof Error && e.message.includes("encryption key")) {
              setScreen("enter-password-or-recovery-code");
            } else {
              throw e;
            }
          }
        }
      }

      // AWS_MANAGED
      else {
<<<<<<< HEAD
        const authResult = await emailStatus.verifyOTP?.(otp);
=======
        const authResult = await wallet.authenticate({
          strategy: "email_otp",
          email,
          otp,
        });
>>>>>>> 39abe701
        if (!authResult) {
          throw new Error("Failed to verify OTP");
        }
        await wallet.connect({
          authResult,
        });
<<<<<<< HEAD
        setConnectedWallet(wallet);
=======
        setConnectedWallet(wallet, { authResult });
>>>>>>> 39abe701
        props.connected();
      }

      setVerifyStatus("valid");
    } catch (e) {
      setVerifyStatus("invalid");
      console.error(e);
    }
  };

  // send email on mount
  const emailSentOnMount = useRef(false);
  useEffect(() => {
    if (!emailSentOnMount.current) {
      emailSentOnMount.current = true;
      sendEmail();
    }
  }, [sendEmail]);

  if (screen === "create-password") {
    return (
      <CreatePassword
        modalSize={props.modalSize}
        email={email}
        goBack={props.goBack}
        onPassword={async (password) => {
          if (!wallet || typeof emailStatus !== "object") {
            return;
          }
<<<<<<< HEAD
          const authResult = await emailStatus.verifyOTP?.(otpInput, password);
=======
          const authResult = await wallet.authenticate({
            strategy: "email_otp",
            email,
            otp: otpInput,
            recoveryCode: password,
          });
>>>>>>> 39abe701
          if (!authResult) {
            throw new Error("Failed to verify recovery code");
          }
          await wallet.connect({
            authResult,
          });
<<<<<<< HEAD
          // TODO (joaquim) as connect callback
          const info = await wallet.getRecoveryInformation();
          setRecoveryCodes(info.backupRecoveryCodes);
          setScreen("backup-account");
        }}
      />
    );
  }

  if (screen === "backup-account") {
    return (
      <BackupAccount
        modalSize={props.modalSize}
        goBack={props.goBack}
        recoveryCodes={recoveryCodes}
        email={email}
        onNext={() => {
          if (wallet) {
            setConnectedWallet(wallet);
            props.connected();
          }
=======
          setConnectedWallet(wallet, { authResult });
          props.connected();
>>>>>>> 39abe701
        }}
      />
    );
  }

  if (screen === "enter-password-or-recovery-code") {
    return (
      <EnterPasswordOrRecovery
        modalSize={props.modalSize}
        goBack={props.goBack}
        email={email}
        onVerify={async (passwordOrRecoveryCode) => {
          if (!wallet || typeof emailStatus !== "object") {
            return;
          }
<<<<<<< HEAD
          const authResult = await emailStatus.verifyOTP?.(
            otpInput,
            passwordOrRecoveryCode,
          );
=======
          const authResult = await wallet.authenticate({
            strategy: "email_otp",
            email,
            otp: otpInput,
            recoveryCode: passwordOrRecoveryCode,
          });
>>>>>>> 39abe701
          if (!authResult) {
            throw new Error("Failed to verify recovery code");
          }
          await wallet.connect({
            authResult,
          });

<<<<<<< HEAD
          setConnectedWallet(wallet);
=======
          setConnectedWallet(wallet, { authResult });
>>>>>>> 39abe701
          props.connected();
        }}
      />
    );
  }

  if (screen === "base") {
    return (
      <Container fullHeight flex="column" animate="fadein">
        <Container p="lg">
          <ModalHeader title="Sign in" onBack={props.goBack} />
        </Container>

        <Container expand flex="column" center="y">
          <form
            onSubmit={(e) => {
              e.preventDefault();
            }}
          >
            <div
              style={{
                textAlign: "center",
              }}
            >
              {!isWideModal && <Spacer y="xl" />}
              <Text>Enter the verification code sent to</Text>
              <Spacer y="sm" />
              <Text color="primaryText">{email}</Text>
              <Spacer y="xl" />
            </div>

            <OTPInput
              isInvalid={verifyStatus === "invalid"}
              digits={6}
              value={otpInput}
              setValue={(value) => {
                setOtpInput(value);
                setVerifyStatus("idle"); // reset error
                verify(value);
              }}
              onEnter={() => {
                verify(otpInput);
              }}
            />

            {verifyStatus === "invalid" && (
              <FadeIn>
                <Spacer y="md" />
                <Text size="sm" color="danger" center>
                  Invalid verification code
                </Text>
              </FadeIn>
            )}

            <Spacer y="xl" />

            <Container px={isWideModal ? "xxl" : "lg"}>
              {verifyStatus === "verifying" ? (
                <>
                  <Container flex="row" center="x" animate="fadein">
                    <Spinner size="lg" color="accentText" />
                  </Container>
                </>
              ) : (
                <Container animate="fadein" key="btn-container">
                  <Button
                    onClick={() => verify(otpInput)}
                    variant="accent"
                    type="submit"
                    style={{
                      width: "100%",
                    }}
                  >
                    Verify
                  </Button>
                </Container>
              )}
            </Container>

            <Spacer y="xl" />

            {!isWideModal && <Line />}

            <Container p={isWideModal ? undefined : "lg"}>
              {emailStatus === "error" && (
                <>
                  <Text size="sm" center color="danger">
                    Failed to send verification code
                  </Text>
                </>
              )}

              {emailStatus === "sending" && (
                <Container
                  flex="row"
                  center="both"
                  gap="xs"
                  style={{
                    textAlign: "center",
                  }}
                >
                  <Text size="sm">Sending verification code</Text>
                  <Spinner size="xs" color="secondaryText" />
                </Container>
              )}

              {typeof emailStatus === "object" && (
                <LinkButton onClick={sendEmail} type="button">
                  Resend verification code
                </LinkButton>
              )}
            </Container>
          </form>
        </Container>
      </Container>
    );
  }

  return null;
};

const LinkButton = styled.button<{ theme?: Theme }>`
  all: unset;
  color: ${(p) => p.theme.colors.accentText};
  font-size: ${fontSize.sm};
  cursor: pointer;
  text-align: center;
  font-weight: 500;
  width: 100%;
  &:hover {
    color: ${(p) => p.theme.colors.primaryText};
  }
`;<|MERGE_RESOLUTION|>--- conflicted
+++ resolved
@@ -1,10 +1,6 @@
 import styled from "@emotion/styled";
 import { ConnectUIProps, useWalletContext } from "@thirdweb-dev/react-core";
-<<<<<<< HEAD
-import { EmbeddedWallet, AuthResult } from "@thirdweb-dev/wallets";
-=======
 import { EmbeddedWallet, SendEmailOtpReturnType } from "@thirdweb-dev/wallets";
->>>>>>> 39abe701
 import { useCallback, useEffect, useRef, useState } from "react";
 import { FadeIn } from "../../../components/FadeIn";
 import { OTPInput } from "../../../components/OTPInput";
@@ -14,28 +10,16 @@
 import { Button } from "../../../components/buttons";
 import { Text } from "../../../components/text";
 import { Theme, fontSize } from "../../../design-system";
-<<<<<<< HEAD
-import { BackupAccount } from "./USER_MANAGED/BackupAccount";
-=======
->>>>>>> 39abe701
 import { CreatePassword } from "./USER_MANAGED/CreatePassword";
 import { EnterPasswordOrRecovery } from "./USER_MANAGED/EnterPassword";
 
 type EmbeddedWalletOTPLoginUIProps = ConnectUIProps<EmbeddedWallet>;
 
 type VerificationStatus = "verifying" | "invalid" | "valid" | "idle";
-<<<<<<< HEAD
-type EmailStatus = "sending" | AuthResult | "error";
-type ScreenToShow =
-  | "base"
-  | "create-password"
-  | "backup-account"
-=======
 type EmailStatus = "sending" | SendEmailOtpReturnType | "error";
 type ScreenToShow =
   | "base"
   | "create-password"
->>>>>>> 39abe701
   | "enter-password-or-recovery-code";
 
 export const EmbeddedWalletOTPLoginUI: React.FC<
@@ -53,10 +37,6 @@
   const [emailStatus, setEmailStatus] = useState<EmailStatus>("sending");
 
   const [screen, setScreen] = useState<ScreenToShow>("base"); // TODO change
-<<<<<<< HEAD
-  const [recoveryCodes, setRecoveryCodes] = useState<string[] | undefined>();
-=======
->>>>>>> 39abe701
 
   const sendEmail = useCallback(async () => {
     setOtpInput("");
@@ -66,11 +46,7 @@
     try {
       const _wallet = createWalletInstance(props.walletConfig);
       setWallet(_wallet);
-<<<<<<< HEAD
-      const status = await _wallet.authenticate({ strategy: "email", email });
-=======
       const status = await _wallet.sendEmailOTP({ email });
->>>>>>> 39abe701
       setEmailStatus(status);
     } catch (e) {
       console.error(e);
@@ -98,15 +74,6 @@
       setVerifyStatus("verifying");
       setConnectionStatus("connecting");
 
-<<<<<<< HEAD
-      // USER_MANAGED
-      if (emailStatus.needsRecoveryCode) {
-        if (emailStatus.isNewUser) {
-          try {
-            // verifies otp for UI feedback
-            // TODO tweak the UI flow to avoid verifying otp twice
-            await emailStatus.verifyOTP?.(otp);
-=======
       const needsRecoveryCode =
         emailStatus.recoveryShareManagement === "USER_MANAGED" &&
         (emailStatus.isNewUser || emailStatus.isNewDevice);
@@ -118,7 +85,6 @@
             // verifies otp for UI feedback
             // TODO (joaquim) tweak the UI flow to avoid verifying otp twice - needs new endpoint or new UI
             await wallet.authenticate({ strategy: "email_otp", email, otp });
->>>>>>> 39abe701
           } catch (e: any) {
             if (e instanceof Error && e.message.includes("encryption key")) {
               setScreen("create-password");
@@ -129,11 +95,7 @@
         } else {
           try {
             // verifies otp for UI feedback
-<<<<<<< HEAD
-            await emailStatus.verifyOTP?.(otp);
-=======
             await wallet.authenticate({ strategy: "email_otp", email, otp });
->>>>>>> 39abe701
           } catch (e: any) {
             if (e instanceof Error && e.message.includes("encryption key")) {
               setScreen("enter-password-or-recovery-code");
@@ -146,26 +108,18 @@
 
       // AWS_MANAGED
       else {
-<<<<<<< HEAD
-        const authResult = await emailStatus.verifyOTP?.(otp);
-=======
         const authResult = await wallet.authenticate({
           strategy: "email_otp",
           email,
           otp,
         });
->>>>>>> 39abe701
         if (!authResult) {
           throw new Error("Failed to verify OTP");
         }
         await wallet.connect({
           authResult,
         });
-<<<<<<< HEAD
-        setConnectedWallet(wallet);
-=======
         setConnectedWallet(wallet, { authResult });
->>>>>>> 39abe701
         props.connected();
       }
 
@@ -195,48 +149,20 @@
           if (!wallet || typeof emailStatus !== "object") {
             return;
           }
-<<<<<<< HEAD
-          const authResult = await emailStatus.verifyOTP?.(otpInput, password);
-=======
           const authResult = await wallet.authenticate({
             strategy: "email_otp",
             email,
             otp: otpInput,
             recoveryCode: password,
           });
->>>>>>> 39abe701
           if (!authResult) {
             throw new Error("Failed to verify recovery code");
           }
           await wallet.connect({
             authResult,
           });
-<<<<<<< HEAD
-          // TODO (joaquim) as connect callback
-          const info = await wallet.getRecoveryInformation();
-          setRecoveryCodes(info.backupRecoveryCodes);
-          setScreen("backup-account");
-        }}
-      />
-    );
-  }
-
-  if (screen === "backup-account") {
-    return (
-      <BackupAccount
-        modalSize={props.modalSize}
-        goBack={props.goBack}
-        recoveryCodes={recoveryCodes}
-        email={email}
-        onNext={() => {
-          if (wallet) {
-            setConnectedWallet(wallet);
-            props.connected();
-          }
-=======
           setConnectedWallet(wallet, { authResult });
           props.connected();
->>>>>>> 39abe701
         }}
       />
     );
@@ -252,19 +178,12 @@
           if (!wallet || typeof emailStatus !== "object") {
             return;
           }
-<<<<<<< HEAD
-          const authResult = await emailStatus.verifyOTP?.(
-            otpInput,
-            passwordOrRecoveryCode,
-          );
-=======
           const authResult = await wallet.authenticate({
             strategy: "email_otp",
             email,
             otp: otpInput,
             recoveryCode: passwordOrRecoveryCode,
           });
->>>>>>> 39abe701
           if (!authResult) {
             throw new Error("Failed to verify recovery code");
           }
@@ -272,11 +191,7 @@
             authResult,
           });
 
-<<<<<<< HEAD
-          setConnectedWallet(wallet);
-=======
           setConnectedWallet(wallet, { authResult });
->>>>>>> 39abe701
           props.connected();
         }}
       />
