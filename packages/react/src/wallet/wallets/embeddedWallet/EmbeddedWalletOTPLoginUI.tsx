import styled from "@emotion/styled";
import { ConnectUIProps, useWalletContext } from "@thirdweb-dev/react-core";
import { EmbeddedWallet, SendEmailOtpReturnType } from "@thirdweb-dev/wallets";
import { useCallback, useEffect, useRef, useState } from "react";
import { FadeIn } from "../../../components/FadeIn";
import { OTPInput } from "../../../components/OTPInput";
import { Spacer } from "../../../components/Spacer";
import { Spinner } from "../../../components/Spinner";
import { Container, Line, ModalHeader } from "../../../components/basic";
import { Button } from "../../../components/buttons";
import { Text } from "../../../components/text";
import { Theme, fontSize } from "../../../design-system";
<<<<<<< HEAD
import { Button } from "../../../components/buttons";
import { useTWLocale } from "../../../evm/providers/locale-provider";
=======
import { CreatePassword } from "./USER_MANAGED/CreatePassword";
import { EnterPasswordOrRecovery } from "./USER_MANAGED/EnterPassword";
>>>>>>> 8ec0d00c

type EmbeddedWalletOTPLoginUIProps = ConnectUIProps<EmbeddedWallet>;

type VerificationStatus = "verifying" | "invalid" | "valid" | "idle";
type EmailStatus = "sending" | SendEmailOtpReturnType | "error";
type ScreenToShow =
  | "base"
  | "create-password"
  | "enter-password-or-recovery-code";

export const EmbeddedWalletOTPLoginUI: React.FC<
  EmbeddedWalletOTPLoginUIProps
> = (props) => {
  const locale = useTWLocale().wallets.embeddedWallet.emailLoginScreen;
  const email = props.selectionData;
  const isWideModal = props.modalSize === "wide";

  const [otpInput, setOtpInput] = useState("");
  const { createWalletInstance, setConnectedWallet, setConnectionStatus } =
    useWalletContext();

  const [wallet, setWallet] = useState<EmbeddedWallet | null>(null);
  const [verifyStatus, setVerifyStatus] = useState<VerificationStatus>("idle");
  const [emailStatus, setEmailStatus] = useState<EmailStatus>("sending");

  const [screen, setScreen] = useState<ScreenToShow>("base"); // TODO change

  const sendEmail = useCallback(async () => {
    setOtpInput("");
    setVerifyStatus("idle");
    setEmailStatus("sending");

    try {
      const _wallet = createWalletInstance(props.walletConfig);
      setWallet(_wallet);
      const status = await _wallet.sendVerificationEmail({ email });
      setEmailStatus(status);
    } catch (e) {
      console.error(e);
      setVerifyStatus("idle");
      setEmailStatus("error");
    }
  }, [createWalletInstance, email, props.walletConfig]);

  const verify = async (otp: string) => {
    if (typeof emailStatus !== "object" || otp.length !== 6) {
      return;
    }

    setVerifyStatus("idle");

    if (typeof emailStatus !== "object") {
      return;
    }

    if (!wallet) {
      return;
    }

    try {
      setVerifyStatus("verifying");
      setConnectionStatus("connecting");

      const needsRecoveryCode =
        emailStatus.recoveryShareManagement === "USER_MANAGED" &&
        (emailStatus.isNewUser || emailStatus.isNewDevice);

      // USER_MANAGED
      if (needsRecoveryCode) {
        if (emailStatus.isNewUser) {
          try {
            // verifies otp for UI feedback
            // TODO (ews) tweak the UI flow to avoid verifying otp twice - needs new endpoint or new UI
            await wallet.authenticate({
              strategy: "email_verification",
              email,
              verificationCode: otp,
            });
          } catch (e: any) {
            if (e instanceof Error && e.message.includes("encryption key")) {
              setScreen("create-password");
            } else {
              throw e;
            }
          }
        } else {
          try {
            // verifies otp for UI feedback
            await wallet.authenticate({
              strategy: "email_verification",
              email,
              verificationCode: otp,
            });
          } catch (e: any) {
            if (e instanceof Error && e.message.includes("encryption key")) {
              setScreen("enter-password-or-recovery-code");
            } else {
              throw e;
            }
          }
        }
      }

      // AWS_MANAGED
      else {
        const authResult = await wallet.authenticate({
          strategy: "email_verification",
          email,
          verificationCode: otp,
        });
        if (!authResult) {
          throw new Error("Failed to verify OTP");
        }
        await wallet.connect({
          authResult,
        });
        setConnectedWallet(wallet);
        props.connected();
      }

      setVerifyStatus("valid");
    } catch (e) {
      setVerifyStatus("invalid");
      console.error(e);
    }
  };

  // send email on mount
  const emailSentOnMount = useRef(false);
  useEffect(() => {
    if (!emailSentOnMount.current) {
      emailSentOnMount.current = true;
      sendEmail();
    }
  }, [sendEmail]);

<<<<<<< HEAD
  return (
    <Container fullHeight flex="column" animate="fadein">
      <Container p="lg">
        <ModalHeader title={locale.title} onBack={props.goBack} />
      </Container>
=======
  if (screen === "create-password") {
    return (
      <CreatePassword
        modalSize={props.modalSize}
        email={email}
        goBack={props.goBack}
        onPassword={async (password) => {
          if (!wallet || typeof emailStatus !== "object") {
            return;
          }
          const authResult = await wallet.authenticate({
            strategy: "email_verification",
            email,
            verificationCode: otpInput,
            recoveryCode: password,
          });
          if (!authResult) {
            throw new Error("Failed to verify recovery code");
          }
          await wallet.connect({
            authResult,
          });
          setConnectedWallet(wallet);
          props.connected();
        }}
      />
    );
  }

  if (screen === "enter-password-or-recovery-code") {
    return (
      <EnterPasswordOrRecovery
        modalSize={props.modalSize}
        goBack={props.goBack}
        email={email}
        onVerify={async (passwordOrRecoveryCode) => {
          if (!wallet || typeof emailStatus !== "object") {
            return;
          }
          const authResult = await wallet.authenticate({
            strategy: "email_verification",
            email,
            verificationCode: otpInput,
            recoveryCode: passwordOrRecoveryCode,
          });
          if (!authResult) {
            throw new Error("Failed to verify recovery code");
          }
          await wallet.connect({
            authResult,
          });

          setConnectedWallet(wallet);
          props.connected();
        }}
      />
    );
  }

  if (screen === "base") {
    return (
      <Container fullHeight flex="column" animate="fadein">
        <Container p="lg">
          <ModalHeader title="Sign in" onBack={props.goBack} />
        </Container>
>>>>>>> 8ec0d00c

        <Container expand flex="column" center="y">
          <form
            onSubmit={(e) => {
              e.preventDefault();
            }}
          >
<<<<<<< HEAD
            {!isWideModal && <Spacer y="xl" />}
            <Text>{locale.enterCodeSendTo}</Text>
            <Spacer y="sm" />
            <Text color="primaryText">{email}</Text>
            <Spacer y="xl" />
          </div>

          <OTPInput
            isInvalid={verifyStatus === "invalid"}
            digits={6}
            value={otpInput}
            setValue={(value) => {
              setOtpInput(value);
              setVerifyStatus("idle"); // reset error
              handleSubmit(value);
            }}
            onEnter={() => {
              handleSubmit(otpInput);
            }}
          />

          {verifyStatus === "invalid" && (
            <FadeIn>
              <Spacer y="md" />
              <Text size="sm" color="danger" center>
                {locale.invalidCode}
              </Text>
            </FadeIn>
          )}

          <Spacer y="xl" />

          <Container px={isWideModal ? "xxl" : "lg"}>
            {verifyStatus === "verifying" ? (
              <>
                <Container flex="row" center="x" animate="fadein">
                  <Spinner size="lg" color="accentText" />
                </Container>
              </>
            ) : (
              <Container animate="fadein" key="btn-container">
                <Button
                  onClick={() => handleSubmit(otpInput)}
                  variant="accent"
                  type="submit"
                  style={{
                    width: "100%",
                  }}
                >
                  {locale.verify}
                </Button>
              </Container>
            )}
          </Container>
=======
            <div
              style={{
                textAlign: "center",
              }}
            >
              {!isWideModal && <Spacer y="xl" />}
              <Text>Enter the verification code sent to</Text>
              <Spacer y="sm" />
              <Text color="primaryText">{email}</Text>
              <Spacer y="xl" />
            </div>

            <OTPInput
              isInvalid={verifyStatus === "invalid"}
              digits={6}
              value={otpInput}
              setValue={(value) => {
                setOtpInput(value);
                setVerifyStatus("idle"); // reset error
                verify(value);
              }}
              onEnter={() => {
                verify(otpInput);
              }}
            />

            {verifyStatus === "invalid" && (
              <FadeIn>
                <Spacer y="md" />
                <Text size="sm" color="danger" center>
                  Invalid verification code
                </Text>
              </FadeIn>
            )}

            <Spacer y="xl" />

            <Container px={isWideModal ? "xxl" : "lg"}>
              {verifyStatus === "verifying" ? (
                <>
                  <Container flex="row" center="x" animate="fadein">
                    <Spinner size="lg" color="accentText" />
                  </Container>
                </>
              ) : (
                <Container animate="fadein" key="btn-container">
                  <Button
                    onClick={() => verify(otpInput)}
                    variant="accent"
                    type="submit"
                    style={{
                      width: "100%",
                    }}
                  >
                    Verify
                  </Button>
                </Container>
              )}
            </Container>
>>>>>>> 8ec0d00c

            <Spacer y="xl" />

            {!isWideModal && <Line />}

<<<<<<< HEAD
          <Container p={isWideModal ? undefined : "lg"}>
            {sendEmailOtpStatus === "error" && (
              <>
                <Text size="sm" center color="danger">
                  {locale.failedToSendCode}
                </Text>
              </>
            )}

            {sendEmailOtpStatus === "sending" && (
              <Container
                flex="row"
                center="both"
                gap="xs"
                style={{
                  textAlign: "center",
                }}
              >
                <Text size="sm">{locale.sendingCode}</Text>
                <Spinner size="xs" color="secondaryText" />
              </Container>
            )}

            {sendEmailOtpStatus === "sent" && (
              <LinkButton onClick={sendEmail} type="button">
                {locale.resendCode}
              </LinkButton>
            )}
          </Container>
        </form>
=======
            <Container p={isWideModal ? undefined : "lg"}>
              {emailStatus === "error" && (
                <>
                  <Text size="sm" center color="danger">
                    Failed to send verification code
                  </Text>
                </>
              )}

              {emailStatus === "sending" && (
                <Container
                  flex="row"
                  center="both"
                  gap="xs"
                  style={{
                    textAlign: "center",
                  }}
                >
                  <Text size="sm">Sending verification code</Text>
                  <Spinner size="xs" color="secondaryText" />
                </Container>
              )}

              {typeof emailStatus === "object" && (
                <LinkButton onClick={sendEmail} type="button">
                  Resend verification code
                </LinkButton>
              )}
            </Container>
          </form>
        </Container>
>>>>>>> 8ec0d00c
      </Container>
    );
  }

  return null;
};

const LinkButton = styled.button<{ theme?: Theme }>`
  all: unset;
  color: ${(p) => p.theme.colors.accentText};
  font-size: ${fontSize.sm};
  cursor: pointer;
  text-align: center;
  font-weight: 500;
  width: 100%;
  &:hover {
    color: ${(p) => p.theme.colors.primaryText};
  }
`;<|MERGE_RESOLUTION|>--- conflicted
+++ resolved
@@ -10,13 +10,8 @@
 import { Button } from "../../../components/buttons";
 import { Text } from "../../../components/text";
 import { Theme, fontSize } from "../../../design-system";
-<<<<<<< HEAD
-import { Button } from "../../../components/buttons";
-import { useTWLocale } from "../../../evm/providers/locale-provider";
-=======
 import { CreatePassword } from "./USER_MANAGED/CreatePassword";
 import { EnterPasswordOrRecovery } from "./USER_MANAGED/EnterPassword";
->>>>>>> 8ec0d00c
 
 type EmbeddedWalletOTPLoginUIProps = ConnectUIProps<EmbeddedWallet>;
 
@@ -30,7 +25,6 @@
 export const EmbeddedWalletOTPLoginUI: React.FC<
   EmbeddedWalletOTPLoginUIProps
 > = (props) => {
-  const locale = useTWLocale().wallets.embeddedWallet.emailLoginScreen;
   const email = props.selectionData;
   const isWideModal = props.modalSize === "wide";
 
@@ -153,13 +147,6 @@
     }
   }, [sendEmail]);
 
-<<<<<<< HEAD
-  return (
-    <Container fullHeight flex="column" animate="fadein">
-      <Container p="lg">
-        <ModalHeader title={locale.title} onBack={props.goBack} />
-      </Container>
-=======
   if (screen === "create-password") {
     return (
       <CreatePassword
@@ -225,7 +212,6 @@
         <Container p="lg">
           <ModalHeader title="Sign in" onBack={props.goBack} />
         </Container>
->>>>>>> 8ec0d00c
 
         <Container expand flex="column" center="y">
           <form
@@ -233,62 +219,6 @@
               e.preventDefault();
             }}
           >
-<<<<<<< HEAD
-            {!isWideModal && <Spacer y="xl" />}
-            <Text>{locale.enterCodeSendTo}</Text>
-            <Spacer y="sm" />
-            <Text color="primaryText">{email}</Text>
-            <Spacer y="xl" />
-          </div>
-
-          <OTPInput
-            isInvalid={verifyStatus === "invalid"}
-            digits={6}
-            value={otpInput}
-            setValue={(value) => {
-              setOtpInput(value);
-              setVerifyStatus("idle"); // reset error
-              handleSubmit(value);
-            }}
-            onEnter={() => {
-              handleSubmit(otpInput);
-            }}
-          />
-
-          {verifyStatus === "invalid" && (
-            <FadeIn>
-              <Spacer y="md" />
-              <Text size="sm" color="danger" center>
-                {locale.invalidCode}
-              </Text>
-            </FadeIn>
-          )}
-
-          <Spacer y="xl" />
-
-          <Container px={isWideModal ? "xxl" : "lg"}>
-            {verifyStatus === "verifying" ? (
-              <>
-                <Container flex="row" center="x" animate="fadein">
-                  <Spinner size="lg" color="accentText" />
-                </Container>
-              </>
-            ) : (
-              <Container animate="fadein" key="btn-container">
-                <Button
-                  onClick={() => handleSubmit(otpInput)}
-                  variant="accent"
-                  type="submit"
-                  style={{
-                    width: "100%",
-                  }}
-                >
-                  {locale.verify}
-                </Button>
-              </Container>
-            )}
-          </Container>
-=======
             <div
               style={{
                 textAlign: "center",
@@ -348,44 +278,11 @@
                 </Container>
               )}
             </Container>
->>>>>>> 8ec0d00c
 
             <Spacer y="xl" />
 
             {!isWideModal && <Line />}
 
-<<<<<<< HEAD
-          <Container p={isWideModal ? undefined : "lg"}>
-            {sendEmailOtpStatus === "error" && (
-              <>
-                <Text size="sm" center color="danger">
-                  {locale.failedToSendCode}
-                </Text>
-              </>
-            )}
-
-            {sendEmailOtpStatus === "sending" && (
-              <Container
-                flex="row"
-                center="both"
-                gap="xs"
-                style={{
-                  textAlign: "center",
-                }}
-              >
-                <Text size="sm">{locale.sendingCode}</Text>
-                <Spinner size="xs" color="secondaryText" />
-              </Container>
-            )}
-
-            {sendEmailOtpStatus === "sent" && (
-              <LinkButton onClick={sendEmail} type="button">
-                {locale.resendCode}
-              </LinkButton>
-            )}
-          </Container>
-        </form>
-=======
             <Container p={isWideModal ? undefined : "lg"}>
               {emailStatus === "error" && (
                 <>
@@ -417,7 +314,6 @@
             </Container>
           </form>
         </Container>
->>>>>>> 8ec0d00c
       </Container>
     );
   }
