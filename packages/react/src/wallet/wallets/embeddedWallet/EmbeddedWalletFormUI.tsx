--- conflicted
+++ resolved
@@ -39,10 +39,7 @@
       if (!googleWindow) {
         throw new Error("Failed to open google login window");
       }
-<<<<<<< HEAD
-=======
       console.time("authGoogle1");
->>>>>>> 39abe701
       const authResult = await embeddedWallet.authenticate({
         strategy: "google",
         openedWindow: googleWindow,
@@ -50,18 +47,11 @@
           openedWindow.close();
         },
       });
-<<<<<<< HEAD
-      await embeddedWallet.connect({
-        authResult,
-      });
-      setConnectedWallet(embeddedWallet);
-=======
       console.timeEnd("authGoogle1");
       await embeddedWallet.connect({
         authResult,
       });
       setConnectedWallet(embeddedWallet, { authResult });
->>>>>>> 39abe701
     } catch (e) {
       setConnectionStatus("disconnected");
       console.error(e);
