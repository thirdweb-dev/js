--- conflicted
+++ resolved
@@ -183,7 +183,6 @@
   );
 };
 
-<<<<<<< HEAD
 const SocialButton = /* @__PURE__ */ styled(Button)({
   "&[data-variant='full']": {
     display: "flex",
@@ -197,23 +196,6 @@
   },
   "&[data-variant='icon']": {
     padding: spacing.sm,
+    flexGrow: 1,
   },
-});
-=======
-const SocialButton = /* @__PURE__ */ styled(Button)<{ theme?: Theme }>`
-  &[data-variant="full"] {
-    display: flex;
-    gap: ${spacing.md};
-    font-size: ${fontSize.md};
-    transition: background-color 0.2s ease;
-    &:active {
-      box-shadow: none;
-    }
-  }
-
-  &[data-variant="icon"] {
-    padding: ${spacing.sm};
-    flex-grow: 1;
-  }
-`;
->>>>>>> 69d68f5a
+});