import styled from "@emotion/styled";
import {
  WalletConfig,
  useCreateWalletInstance,
  useSetConnectedWallet,
  useSetConnectionStatus,
} from "@thirdweb-dev/react-core";
import { EmbeddedWallet } from "@thirdweb-dev/wallets";
import { Spacer } from "../../../components/Spacer";
import { Container, ModalHeader } from "../../../components/basic";
import { Button } from "../../../components/buttons";
import { Theme, iconSize, spacing } from "../../../design-system";
import { GoogleIcon } from "../../ConnectWallet/icons/GoogleIcon";
import { InputSelectionUI } from "../InputSelectionUI";
import type { EmbeddedWalletLoginType, AuthOption } from "./types";
import { TextDivider } from "../../../components/TextDivider";
import { openGoogleSignInWindow } from "../../utils/openGoogleSignInWindow";
import { useTheme } from "@emotion/react";
import { useTWLocale } from "../../../evm/providers/locale-provider";

export const EmbeddedWalletFormUI = (props: {
  onSelect: (loginType: EmbeddedWalletLoginType) => void;
  walletConfig: WalletConfig<EmbeddedWallet>;
  authOptions: AuthOption[];
}) => {
  const cwLocale = useTWLocale().connectWallet;
  const locale = useTWLocale().wallets.embeddedWallet;
  const createWalletInstance = useCreateWalletInstance();
  const setConnectionStatus = useSetConnectionStatus();
  const setConnectedWallet = useSetConnectedWallet();
  const themeObj = useTheme() as Theme;

  const enableGoogleLogin = props.authOptions.includes("google");
  const enableEmailLogin = props.authOptions.includes("email");

  // Need to trigger google login on button click to avoid popup from being blocked
  const googleLogin = async () => {
    try {
      const embeddedWallet = createWalletInstance(props.walletConfig);
      setConnectionStatus("connecting");

      const googleWindow = openGoogleSignInWindow(themeObj);
      if (!googleWindow) {
        throw new Error("Failed to open google login window");
      }
      const authResult = await embeddedWallet.authenticate({
        strategy: "google",
        openedWindow: googleWindow,
        closeOpenedWindow: (openedWindow) => {
          openedWindow.close();
        },
      });
      await embeddedWallet.connect({
        authResult,
      });
      setConnectedWallet(embeddedWallet);
    } catch (e) {
      setConnectionStatus("disconnected");
      console.error(e);
    }
  };

  return (
    <div>
<<<<<<< HEAD
      <SocialButton
        variant="secondary"
        fullWidth
        onClick={() => {
          googleLogin();
          props.onSelect({ google: true });
        }}
      >
        <GoogleIcon size={iconSize.md} />
        {locale.signInWithGoogle}
      </SocialButton>
      <TextDivider text={cwLocale.or} py="lg" />
      <InputSelectionUI
        submitButtonText={locale.submitEmail}
        onSelect={(email) => props.onSelect({ email })}
        placeholder={locale.emailPlaceholder}
        name="email"
        type="email"
        errorMessage={(_input) => {
          const input = _input.replace(/\+/g, "");
          const emailRegex = /^([a-z0-9_\.-]+)@([\da-z\.-]+)\.([a-z\.]{2,})$/g;
          const isValidEmail = emailRegex.test(input);
          if (!isValidEmail) {
            return locale.invalidEmail;
          }
        }}
        emptyErrorMessage={locale.emailRequired}
      />
=======
      {enableGoogleLogin && (
        <>
          <SocialButton
            variant="secondary"
            fullWidth
            onClick={() => {
              googleLogin();
              props.onSelect({ google: true });
            }}
          >
            <GoogleIcon size={iconSize.md} />
            Sign in with Google
          </SocialButton>
        </>
      )}
      {enableGoogleLogin && enableEmailLogin && (
        <TextDivider text="OR" py="lg" />
      )}
      {enableEmailLogin && (
        <InputSelectionUI
          onSelect={(email) => props.onSelect({ email })}
          placeholder="Enter your email address"
          name="email"
          type="email"
          errorMessage={(_input) => {
            const input = _input.replace(/\+/g, "");
            const emailRegex =
              /^([a-z0-9_\.-]+)@([\da-z\.-]+)\.([a-z\.]{2,})$/g;
            const isValidEmail = emailRegex.test(input);
            if (!isValidEmail) {
              return "Invalid email address";
            }
          }}
          emptyErrorMessage="email address is required"
        />
      )}
>>>>>>> 8ec0d00c
    </div>
  );
};

export const EmbeddedWalletFormUIScreen: React.FC<{
  onSelect: (loginType: EmbeddedWalletLoginType) => void;
  onBack: () => void;
  modalSize: "compact" | "wide";
  walletConfig: WalletConfig<EmbeddedWallet>;
  authOptions: AuthOption[];
}> = (props) => {
  const isCompact = props.modalSize === "compact";
  const locale = useTWLocale().wallets.embeddedWallet;
  return (
    <Container
      fullHeight
      flex="column"
      p="lg"
      animate="fadein"
      style={{
        minHeight: "250px",
      }}
    >
      <ModalHeader onBack={props.onBack} title={locale.signIn} />
      {isCompact ? <Spacer y="xl" /> : null}

      <Container
        expand
        flex="column"
        center="y"
        p={isCompact ? undefined : "lg"}
      >
        <EmbeddedWalletFormUI
          authOptions={props.authOptions}
          walletConfig={props.walletConfig}
          onSelect={props.onSelect}
        />
      </Container>
    </Container>
  );
};

const SocialButton = /* @__PURE__ */ styled(Button)<{ theme?: Theme }>`
  display: flex;
  justify-content: center;
  gap: ${spacing.sm};
`;<|MERGE_RESOLUTION|>--- conflicted
+++ resolved
@@ -16,15 +16,12 @@
 import { TextDivider } from "../../../components/TextDivider";
 import { openGoogleSignInWindow } from "../../utils/openGoogleSignInWindow";
 import { useTheme } from "@emotion/react";
-import { useTWLocale } from "../../../evm/providers/locale-provider";
 
 export const EmbeddedWalletFormUI = (props: {
   onSelect: (loginType: EmbeddedWalletLoginType) => void;
   walletConfig: WalletConfig<EmbeddedWallet>;
   authOptions: AuthOption[];
 }) => {
-  const cwLocale = useTWLocale().connectWallet;
-  const locale = useTWLocale().wallets.embeddedWallet;
   const createWalletInstance = useCreateWalletInstance();
   const setConnectionStatus = useSetConnectionStatus();
   const setConnectedWallet = useSetConnectedWallet();
@@ -62,36 +59,6 @@
 
   return (
     <div>
-<<<<<<< HEAD
-      <SocialButton
-        variant="secondary"
-        fullWidth
-        onClick={() => {
-          googleLogin();
-          props.onSelect({ google: true });
-        }}
-      >
-        <GoogleIcon size={iconSize.md} />
-        {locale.signInWithGoogle}
-      </SocialButton>
-      <TextDivider text={cwLocale.or} py="lg" />
-      <InputSelectionUI
-        submitButtonText={locale.submitEmail}
-        onSelect={(email) => props.onSelect({ email })}
-        placeholder={locale.emailPlaceholder}
-        name="email"
-        type="email"
-        errorMessage={(_input) => {
-          const input = _input.replace(/\+/g, "");
-          const emailRegex = /^([a-z0-9_\.-]+)@([\da-z\.-]+)\.([a-z\.]{2,})$/g;
-          const isValidEmail = emailRegex.test(input);
-          if (!isValidEmail) {
-            return locale.invalidEmail;
-          }
-        }}
-        emptyErrorMessage={locale.emailRequired}
-      />
-=======
       {enableGoogleLogin && (
         <>
           <SocialButton
@@ -128,7 +95,6 @@
           emptyErrorMessage="email address is required"
         />
       )}
->>>>>>> 8ec0d00c
     </div>
   );
 };
@@ -141,7 +107,6 @@
   authOptions: AuthOption[];
 }> = (props) => {
   const isCompact = props.modalSize === "compact";
-  const locale = useTWLocale().wallets.embeddedWallet;
   return (
     <Container
       fullHeight
@@ -152,7 +117,7 @@
         minHeight: "250px",
       }}
     >
-      <ModalHeader onBack={props.onBack} title={locale.signIn} />
+      <ModalHeader onBack={props.onBack} title="Sign in" />
       {isCompact ? <Spacer y="xl" /> : null}
 
       <Container
