import type { Wallet, WalletOptions } from "@thirdweb-dev/react-core";
import { SmartWallet } from "@thirdweb-dev/wallets";
<<<<<<< HEAD
=======
import { defaultWallets } from "./defaultWallets";
>>>>>>> 1e9fad77

type SafeWalletConfig = {
  factoryAddress: string;
  thirdwebApiKey: string;
  gasless: boolean;
  personalWallets?: Wallet[];
};

export type SmartWalletObj = Wallet & {
<<<<<<< HEAD
  config: SafeWalletConfig;
=======
  config: Required<SafeWalletConfig>;
>>>>>>> 1e9fad77
};

export const smartWallet = (config: SafeWalletConfig) => {
  return {
    id: SmartWallet.id,
    meta: SmartWallet.meta,
    create: (options: WalletOptions) =>
      new SmartWallet({ ...options, ...config }),
<<<<<<< HEAD
    config,
=======
    config: {
      ...config,
      personalWallets: config?.personalWallets || defaultWallets,
    },
>>>>>>> 1e9fad77
  } satisfies SmartWalletObj;
};<|MERGE_RESOLUTION|>--- conflicted
+++ resolved
@@ -1,9 +1,6 @@
 import type { Wallet, WalletOptions } from "@thirdweb-dev/react-core";
 import { SmartWallet } from "@thirdweb-dev/wallets";
-<<<<<<< HEAD
-=======
 import { defaultWallets } from "./defaultWallets";
->>>>>>> 1e9fad77
 
 type SafeWalletConfig = {
   factoryAddress: string;
@@ -13,11 +10,7 @@
 };
 
 export type SmartWalletObj = Wallet & {
-<<<<<<< HEAD
-  config: SafeWalletConfig;
-=======
   config: Required<SafeWalletConfig>;
->>>>>>> 1e9fad77
 };
 
 export const smartWallet = (config: SafeWalletConfig) => {
@@ -26,13 +19,9 @@
     meta: SmartWallet.meta,
     create: (options: WalletOptions) =>
       new SmartWallet({ ...options, ...config }),
-<<<<<<< HEAD
-    config,
-=======
     config: {
       ...config,
       personalWallets: config?.personalWallets || defaultWallets,
     },
->>>>>>> 1e9fad77
   } satisfies SmartWalletObj;
 };