--- conflicted
+++ resolved
@@ -118,14 +118,11 @@
           walletConfig={props.walletConfig}
           hideBackButton={props.supportedWallets.length === 1}
           modalSize={props.modalSize}
-<<<<<<< HEAD
           createWalletInstance={props.createWalletInstance}
           setConnectedWallet={props.setConnectedWallet}
           setConnectionStatus={props.setConnectionStatus}
-=======
           hide={props.hide}
           show={props.show}
->>>>>>> c8ba5cf8
         />
       );
     },
