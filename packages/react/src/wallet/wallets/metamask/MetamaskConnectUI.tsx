import { ConnectUIProps } from "@thirdweb-dev/react-core";
import { ConnectingScreen } from "../../ConnectWallet/screens/ConnectingScreen";
import { isMobile } from "../../../evm/utils/isMobile";
import { useCallback, useEffect, useRef, useState } from "react";
import { MetamaskScan } from "./MetamaskScan";
import { GetStartedScreen } from "../../ConnectWallet/screens/GetStartedScreen";
import { MetaMaskWallet } from "@thirdweb-dev/wallets";
import { wait } from "../../../utils/wait";
import { useTWLocale } from "../../../evm/providers/locale-provider";
import { metamaskUris } from "./metamaskUris";
import { WCOpenURI } from "../../ConnectWallet/screens/WCOpenUri";

export const MetamaskConnectUI = (
  props: ConnectUIProps<MetaMaskWallet> & {
    connectionMethod: "walletConnect" | "metamaskBrowser";
  },
) => {
  const [screen, setScreen] = useState<
    "connecting" | "scanning" | "get-started" | "open-wc-uri"
  >("connecting");
  const locale = useTWLocale().wallets.metamaskWallet;
  const { walletConfig, connected, connect } = props;
  const [errorConnecting, setErrorConnecting] = useState(false);
<<<<<<< HEAD
=======

  const connectingLocale = {
    getStartedLink: locale.getStartedLink,
    instruction: locale.connectionScreen.instruction,
    tryAgain: locale.connectionScreen.retry,
    inProgress: locale.connectionScreen.inProgress,
    failed: locale.connectionScreen.failed,
  };

>>>>>>> c8ba5cf8
  const hideBackButton = props.supportedWallets.length === 1;

  const connectToExtension = useCallback(async () => {
    try {
      connectPrompted.current = true;
      setErrorConnecting(false);
      setScreen("connecting");
      await wait(1000);
      await connect();
      connected();
    } catch (e) {
      setErrorConnecting(true);
      console.error(e);
    }
  }, [connected, connect]);

  const connectPrompted = useRef(false);
  useEffect(() => {
    if (connectPrompted.current) {
      return;
    }

    const isInstalled = walletConfig.isInstalled
      ? walletConfig.isInstalled()
      : false;

    // if loading
    (async () => {
      if (isInstalled) {
        connectToExtension();
      }

      // if metamask is not injected
      else {
        // on mobile, open metamask app link
        if (isMobile()) {
          if (props.connectionMethod === "walletConnect") {
            setScreen("open-wc-uri");
          } else {
            window.open(
              `https://metamask.app.link/dapp/${window.location.toString()}`,
            );
          }
        } else {
          // on desktop, show the metamask scan qr code
          setScreen("scanning");
        }
      }
    })();
  }, [connectToExtension, props.connectionMethod, walletConfig]);

  if (screen === "connecting") {
    return (
      <ConnectingScreen
        locale={connectingLocale}
        errorConnecting={errorConnecting}
        onGetStarted={() => {
          setScreen("get-started");
        }}
        onRetry={connectToExtension}
        hideBackButton={hideBackButton}
        onBack={props.goBack}
        walletName={walletConfig.meta.name}
        walletIconURL={walletConfig.meta.iconURL}
      />
    );
  }

  if (screen === "get-started") {
    return (
      <GetStartedScreen
        locale={{
          scanToDownload: locale.getStartedScreen.instruction,
        }}
        walletIconURL={walletConfig.meta.iconURL}
        walletName={walletConfig.meta.name}
        chromeExtensionLink={walletConfig.meta.urls?.chrome}
        googlePlayStoreLink={walletConfig.meta.urls?.android}
        appleStoreLink={walletConfig.meta.urls?.ios}
        onBack={props.goBack}
      />
    );
  }

  if (screen === "open-wc-uri") {
    return (
      <WCOpenURI
        locale={connectingLocale}
        onRetry={() => {
          // NOOP - TODO make onRetry optional
        }}
        errorConnecting={errorConnecting}
        onGetStarted={() => {
          setScreen("get-started");
        }}
        hideBackButton={hideBackButton}
        onBack={props.goBack}
        onConnected={connected}
        walletConfig={walletConfig}
        appUriPrefix={metamaskUris}
      />
    );
  }

  if (screen === "scanning") {
    return (
      <MetamaskScan
        onBack={props.goBack}
        onConnected={props.connected}
        onGetStarted={() => {
          setScreen("get-started");
        }}
        hideBackButton={hideBackButton}
        walletConfig={walletConfig}
        setConnectedWallet={(w: MetaMaskWallet) => props.setConnectedWallet(w)}
        setConnectionStatus={props.setConnectionStatus}
        createWalletInstance={props.createWalletInstance}
      />
    );
  }

  return null;
};<|MERGE_RESOLUTION|>--- conflicted
+++ resolved
@@ -21,8 +21,6 @@
   const locale = useTWLocale().wallets.metamaskWallet;
   const { walletConfig, connected, connect } = props;
   const [errorConnecting, setErrorConnecting] = useState(false);
-<<<<<<< HEAD
-=======
 
   const connectingLocale = {
     getStartedLink: locale.getStartedLink,
@@ -32,7 +30,6 @@
     failed: locale.connectionScreen.failed,
   };
 
->>>>>>> c8ba5cf8
   const hideBackButton = props.supportedWallets.length === 1;
 
   const connectToExtension = useCallback(async () => {
@@ -131,8 +128,13 @@
         hideBackButton={hideBackButton}
         onBack={props.goBack}
         onConnected={connected}
-        walletConfig={walletConfig}
         appUriPrefix={metamaskUris}
+        createWalletInstance={props.createWalletInstance}
+        setConnectedWallet={(w) => {
+          props.setConnectedWallet(w as MetaMaskWallet);
+        }}
+        setConnectionStatus={props.setConnectionStatus}
+        meta={walletConfig.meta}
       />
     );
   }
