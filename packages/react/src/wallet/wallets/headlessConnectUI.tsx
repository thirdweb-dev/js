import { ConnectUIProps, WalletInstance } from "@thirdweb-dev/react-core";
import { useCallback, useEffect, useRef, useState } from "react";
import { Container, ModalHeader } from "../../components/basic";
import { Spinner } from "../../components/Spinner";
import { Text } from "../../components/text";
import { Button } from "../../components/buttons";
import { Spacer } from "../../components/Spacer";
import { wait } from "../../utils/wait";

export const HeadlessConnectUI = <T extends WalletInstance>(
  props: ConnectUIProps<T>,
) => {
  const {
    connected,
    hide,
    show,
    connect,
    setConnectionStatus,
    supportedWallets,
  } = props;

  const prompted = useRef(false);
  const [connectionFailed, setConnectionFailed] = useState(false);
  const showBack = supportedWallets.length > 1;

  const handleConnect = useCallback(async () => {
    setConnectionFailed(false);
    try {
      setConnectionStatus("connecting");
      await wait(1000);
      hide();
      await connect();
      connected();
    } catch (e) {
      setConnectionStatus("disconnected");
      setConnectionFailed(true);
      show();
      console.error(e);
    }
  }, [connect, connected, hide, show, setConnectionStatus]);

  useEffect(() => {
    if (prompted.current) {
      return;
    }
    prompted.current = true;
    handleConnect();
  }, [handleConnect]);

<<<<<<< HEAD
  let content = null;

  if (connectionFailed) {
    content = (
      <>
        <Text color="danger">{"Failed to connect"}</Text>
        <Spacer y="lg" />
        <Button variant="primary" onClick={handleConnect}>
          {"Try again"}
        </Button>
      </>
    );
  } else {
    content = <Spinner size="lg" color="accentText" />;
  }
=======
    (async () => {
      hide();
      try {
        await connect(walletConfig);
        connected();
      } catch (e) {
        if (!singleWallet) {
          goBack();
        }
        console.error(e);
      }

      show();
    })();
  }, [walletConfig, connect, singleWallet, connected, hide, show, goBack]);
>>>>>>> c8ba5cf8

  return (
    <Container p="lg">
      <ModalHeader
        onBack={showBack ? props.goBack : undefined}
        title={props.walletConfig.meta.name}
        imgSrc={props.walletConfig.meta.iconURL}
      />
      <Container
        flex="column"
        center="both"
        style={{
          minHeight: "250px",
        }}
      >
        {content}
      </Container>
    </Container>
  );
};<|MERGE_RESOLUTION|>--- conflicted
+++ resolved
@@ -31,6 +31,7 @@
       hide();
       await connect();
       connected();
+      show();
     } catch (e) {
       setConnectionStatus("disconnected");
       setConnectionFailed(true);
@@ -47,7 +48,6 @@
     handleConnect();
   }, [handleConnect]);
 
-<<<<<<< HEAD
   let content = null;
 
   if (connectionFailed) {
@@ -63,23 +63,6 @@
   } else {
     content = <Spinner size="lg" color="accentText" />;
   }
-=======
-    (async () => {
-      hide();
-      try {
-        await connect(walletConfig);
-        connected();
-      } catch (e) {
-        if (!singleWallet) {
-          goBack();
-        }
-        console.error(e);
-      }
-
-      show();
-    })();
-  }, [walletConfig, connect, singleWallet, connected, hide, show, goBack]);
->>>>>>> c8ba5cf8
 
   return (
     <Container p="lg">
