--- conflicted
+++ resolved
@@ -1,4 +1,3 @@
-import { walletIds } from "@thirdweb-dev/wallets";
 import { Img } from "../../components/Img";
 import { Spacer } from "../../components/Spacer";
 import { Flex } from "../../components/basic";
@@ -11,32 +10,12 @@
   spacing,
   Theme,
 } from "../../design-system";
-<<<<<<< HEAD
-import { WalletInfo } from "../types";
-=======
->>>>>>> c7c2530c
 import styled from "@emotion/styled";
 import { useWalletInfo, useWalletsInfo } from "./walletInfo";
 import { WalletInfo } from "../types";
 import { walletIds } from "@thirdweb-dev/wallets";
 
 export const WalletSelector: React.FC<{
-<<<<<<< HEAD
-  walletsInfo: WalletInfo[];
-  onGetStarted: () => void;
-  onGuestConnect: () => void;
-}> = (props) => {
-  const showGuestLogin = !!props.walletsInfo.find(
-    (w) => w.wallet.id === walletIds.localWallet,
-  );
-
-  const showGetStarted =
-    !showGuestLogin && !!props.walletsInfo[0].wallet.meta.urls;
-
-  const walletsInfo = props.walletsInfo.filter(
-    (w) => w.wallet.id !== walletIds.localWallet,
-  );
-=======
   onGetStarted: () => void;
   onGuestConnect: () => void;
 }> = (props) => {
@@ -48,22 +27,15 @@
 
   const showGetStarted =
     !localWalletInfo && !!allWalletsInfo[0].wallet.meta.urls;
->>>>>>> c7c2530c
 
   return (
     <>
       <ModalTitle>Choose your wallet</ModalTitle>
       <Spacer y="xl" />
 
-<<<<<<< HEAD
-      <WalletSelection walletsInfo={walletsInfo} />
-
-      {showGuestLogin && (
-=======
       <WalletSelection walletsInfo={allWalletsInfo} />
 
       {localWalletInfo && (
->>>>>>> c7c2530c
         <>
           <Spacer y="xl" />
           <Flex justifyContent="center">
@@ -94,19 +66,11 @@
   );
 };
 
-<<<<<<< HEAD
-export const WalletSelection: React.FC<{ walletsInfo: WalletInfo[] }> = (
-  props,
-) => {
-  // show the installed wallets first
-  const sortedWalletsInfo = props.walletsInfo.sort((a, b) => {
-=======
 export const WalletSelection: React.FC<{ walletsInfo: WalletInfo[] }> = ({
   walletsInfo,
 }) => {
   // show the installed wallets first
   const sortedWalletsInfo = walletsInfo.sort((a, b) => {
->>>>>>> c7c2530c
     if (a.installed && !b.installed) {
       return -1;
     }
