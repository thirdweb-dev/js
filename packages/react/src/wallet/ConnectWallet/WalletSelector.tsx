--- conflicted
+++ resolved
@@ -1,12 +1,6 @@
-import { useState } from "react";
 import { Img } from "../../components/Img";
 import { Spacer } from "../../components/Spacer";
-<<<<<<< HEAD
-import { Button, IconButton } from "../../components/buttons";
-import { Input } from "../../components/formElements";
-=======
 import { Button } from "../../components/buttons";
->>>>>>> bc639f82
 import { HelperLink, ModalTitle } from "../../components/modalElements";
 import {
   fontSize,
@@ -17,85 +11,21 @@
 } from "../../design-system";
 import { WalletMeta } from "../types";
 import styled from "@emotion/styled";
-import { ChevronRightIcon } from "@radix-ui/react-icons";
 
 export const WalletSelector: React.FC<{
   walletsMeta: WalletMeta[];
   onGetStarted: () => void;
   guestMode?: boolean;
   onGuestConnect: () => void;
-<<<<<<< HEAD
-  onUsernameSet: (username: string) => void;
-}> = (props) => {
-  const showGetStarted = !!props.walletsMeta[0].meta.urls && !props.guestMode;
-  const smartWalletMeta = props.walletsMeta.find((w) => w.id === "SmartWallet");
-  const walletsMeta = props.walletsMeta.filter(
-    (w) => w.id !== "localWallet" && w.id !== "SmartWallet",
-  );
-  const [username, setUsername] = useState("");
-=======
 }> = (props) => {
   const showGetStarted = !!props.walletsMeta[0].meta.urls && !props.guestMode;
   const walletsMeta = props.walletsMeta.filter((w) => w.id !== "localWallet");
->>>>>>> bc639f82
 
   return (
     <>
       <ModalTitle>Choose your wallet</ModalTitle>
       <Spacer y="xl" />
 
-<<<<<<< HEAD
-      {smartWalletMeta && (
-        <>
-          <div
-            style={{
-              position: "relative",
-            }}
-          >
-            <Input
-              autoComplete="off"
-              name="smart-wallet-username"
-              id="smart-wallet-username"
-              autoFocus={false}
-              variant="secondary"
-              placeholder="Login with username"
-              value={username}
-              onChange={(e) => {
-                setUsername(e.currentTarget.value);
-              }}
-              onKeyDown={(e) => {
-                if (e.key === "Enter") {
-                  smartWalletMeta.onClick();
-                  props.onUsernameSet(e.currentTarget.value);
-                }
-              }}
-            />
-            <div
-              style={{
-                position: "absolute",
-                top: "50%",
-                right: spacing.sm,
-                transform: "translateY(-50%)",
-              }}
-            >
-              <IconButton
-                aria-label="Connect"
-                variant="secondary"
-                onClick={() => {
-                  smartWalletMeta.onClick();
-                  props.onUsernameSet(username);
-                }}
-              >
-                <ChevronRightIcon width={iconSize.md} height={iconSize.md} />
-              </IconButton>
-            </div>
-          </div>
-          <Spacer y="xl" />
-        </>
-      )}
-
-=======
->>>>>>> bc639f82
       <WalletSelection walletsMeta={walletsMeta} />
 
       {props.guestMode && (
