--- conflicted
+++ resolved
@@ -26,12 +26,9 @@
 import { TextDivider } from "../../components/TextDivider";
 import { TOS } from "./Modal/TOS";
 import { useTWLocale } from "../../evm/providers/locale-provider";
-<<<<<<< HEAD
 import { ChevronLeftIcon } from "@radix-ui/react-icons";
-=======
-import { StyledButton, StyledUl } from "../../design-system/elements";
+import { StyledButton, StyledUl, StyledUl } from "../../design-system/elements";
 import { useCustomTheme } from "../../design-system/CustomThemeProvider";
->>>>>>> 44c9ccd6
 
 export const WalletSelector: React.FC<{
   walletConfigs: WalletConfig[];
