import { Theme, iconSize } from "../../design-system";
import { ConnectedWalletDetails, type DropDownPosition } from "./Details";
import {
  useAddress,
  useConnectionStatus,
  useLogout,
  useNetworkMismatch,
  useSwitchChain,
  useThirdwebAuthContext,
  useUser,
  useWallet,
  useWalletContext,
  useWallets,
} from "@thirdweb-dev/react-core";
import { useContext, useEffect, useMemo, useState } from "react";
import {
  SetModalConfigCtx,
  useSetIsWalletModalOpen,
} from "../../evm/providers/wallet-ui-states-provider";
import { Button } from "../../components/buttons";
import { Spinner } from "../../components/Spinner";
import styled from "@emotion/styled";
import type { NetworkSelectorProps } from "./NetworkSelector";
import { isMobile } from "../../evm/utils/isMobile";
import {
  CustomThemeProvider,
  useCustomTheme,
} from "../../design-system/CustomThemeProvider";
import { WelcomeScreen } from "./screens/types";
import { fadeInAnimation } from "../../design-system/animations";
import { SupportedTokens, defaultTokens } from "./defaultTokens";
import { Container } from "../../components/basic";
import { LockIcon } from "./icons/LockIcon";
import { SignatureScreen } from "./SignatureScreen";
import { Modal } from "../../components/Modal";
import { useTWLocale } from "../../evm/providers/locale-provider";

export type ConnectWalletProps = {
  /**
   * CSS class to apply to the button element
   *
   * For some CSS properties, you may need to use the !important to override the default styles
   *
   * ```tsx
   * <ConnectWallet className="my-custom-class" />
   * ```
   */
  className?: string;

  /**
   * Set the theme for the button and modal.
   *
   * By default it is set to "dark" if `theme` is not set on [`ThirdwebProvider`](https://portal.thirdweb.com/react/v4/ThirdwebProvider)
   * If a `theme` is set on [`ThirdwebProvider`](https://portal.thirdweb.com/react/v4/ThirdwebProvider) then that theme will be used by default which can be overridden by setting `theme` prop on [`ConnectWallet`](https://portal.thirdweb.com/react/v4/components/ConnectWallet) component
   *
   * theme can be set to either "dark" or "light" or a custom theme object. You can also import `lightTheme` or `darkTheme` functions from `@thirdweb-dev/react` to use the default themes as base and overrides parts of it.
   *
   * @example
   * ```ts
   * import { lightTheme } from "@thirdweb-dev/react";
   * const customTheme = lightTheme({
   *  colors: {
   *    modalBg: 'red'
   *  }
   * })
   * ```
   */
  theme?: "dark" | "light" | Theme;

  /**
   * set custom label for the button.
   *
   * The default is `"Connect"`
   *
   * @example
   * ```tsx
   * <ConnectWallet btnTitle="Sign in" />
   * ```
   */
  btnTitle?: string;

<<<<<<< HEAD
  /**
   * Set a custom title for the "Switch Network" button
   */
  switchNetworkBtnTitle?: string;

=======
>>>>>>> dcb6afa1
  /**
   * Change the title of ConnectWallet Modal
   *
   * The default is `"Connect"`
   */
  modalTitle?: string;

  /**
   * Replace the thirdweb icon next to modalTitle and set your own iconUrl
   *
   * Set to empty string to hide the icon
   */
  modalTitleIconUrl?: string;

  /**
   * Render a custom button to display connected wallet details instead of the default one
   *
   * ```tsx
   * const address = useAddress();
   *
   * <ConnectWallet
   *  detailsBtn={() => {
   *    return (
   *      <button>
   *        connected to {address}
   *      </button>
   *    )
   *  }}
   * />
   * ```
   */
  detailsBtn?: () => JSX.Element;

  /**
   * When user connects the wallet using ConnectWallet Modal, a "Details Button" is rendered. Clicking on this button opens a dropdown which opens in a certain direction relative to the Details button.
   *
   * `dropdownPosition` prop allows you to customize the direction the dropdown should open relative to the Details button.
   *
   * ```tsx
   * <ConnectWallet
   *  dropdownPosition={{
   *    side: "bottom", // or use:  "top" | "bottom" | "left" | "right"
   *    align: "end", // or use:  "start" | "center" | "end";
   *  }}
   *  />
   * ```
   */
  dropdownPosition?: DropDownPosition;

  /**
   * Enforce that users must sign in with their wallet using [auth](https://portal.thirdweb.com/wallets/auth) after connecting their wallet.
   *
   * This requires the `authConfig` prop to be set on the [`ThirdwebProvider`](https://portal.thirdweb.com/react/v4/ThirdwebProvider) component.
   */
  auth?: {
    /**
     * specify whether signing in is optional or not.
     *
     * By default it is `false` ( sign in required )  if `authConfig` is set on [`ThirdwebProvider`](https://portal.thirdweb.com/react/v4/ThirdwebProvider)
     */
    loginOptional?: boolean;
    /**
     * Callback to be called after user signs in with their wallet
     */
    onLogin?: (token: string) => void;
    /**
     * Callback to be called after user signs out
     */
    onLogout?: () => void;
  };

  /**
   * CSS styles to apply to the button element
   */
  style?: React.CSSProperties;

  /**
   * customize the Network selector shown
   */
  networkSelector?: Omit<
    NetworkSelectorProps,
    "theme" | "onClose" | "chains" | "open"
  >;

  /**
   * Hide the "Request Testnet funds" link in ConnectWallet dropdown which is shown when user is connected to a testnet.
   *
   * By default it is `false`
   *
   * @example
   * ```tsx
   * <ConnectWallet hideTestnetFaucet={false} />
   * ```
   */
  hideTestnetFaucet?: boolean;

  /**
   * Whether to show "Switch Network" button if the wallet is connected,
   * but it is not connected to the `activeChain` provided in [`ThirdwebProvider`](https://portal.thirdweb.com/react/v4/ThirdwebProvider)
   *
   * Please, note that if you support multiple networks in your app this prop should
   * be set to `false` to allow users to switch between networks.
   *
   * By default it is `false`
   */
  switchToActiveChain?: boolean;

  /**
   * Set the size of the modal - `compact` or `wide` on desktop
   *
   * Modal size is always `compact` on mobile
   *
   * By default it is `"wide"` for desktop.
   */
  modalSize?: "compact" | "wide";

  /**
   * If provided, Modal will show a Terms of Service message at the bottom with below link
   *
   * @example
   * ```tsx
   * <ConnectWallet termsOfServiceUrl="https://your-terms-of-service-url.com" />
   * ```
   */
  termsOfServiceUrl?: string;

  /**
   * If provided, Modal will show a Privacy Policy message at the bottom with below link
   *
   * @example
   * ```tsx
   * <ConnectWallet privacyPolicyUrl="https://your-privacy-policy-url.com" />
   * ```
   */
  privacyPolicyUrl?: string;

  /**
   * Customize the welcome screen. This prop is only applicable when modalSize prop is set to "wide". On "wide" Modal size, a welcome screen is shown on the right side of the modal.
   *
   * This screen can be customized in two ways
   *
   * #### 1. Customize Metadata and Image
   *
   * ```tsx
   * <ConnectWallet welcomeScreen={{
   *  title: "your title",
   *  subtitle: "your subtitle",
   *  img: {
   *   src: "https://your-image-url.png",
   *   width: 300,
   *   height: 50,
   *  },
   * }} />
   * ```
   *
   * #### 2. Render Custom Component
   *
   * ```tsx
   * <ConnectWallet
   *  welcomeScreen={() => {
   *  return <YourCustomComponent />
   * }}
   * />
   * ```
   */
  welcomeScreen?: WelcomeScreen;

  /**
   * Customize the tokens shown in the "Send Funds" screen for various networks.
   *
   * By default, The "Send Funds" screen shows a few popular tokens for default chains and the native token. For other chains it only shows the native token.
   *
   * @example
   *
   * supportedTokens prop allows you to customize this list as shown below which shows  "Dai Stablecoin" when users wallet is connected to the "Base" mainnet.
   *
   * ```tsx
   * import { ConnectWallet } from '@thirdweb-dev/react';
   * import { Base } from '@thirdweb-dev/chains';
   *
   * function Example() {
   *   return (
   * 		<ConnectWallet
   * 			supportedTokens={{
   * 				[Base.chainId]: [
   * 					{
   * 						address: '0x50c5725949A6F0c72E6C4a641F24049A917DB0Cb', // token contract address
   * 						name: 'Dai Stablecoin',
   * 						symbol: 'DAI',
   * 						icon: 'https://assets.coingecko.com/coins/images/9956/small/Badge_Dai.png?1687143508',
   * 					},
   * 				],
   * 			}}
   * 		/>
   * 	);
   * }
   * ```
   */
  supportedTokens?: SupportedTokens;

  /**
   * Display the balance of a token instead of the native token in ConnectWallet details button.
   *
   * @example
   * ```tsx
   * import { Base } from "@thirdweb-dev/chains";
   *
   * <ConnectWallet balanceToken={{
   *    1: "0x2260FAC5E5542a773Aa44fBCfeDf7C193bc2C599" // show USDC balance when connected to Ethereum mainnet
   *    [Base.chainId]: "0x50c5725949A6F0c72E6C4a641F24049A917DB0Cb", // show Dai stablecoin token balance when connected to Base mainnet
   *  }}
   * />
   * ```
   */
  displayBalanceToken?: Record<number, string>;

  /**
   * Hide the "Switch to Personal wallet" option in the wallet modal which is shown when wallet is connected to either Smart Wallet or Safe.
   *
   * By default it is `false`
   *
   * @example
   * ```tsx
   * <ConnectWallet hideSwitchToPersonalWallet={true} />
   * ```
   */
  hideSwitchToPersonalWallet?: boolean;

  /**
   * Hide the "Disconnect Wallet" button in the ConnectWallet Dropdown.
   *
   * By default it is `false`
   *
   * @example
   * ```tsx
   * <ConnectWallet hideDisconnect={true} />
   * ```
   */
  hideDisconnect?: boolean;

  /**
   * Callback to be called on successful connection of wallet
   *
   * ```tsx
   * <ConnectWallet
   *  onConnect={() => {
   *    console.log("wallet connected")
   *  }}
   * />
   * ```
   *
   * Note that this does not include the sign in, If you want to call a callback after user connects AND signs in with their wallet, use `auth.onLogin` prop instead
   *
   * ```tsx
   * <ConnectWallet
   *  auth={{
   *   onLogin: () => {
   *     console.log("wallet connected and signed in")
   *   }
   *  }}
   * />
   * ```
   *
   */
  onConnect?: () => void;
};

const TW_CONNECT_WALLET = "tw-connect-wallet";

/**
 * A component that allows the user to connect their wallet.
 *
 * it renders a button which when clicked opens a modal to allow users to connect to wallets specified in the [`ThirdwebProvider`](https://portal.thirdweb.com/react/v4/ThirdwebProvider)'s supportedWallets prop.
 *
 * This component must be descendant of [`ThirdwebProvider`](https://portal.thirdweb.com/react/v4/ThirdwebProvider)
 *
 * @example
 * ```tsx
 * <ConnectWallet />
 * ```
 *
 * @param props -
 * Props for the ConnectWallet component
 *
 * ### btnTitle (optional)
 * set custom label for the button.
 *
 * The default is `"Connect"`
 *
 * ```tsx
 * <ConnectWallet btnTitle="Sign in" />
 * ```
 *
 * ### modalSize (optional)
 * Set the size of the modal - `compact` or `wide` on desktop
 *
 * Modal size is always `compact` on mobile
 *
 * By default it is `"wide"` for desktop.
 *
 * ### modalTitle (optional)
 * Change the title of ConnectWallet Modal
 *
 * The default is `"Connect"`
 *
 * ### modalTitleIconUrl (optional)
 * Replace the thirdweb icon next to modalTitle and set your own iconUrl
 *
 * Set to empty string to hide the icon
 *
 * ### auth (optional)
 * The object contains the following properties to customize the authentication
 * - `loginOptional` - specify whether signing in is optional or not. By default it is `false` ( Sign in is required ) if `authConfig` is set on [`ThirdwebProvider`](https://portal.thirdweb.com/react/v4/ThirdwebProvider)
 * - `onLogin` - Callback to be called after user signs in with their wallet
 * - `onLogout` - Callback to be called after user signs out
 *
 * ### theme (optional)
 * Set the theme for the button and modal.
 *
 * By default it is set to "dark" if `theme` is not set on [`ThirdwebProvider`](https://portal.thirdweb.com/react/v4/ThirdwebProvider)
 * If a `theme` is set on [`ThirdwebProvider`](https://portal.thirdweb.com/react/v4/ThirdwebProvider) then that theme will be used by default which can be overridden by setting `theme` prop on [`ConnectWallet`](https://portal.thirdweb.com/react/v4/components/ConnectWallet) component
 *
 * theme can be set to either "dark" or "light" or a custom theme object. You can also import `lightTheme` or `darkTheme` functions from `@thirdweb-dev/react` to use the default themes as base and overrides parts of it.
 *
 * ```ts
 * import { lightTheme } from "@thirdweb-dev/react";
 * const customTheme = lightTheme({
 *  colors: {
 *    modalBg: 'red'
 *  }
 * })
 * ```
 *
 * ### className (optional)
 * CSS class to apply to the button element
 *
 * ### detailsBtn
 * Render a custom button to display connected wallet details instead of the default one
 *
 * ```tsx
 * const address = useAddress();
 *
 * <ConnectWallet
 *  detailsBtn={() => {
 *    return (
 *      <button>
 *        connected to {address}
 *      </button>
 *    )
 *  }}
 * />
 * ```
 *
 * ### dropdownPosition (optional)
 * When user connects the wallet using ConnectWallet Modal, a "Details Button" is rendered. Clicking on this button opens a dropdown which opens in a certain direction relative to the Details button.
 *
 * `dropdownPosition` prop allows you to customize the direction the dropdown should open relative to the Details button.
 *
 * ```tsx
 * <ConnectWallet
 *  dropdownPosition={{
 *    side: "bottom", // or use:  "top" | "bottom" | "left" | "right"
 *    align: "end", // or use:  "start" | "center" | "end";
 *  }}
 *  />
 * ```
 *
 * ### style (optional)
 * CSS styles to apply to the button element
 *
 * ### networkSelector (optional)
 * Customize the Network selector shown
 *
 * ### hideTestnetFaucet (optional)
 * Hide the "Request Testnet funds" link in ConnectWallet dropdown which is shown when user is connected to a testnet.
 *
 * By default it is `false`
 *
 * ```tsx
 * <ConnectWallet hideTestnetFaucet={false} />
 * ```
 *
 * ### switchToActiveChain (optional)
 * Whether to show "Switch Network" button if the wallet is connected,
 * but it is not connected to the `activeChain` provided in [`ThirdwebProvider`](https://portal.thirdweb.com/react/v4/ThirdwebProvider)
 *
 * Please, note that if you support multiple networks in your app this prop should
 * be set to `false` to allow users to switch between networks.
 *
 * By default it is `false`
 *
 * For some CSS properties, you may need to use the !important to override the default styles
 *
 * ```tsx
 * <ConnectWallet className="my-custom-class" />
 * ```
 *
 * ### termsOfServiceUrl
 * If provided, Modal will show a Terms of Service message at the bottom with below link
 *
 * ```tsx
 * <ConnectWallet termsOfServiceUrl="https://your-terms-of-service-url.com" />
 * ```
 *
 * ### privacyPolicyUrl
 * If provided, Modal will show a Privacy Policy message at the bottom with below link
 *
 * ```tsx
 * <ConnectWallet privacyPolicyUrl="https://your-privacy-policy-url.com" />
 * ```
 *
 * ### welcomeScreen
 * Customize the welcome screen. This prop is only applicable when modalSize prop is set to "wide". On "wide" Modal size, a welcome screen is shown on the right side of the modal.
 *
 * This screen can be customized in two ways
 *
 * #### 1. Customize Metadata and Image
 *
 * ```tsx
 * <ConnectWallet welcomeScreen={{
 *  title: "your title",
 *  subtitle: "your subtitle",
 *  img: {
 *   src: "https://your-image-url.png",
 *   width: 300,
 *   height: 50,
 *  },
 * }} />
 * ```
 *
 * #### 2. Render Custom Component
 *
 * ```tsx
 * <ConnectWallet
 *  welcomeScreen={() => {
 *  return <YourCustomComponent />
 * }}
 * />
 * ```
 *
 *
 * ### supportedTokens
 * Customize the tokens shown in the "Send Funds" screen for various networks.
 *
 * By default, The "Send Funds" screen shows a few popular tokens for default chains and the native token. For other chains it only shows the native token.
 *
 * supportedTokens prop allows you to customize this list as shown below which shows  "Dai Stablecoin" when users wallet is connected to the "Base" mainnet.
 *
 * ```tsx
 * import { ConnectWallet } from '@thirdweb-dev/react';
 * import { Base } from '@thirdweb-dev/chains';
 *
 * function Example() {
 *   return (
 * 		<ConnectWallet
 * 			supportedTokens={{
 * 				[Base.chainId]: [
 * 					{
 * 						address: '0x50c5725949A6F0c72E6C4a641F24049A917DB0Cb', // token contract address
 * 						name: 'Dai Stablecoin',
 * 						symbol: 'DAI',
 * 						icon: 'https://assets.coingecko.com/coins/images/9956/small/Badge_Dai.png?1687143508',
 * 					},
 * 				],
 * 			}}
 * 		/>
 * 	);
 * }
 * ```
 *
 * ### displayBalanceToken
 * Display the balance of a token instead of the native token in ConnectWallet details button.
 *
 * ```tsx
 * import { Base } from "@thirdweb-dev/chains";
 *
 * <ConnectWallet balanceToken={{
 *    1: "0x2260FAC5E5542a773Aa44fBCfeDf7C193bc2C599" // show USDC balance when connected to Ethereum mainnet
 *    [Base.chainId]: "0x50c5725949A6F0c72E6C4a641F24049A917DB0Cb", // show Dai stablecoin token balance when connected to Base mainnet
 *  }}
 * />
 * ```
 *
 * ### hideSwitchToPersonalWallet
 * Hide the "Switch to Personal wallet" option in the wallet modal which is shown when wallet is connected to either Smart Wallet or Safe.
 *
 * By default it is `false`
 *
 * ```tsx
 * <ConnectWallet hideSwitchToPersonalWallet={true} />
 * ```
 *
 * ### hideDisconnect
 * Hide the "Disconnect Wallet" button in the ConnectWallet dropdown
 *
 * By default it is `false`
 *
 * ```tsx
 * <ConnectWallet hideDisconnect={true} />
 * ```
 */
export function ConnectWallet(props: ConnectWalletProps) {
  const activeWallet = useWallet();
  const contextTheme = useCustomTheme();
  const theme = props.theme || contextTheme || "dark";
  const connectionStatus = useConnectionStatus();
  const locale = useTWLocale();

  const walletConfigs = useWallets();
  const isLoading =
    connectionStatus === "connecting" || connectionStatus === "unknown";

  const btnTitle = props.btnTitle || locale.connectWallet.defaultButtonTitle;
  const setIsWalletModalOpen = useSetIsWalletModalOpen();

  const setModalConfig = useContext(SetModalConfigCtx);

  const authConfig = useThirdwebAuthContext();

  const { logout } = useLogout();
  const isNetworkMismatch = useNetworkMismatch();
  const { activeChainSetExplicitly } = useWalletContext();

  const [showSignatureModal, setShowSignatureModal] = useState(false);
  const address = useAddress();
  const { user } = useUser();

  const connectedButNotSignedIn =
    !!authConfig?.authUrl &&
    !!address &&
    (!user?.address || address !== user?.address);

  const requiresSignIn = props.auth?.loginOptional
    ? false
    : connectedButNotSignedIn;

  const supportedTokens = useMemo(() => {
    if (!props.supportedTokens) {
      return defaultTokens;
    }

    const tokens = { ...defaultTokens };
    for (const k in props.supportedTokens) {
      const key = Number(k);
      const tokenList = props.supportedTokens[key];
      if (tokenList) {
        tokens[key] = tokenList;
      }
    }

    return tokens;
  }, [props.supportedTokens]);

  // if wallet gets disconnected, close the signature modal
  useEffect(() => {
    if (!activeWallet) {
      setShowSignatureModal(false);
    }
  }, [activeWallet]);

  return (
    <CustomThemeProvider theme={theme}>
      <Modal
        size="compact"
        open={showSignatureModal}
        setOpen={(value) => {
          if (!value) {
            setShowSignatureModal(false);
          }
        }}
      >
        <SignatureScreen
          modalSize="compact"
          termsOfServiceUrl={props.termsOfServiceUrl}
          privacyPolicyUrl={props.privacyPolicyUrl}
          onDone={() => setShowSignatureModal(false)}
        />
      </Modal>

      {(() => {
        // wallet is not connected
        if (!activeWallet) {
          // Connect Wallet button
          return (
            <AnimatedButton
              disabled={isLoading}
              className={`${props.className || ""} ${TW_CONNECT_WALLET}`}
              data-theme={theme}
              data-is-loading={isLoading}
              variant="primary"
              type="button"
              style={{
                minWidth: "140px",
                ...props.style,
              }}
              aria-label={
                connectionStatus === "connecting"
                  ? locale.connectWallet.connecting
                  : btnTitle
              }
              onClick={() => {
                let modalSize = props.modalSize || "wide";

                if (isMobile() || walletConfigs.length === 1) {
                  modalSize = "compact";
                }

                setModalConfig({
                  title:
                    props.modalTitle || locale.connectWallet.defaultModalTitle,
                  theme,
                  data: undefined,
                  modalSize,
                  termsOfServiceUrl: props.termsOfServiceUrl,
                  privacyPolicyUrl: props.privacyPolicyUrl,
                  welcomeScreen: props.welcomeScreen,
                  titleIconUrl: props.modalTitleIconUrl,
                  auth: props.auth,
                  onConnect: props.onConnect,
                });
                setIsWalletModalOpen(true);
              }}
              data-test="connect-wallet-button"
            >
              {isLoading ? (
                <Spinner size="sm" color="primaryButtonText" />
              ) : (
                btnTitle
              )}
            </AnimatedButton>
          );
        }

        // switch network button
        if (
          props.switchToActiveChain &&
          isNetworkMismatch &&
          activeChainSetExplicitly
        ) {
          return (
            <SwitchNetworkButton
              style={props.style}
              className={props.className}
              switchNetworkBtnTitle={props.switchNetworkBtnTitle}
            />
          );
        }

        // sign in button
        else if (requiresSignIn) {
          return (
            <Button
              variant="primary"
              onClick={() => {
                if (activeWallet) {
                  setShowSignatureModal(true);
                }
              }}
              data-theme={theme}
              className={`${TW_CONNECT_WALLET}--sign-in ${
                props.className || ""
              }`}
              style={{
                minWidth: "140px",
                ...props.style,
              }}
              data-test="sign-in-button"
            >
              <Container flex="row" center="y" gap="sm">
                <LockIcon size={iconSize.sm} />
                <span> {locale.connectWallet.signIn} </span>
              </Container>
            </Button>
          );
        }

        // wallet details button
        return (
          <ConnectedWalletDetails
            theme={theme}
            networkSelector={props.networkSelector}
            dropdownPosition={props.dropdownPosition}
            className={props.className}
            style={props.style}
            detailsBtn={props.detailsBtn}
            hideTestnetFaucet={props.hideTestnetFaucet}
            supportedTokens={supportedTokens}
            displayBalanceToken={props.displayBalanceToken}
            onDisconnect={() => {
              if (authConfig?.authUrl) {
                logout();
                props?.auth?.onLogout?.();
              }
            }}
            hideSwitchToPersonalWallet={props.hideSwitchToPersonalWallet}
            hideDisconnect={props.hideDisconnect}
          />
        );
      })()}
    </CustomThemeProvider>
  );
}

function SwitchNetworkButton(props: {
  style?: React.CSSProperties;
  className?: string;
  switchNetworkBtnTitle?: string;
}) {
  const { activeChain } = useWalletContext();
  const switchChain = useSwitchChain();
  const [switching, setSwitching] = useState(false);
  const locale = useTWLocale();

  const switchNetworkBtnTitle = props.switchNetworkBtnTitle ?? "Switch Network";

  return (
    <AnimatedButton
      className={`${TW_CONNECT_WALLET}--switch-network ${
        props.className || ""
      }`}
      variant="primary"
      type="button"
      data-is-loading={switching}
      data-test="switch-network-button"
      disabled={switching}
      onClick={async () => {
        setSwitching(true);
        try {
          await switchChain(activeChain.chainId);
        } catch {
          // ignore
        }
        setSwitching(false);
      }}
      style={{
        minWidth: "140px",
        ...props.style,
      }}
      aria-label={switching ? locale.connectWallet.switchingNetwork : undefined}
    >
      {switching ? (
        <Spinner size="sm" color="primaryButtonText" />
      ) : (
<<<<<<< HEAD
        switchNetworkBtnTitle
=======
        locale.connectWallet.switchNetwork
>>>>>>> dcb6afa1
      )}
    </AnimatedButton>
  );
}

const AnimatedButton = /* @__PURE__ */ styled(Button)({
  animation: `${fadeInAnimation} 300ms ease`,
});<|MERGE_RESOLUTION|>--- conflicted
+++ resolved
@@ -79,14 +79,11 @@
    */
   btnTitle?: string;
 
-<<<<<<< HEAD
   /**
    * Set a custom title for the "Switch Network" button
    */
   switchNetworkBtnTitle?: string;
 
-=======
->>>>>>> dcb6afa1
   /**
    * Change the title of ConnectWallet Modal
    *
@@ -800,7 +797,8 @@
   const [switching, setSwitching] = useState(false);
   const locale = useTWLocale();
 
-  const switchNetworkBtnTitle = props.switchNetworkBtnTitle ?? "Switch Network";
+  const switchNetworkBtnTitle =
+    props.switchNetworkBtnTitle ?? locale.connectWallet.switchNetwork;
 
   return (
     <AnimatedButton
@@ -830,11 +828,7 @@
       {switching ? (
         <Spinner size="sm" color="primaryButtonText" />
       ) : (
-<<<<<<< HEAD
         switchNetworkBtnTitle
-=======
-        locale.connectWallet.switchNetwork
->>>>>>> dcb6afa1
       )}
     </AnimatedButton>
   );
