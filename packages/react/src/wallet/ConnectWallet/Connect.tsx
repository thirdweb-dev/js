import { Modal } from "../../components/Modal";
import { isMobile } from "../../evm/utils/isMobile";
import { useInstalledWallets } from "../hooks/useInstalledWallets";
import { WalletMeta } from "../types";
import { WalletSelector } from "./WalletSelector";
import { CoinbaseWalletSetup } from "./screens/Coinbase/CoinbaseConnecting";
import { CoinbaseGetStarted } from "./screens/Coinbase/CoinbaseGetStarted";
import { ScanCoinbase } from "./screens/Coinbase/CoinbaseScan";
import { MetamaskConnecting } from "./screens/Metamask/MetamaskConnecting";
import { MetamaskGetStarted } from "./screens/Metamask/MetamaskGetStarted";
import { ScanMetamask } from "./screens/Metamask/MetamaskScan";
import {
  useConnect,
  useConnectionStatus,
  useDisconnect,
  useWallets,
} from "@thirdweb-dev/react-core";
import { useCallback, useEffect, useState } from "react";
import { SelectpersonalWallet } from "./screens/Safe/SelectPersonalWallet";
import { SafeForm } from "./screens/Safe/SafeForm";
import { GetStartedWithWallets } from "./screens/GetStartedWithWallets";
import {
  useIsConnectingToWalletWrapper,
  useIsWalletModalOpen,
  useModalTheme,
  useScreen,
  useSetIsConnectingToWalletWrapper,
  useSetIsWalletModalOpen,
  useSetScreen,
} from "../../evm/providers/wallet-ui-states-provider";
import { ifWaiting } from "../../evm/utils/ifWaiting";
import { ThemeProvider } from "@emotion/react";
import { darkTheme, lightTheme } from "../../design-system";
import { LocalWalletSetup } from "./screens/LocalWallet/LocalWalletSetup";
import { SmartWalletConnection } from "./screens/SmartWallet/SmartWalletForm";
import { MagicConnect } from "./screens/Magic/MagicConnect";
<<<<<<< HEAD
import { LocalWalletInfoProvider } from "./screens/LocalWallet/useLocalWalletInfo";
=======
>>>>>>> fc96e147

export const ConnectModal: React.FC<{ guestMode?: boolean }> = ({
  guestMode,
}) => {
  const modalTheme = useModalTheme();
  const isConnectingToWalletWrapper = useIsConnectingToWalletWrapper();
  const showScreen = useScreen();
  const setShowScreen = useSetScreen();
  const setIsConnectingToWalletWrapper = useSetIsConnectingToWalletWrapper();
  const isWalletModalOpen = useIsWalletModalOpen();
  const setIsWalletModalOpen = useSetIsWalletModalOpen();
  const connectionStatus = useConnectionStatus();
  const disconnect = useDisconnect();

  const connect = useConnect();
  const wallets = useWallets();
  const installedWallets = useInstalledWallets();

  // to hide the modal temporarily when showing the third party Modal to avoid z-index issues
  const [hideModal, setHideModal] = useState(false);

  const closeModalAndReset = useCallback(() => {
    setShowScreen("walletList");
    setIsConnectingToWalletWrapper(false);
    setIsWalletModalOpen(false);
  }, [setIsConnectingToWalletWrapper, setIsWalletModalOpen, setShowScreen]);

  const onConnect = useCallback(() => {
    if (isConnectingToWalletWrapper === "safe") {
      setShowScreen("safe/form");
    } else if (isConnectingToWalletWrapper === "smartWallet") {
      setShowScreen("smartWallet/form");
    } else {
      closeModalAndReset();
    }
  }, [closeModalAndReset, isConnectingToWalletWrapper, setShowScreen]);

  const onConnectError = useCallback(() => {
    if (isConnectingToWalletWrapper === "safe") {
      setShowScreen("safe/select-wallet");
    } else {
      setShowScreen("walletList");
    }
  }, [isConnectingToWalletWrapper, setShowScreen]);

  const handleBack = useCallback(() => {
    if (isConnectingToWalletWrapper === "safe") {
      setShowScreen("safe/select-wallet");
    } else {
      setShowScreen("walletList");
    }
  }, [isConnectingToWalletWrapper, setShowScreen]);

  const walletsMeta: WalletMeta[] = wallets.map((wallet) => ({
    id: wallet.id,
    meta: wallet.meta,
    installed:
      wallet.id in installedWallets &&
      installedWallets[wallet.id as keyof typeof installedWallets],
    onClick: async () => {
      // Metamask
      if (wallet.id === "metamask") {
        if (installedWallets.metamask) {
          try {
            await ifWaiting({
              for: connect(wallet, {}),
              moreThan: 100,
              do: () => {
                setShowScreen("metamask/connecting");
              },
            });

            onConnect();
          } catch (e) {
            onConnectError();
          }
        }

        // if metamask is not injected
        else {
          // on mobile, open metamask app link
          if (isMobile()) {
            window.open(
              `https://metamask.app.link/dapp/${window.location.toString()}`,
            );
          } else {
            // on desktop, show the metamask scan qr code
            setShowScreen("metamask/scan");
          }
        }
      }

      // Coinbase Wallet
      else if (wallet.id === "coinbaseWallet") {
        if (installedWallets.coinbaseWallet) {
          try {
            await ifWaiting({
              for: connect(wallet, {}),
              moreThan: 100,
              do: () => {
                setShowScreen("coinbase/connecting");
              },
            });
            onConnect();
          } catch (e) {
            onConnectError();
          }
        } else {
          if (isMobile()) {
            // coinbase will redirect to download page for coinbase wallet apps
            connect(wallet, {});
          } else {
            setShowScreen("coinbase/scan");
          }
        }
      }

      // Safe
      else if (wallet.id === "Safe") {
        setIsConnectingToWalletWrapper("safe");
        setShowScreen("safe/select-wallet");
      }

      // Smart Wallet
      else if (wallet.id === "SmartWallet") {
        // setIsConnectingToWalletWrapper("smartWallet");
        setShowScreen("smartWallet/form");
      }

      // Local Wallet
      else if (wallet.id === "localWallet") {
        setShowScreen("localWallet/connect");
      }

      // Magic link
      else if (wallet.id === "magicLink") {
        setShowScreen("magic/connect");
      }

      // Magic link
      else if (wallet.id === "magicLink") {
        setShowScreen("magic/connect");
      }

      // others ( they handle their own connection flow)
      else {
        try {
          setHideModal(true);
          await connect(wallet, {});
          onConnect();
          setHideModal(false);
        } catch (e) {
          onConnectError();
          setHideModal(false);
          console.error(e);
        }
      }
    },
  }));

  useEffect(() => {
    if (showScreen === "walletList" && wallets.length === 1) {
      walletsMeta[0].onClick();
    }
  }, [walletsMeta, showScreen, wallets.length]);

  const usingLocalWallet = wallets.find((w) => w.id === "localWallet");

  const content = (
    <ThemeProvider
      theme={
        typeof modalTheme === "object"
          ? modalTheme
          : modalTheme === "light"
          ? lightTheme
          : darkTheme
      }
    >
      <Modal
        style={{
          maxWidth: "480px",
        }}
        open={hideModal ? false : isWalletModalOpen}
        setOpen={(value) => {
          setIsWalletModalOpen(value);
          if (!value) {
            closeModalAndReset();
            if (connectionStatus === "connecting") {
              disconnect();
            }
          }
        }}
      >
        {showScreen === "walletList" && (
          <WalletSelector
            walletsMeta={walletsMeta}
            onGetStarted={() => {
              setShowScreen("wallets/get-started");
            }}
            guestMode={guestMode}
            onGuestConnect={() => {
              setShowScreen("localWallet/connect");
            }}
          />
        )}

        {showScreen === "metamask/get-started" && (
          <MetamaskGetStarted
            onBack={() => {
              setShowScreen("metamask/scan");
            }}
          />
        )}

        {showScreen === "coinbase/get-started" && (
          <CoinbaseGetStarted
            onBack={() => {
              setShowScreen("coinbase/scan");
            }}
          />
        )}

        {showScreen === "metamask/connecting" && (
          <MetamaskConnecting onBack={handleBack} />
        )}

        {showScreen === "metamask/scan" && (
          <ScanMetamask
            onBack={handleBack}
            onConnected={onConnect}
            onGetStarted={() => {
              setShowScreen("metamask/get-started");
            }}
          />
        )}

        {showScreen === "coinbase/scan" && (
          <ScanCoinbase
            onBack={handleBack}
            onConnected={onConnect}
            onGetStarted={() => {
              setShowScreen("coinbase/get-started");
            }}
          />
        )}

        {showScreen === "coinbase/connecting" && (
          <CoinbaseWalletSetup onBack={handleBack} />
        )}

        {showScreen === "safe/select-wallet" && (
          <SelectpersonalWallet
            guestMode={guestMode}
            onBack={() => {
              setIsConnectingToWalletWrapper(false);
              setShowScreen("walletList");
            }}
            walletsMeta={walletsMeta}
          />
        )}

        {showScreen === "safe/form" && (
          <SafeForm
            onBack={handleBack}
            onConnect={() => {
              closeModalAndReset();
            }}
          />
        )}

        {showScreen === "wallets/get-started" && (
          <GetStartedWithWallets
            onBack={handleBack}
            walletMeta={walletsMeta[0]}
          />
        )}

        {showScreen === "localWallet/connect" && (
          <LocalWalletSetup onBack={handleBack} onConnected={onConnect} />
        )}

        {showScreen === "smartWallet/form" && (
          <SmartWalletConnection
            onBack={handleBack}
            onConnect={() => {
              closeModalAndReset();
            }}
          />
        )}

        {showScreen === "magic/connect" && (
          <MagicConnect
            showModal={() => setHideModal(true)}
            hideModal={() => setHideModal(false)}
            onBack={handleBack}
            onConnect={() => {
              closeModalAndReset();
            }}
          />
        )}

        {showScreen === "magic/connect" && (
          <MagicConnect
            showModal={() => setHideModal(true)}
            hideModal={() => setHideModal(false)}
            onBack={handleBack}
            onConnect={() => {
              closeModalAndReset();
            }}
          />
        )}
      </Modal>
    </ThemeProvider>
  );

  return usingLocalWallet ? (
    <LocalWalletInfoProvider> {content}</LocalWalletInfoProvider>
  ) : (
    content
  );
};<|MERGE_RESOLUTION|>--- conflicted
+++ resolved
@@ -34,10 +34,7 @@
 import { LocalWalletSetup } from "./screens/LocalWallet/LocalWalletSetup";
 import { SmartWalletConnection } from "./screens/SmartWallet/SmartWalletForm";
 import { MagicConnect } from "./screens/Magic/MagicConnect";
-<<<<<<< HEAD
 import { LocalWalletInfoProvider } from "./screens/LocalWallet/useLocalWalletInfo";
-=======
->>>>>>> fc96e147
 
 export const ConnectModal: React.FC<{ guestMode?: boolean }> = ({
   guestMode,
@@ -177,11 +174,6 @@
         setShowScreen("magic/connect");
       }
 
-      // Magic link
-      else if (wallet.id === "magicLink") {
-        setShowScreen("magic/connect");
-      }
-
       // others ( they handle their own connection flow)
       else {
         try {
