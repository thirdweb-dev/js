import { Modal } from "../../components/Modal";
import { isMobile } from "../../evm/utils/isMobile";
import { useInstalledWallets } from "../hooks/useInstalledWallets";
import { WalletInfo } from "../types";
import { WalletSelector } from "./WalletSelector";
import { CoinbaseWalletSetup } from "./screens/Coinbase/CoinbaseConnecting";
import { CoinbaseGetStarted } from "./screens/Coinbase/CoinbaseGetStarted";
import { ScanCoinbase } from "./screens/Coinbase/CoinbaseScan";
import { MetamaskConnecting } from "./screens/Metamask/MetamaskConnecting";
import { MetamaskGetStarted } from "./screens/Metamask/MetamaskGetStarted";
import { ScanMetamask } from "./screens/Metamask/MetamaskScan";
import {
  Wallet,
  useConnect,
  useConnectionStatus,
  useDisconnect,
  useWallet,
  useWallets,
} from "@thirdweb-dev/react-core";
import { useCallback, useEffect, useRef, useState } from "react";
import { SelectpersonalWallet } from "./screens/Safe/SelectPersonalWallet";
import { SafeForm } from "./screens/Safe/SafeForm";
import { GetStartedWithWallets } from "./screens/GetStartedWithWallets";
import {
  useIsConnectingToWalletWrapper,
  useIsWalletModalOpen,
  useModalTheme,
  useScreen,
  useSetIsConnectingToWalletWrapper,
  useSetIsWalletModalOpen,
  useSetScreen,
} from "../../evm/providers/wallet-ui-states-provider";
import { ifWaiting } from "../../evm/utils/ifWaiting";
import { ThemeProvider } from "@emotion/react";
import { darkTheme, lightTheme } from "../../design-system";
import { LocalWalletSetup } from "./screens/LocalWallet/LocalWalletSetup";
import { SmartWalletForm } from "./screens/SmartWallet/SmartWalletForm";
import { MagicConnect } from "./screens/Magic/MagicConnect";
import { SmartWalletSelect } from "./screens/SmartWallet/SmartWalletSelect";
import { SmartWalletObj } from "../wallets/smartWallet";
import { SafeWalletObj } from "../wallets/safeWallet";
import { walletIds } from "@thirdweb-dev/wallets";
<<<<<<< HEAD
=======
import { WalletsInfoCtx } from "./walletInfo";
>>>>>>> c7c2530c

export const ConnectModal = () => {
  const modalTheme = useModalTheme();
  const isConnectingToWalletWrapper = useIsConnectingToWalletWrapper();
  const showScreen = useScreen();
  const setShowScreen = useSetScreen();
  const setIsConnectingToWalletWrapper = useSetIsConnectingToWalletWrapper();
  const isWalletModalOpen = useIsWalletModalOpen();
  const setIsWalletModalOpen = useSetIsWalletModalOpen();
  const connectionStatus = useConnectionStatus();
  const disconnect = useDisconnect();

  const connect = useConnect();
  const wallets = useWallets();
  const activeWallet = useWallet();
  const installedWallets = useInstalledWallets();

  // to hide the modal temporarily when showing the third party Modal to avoid z-index issues
  const [hideModal, setHideModal] = useState(false);

  const closeModalAndReset = useCallback(() => {
    setShowScreen("walletList");
    setIsConnectingToWalletWrapper(false);
    setIsWalletModalOpen(false);
  }, [setIsConnectingToWalletWrapper, setIsWalletModalOpen, setShowScreen]);

  const onConnect = useCallback(() => {
    if (isConnectingToWalletWrapper === "safe") {
      setShowScreen("safe/form");
    } else if (isConnectingToWalletWrapper === "smartWallet") {
      setShowScreen("smartWallet/form");
    } else {
      closeModalAndReset();
    }
  }, [closeModalAndReset, isConnectingToWalletWrapper, setShowScreen]);

  const onConnectError = useCallback(() => {
    if (isConnectingToWalletWrapper === "safe") {
      setShowScreen("safe/select-wallet");
    } else if (isConnectingToWalletWrapper === "smartWallet") {
      setShowScreen("smartWallet/select-wallet");
    } else {
      setShowScreen("walletList");
    }
  }, [isConnectingToWalletWrapper, setShowScreen]);

  const onlyOneWallet = wallets.length === 1;

  const handleBack = useCallback(() => {
    if (isConnectingToWalletWrapper === "safe") {
      setShowScreen("safe/select-wallet");
    } else if (isConnectingToWalletWrapper === "smartWallet") {
      setShowScreen("smartWallet/select-wallet");
    } else {
      setShowScreen("walletList");
    }
  }, [isConnectingToWalletWrapper, setShowScreen]);

  type GetWalletInfo = (wallet: Wallet) => WalletInfo;
  const getWalletInfo: GetWalletInfo = useCallback(
    (wallet: Wallet) => ({
      wallet,
      installed:
        wallet.id in installedWallets &&
        installedWallets[wallet.id as keyof typeof installedWallets],
      connect: async () => {
        // Metamask
        if (wallet.id === walletIds.metamask) {
          if (installedWallets.metamask) {
            try {
              await ifWaiting({
                for: connect(wallet, {}),
                moreThan: 100,
                do: () => {
                  setShowScreen("metamask/connecting");
                },
              });

              onConnect();
            } catch (e) {
              onConnectError();
            }
          }

          // if metamask is not injected
          else {
            // on mobile, open metamask app link
            if (isMobile()) {
              window.open(
                `https://metamask.app.link/dapp/${window.location.toString()}`,
              );
            } else {
              // on desktop, show the metamask scan qr code
              setShowScreen("metamask/scan");
            }
          }
        }

        // Coinbase Wallet
        else if (wallet.id === walletIds.coinbase) {
          if (installedWallets.coinbaseWallet) {
            try {
              await ifWaiting({
                for: connect(wallet, {}),
                moreThan: 100,
                do: () => {
                  setShowScreen("coinbase/connecting");
                },
              });
              onConnect();
            } catch (e) {
              onConnectError();
            }
          } else {
            if (isMobile()) {
              // coinbase will redirect to download page for coinbase wallet apps
              connect(wallet, {});
            } else {
              setShowScreen("coinbase/scan");
            }
          }
        }

        // Safe
        else if (wallet.id === walletIds.safe) {
          setIsConnectingToWalletWrapper("safe");
          setShowScreen("safe/select-wallet");
        }

        // Smart Wallet
        else if (wallet.id === walletIds.smartWallet) {
          setIsConnectingToWalletWrapper("smartWallet");
          setShowScreen("smartWallet/select-wallet");
        }

        // Local Wallet
        else if (wallet.id === walletIds.localWallet) {
          setShowScreen("localWallet/connect");
        }

        // Magic link
        else if (wallet.id === walletIds.magicLink) {
          setShowScreen("magic/connect");
        }

        // others ( they handle their own connection flow)
        else {
          try {
            setHideModal(true);
            await connect(wallet, {});
            onConnect();
            setHideModal(false);
          } catch (e) {
            onConnectError();
            setHideModal(false);
            console.error(e);
          }
        }
      },
    }),
    [
      connect,
      installedWallets,
      onConnect,
      onConnectError,
      setIsConnectingToWalletWrapper,
      setShowScreen,
    ],
  );

  const smartWalletObj = wallets.find((w) => w.id === walletIds.smartWallet) as
    | SmartWalletObj
    | undefined;

  const safeWalletObj = wallets.find((w) => w.id === walletIds.safe) as
    | SafeWalletObj
    | undefined;

  const walletsInfo: WalletInfo[] = (() => {
    if (isConnectingToWalletWrapper === "safe") {
      return safeWalletObj?.config.personalWallets.map(getWalletInfo) || [];
    }

    if (isConnectingToWalletWrapper === "smartWallet") {
      return smartWalletObj?.config.personalWallets.map(getWalletInfo) || [];
    }
    return wallets.map(getWalletInfo);
  })();

  // if only one wallet, auto select it
<<<<<<< HEAD
  useEffect(() => {
    if (showScreen === "walletList" && wallets.length === 1) {
      walletsInfo[0].connect();
    }
  }, [walletsInfo, showScreen, wallets.length]);
=======
  const connected = useRef(false);
  useEffect(() => {
    if (
      showScreen === "walletList" &&
      wallets.length === 1 &&
      !activeWallet &&
      isWalletModalOpen &&
      !connected.current
    ) {
      connected.current = true;
      walletsInfo[0].connect();
    }
  }, [
    walletsInfo,
    showScreen,
    wallets.length,
    activeWallet,
    isWalletModalOpen,
  ]);
>>>>>>> c7c2530c

  useEffect(() => {
    // if the modal is closed, and isConnectingToWalletWrapper is true, open again and connected
    if (
      isConnectingToWalletWrapper &&
      !isWalletModalOpen &&
      connectionStatus === "connected"
    ) {
      setIsWalletModalOpen(true);
    }
  }, [
    isConnectingToWalletWrapper,
    isWalletModalOpen,
    connectionStatus,
    setIsWalletModalOpen,
  ]);

<<<<<<< HEAD
  const content = (
=======
  return (
>>>>>>> c7c2530c
    <ThemeProvider
      theme={
        typeof modalTheme === "object"
          ? modalTheme
          : modalTheme === "light"
          ? lightTheme
          : darkTheme
      }
    >
<<<<<<< HEAD
      <Modal
        style={{
          maxWidth: "480px",
        }}
        open={hideModal ? false : isWalletModalOpen}
        setOpen={(value) => {
          setIsWalletModalOpen(value);
          if (!value) {
            if (!isConnectingToWalletWrapper) {
              closeModalAndReset();
              if (connectionStatus === "connecting") {
                disconnect();
              }
            }
          }
        }}
      >
        {showScreen === "walletList" && (
          <WalletSelector
            walletsInfo={walletsInfo}
            onGetStarted={() => {
              setShowScreen("wallets/get-started");
            }}
            onGuestConnect={() => {
              setShowScreen("localWallet/connect");
            }}
          />
        )}

        {showScreen === "metamask/get-started" && (
          <MetamaskGetStarted
            walletsInfo={walletsInfo}
            onBack={() => {
              setShowScreen("metamask/scan");
            }}
          />
        )}

        {showScreen === "coinbase/get-started" && (
          <CoinbaseGetStarted
            walletsInfo={walletsInfo}
            onBack={() => {
              setShowScreen("coinbase/scan");
            }}
          />
        )}

        {showScreen === "metamask/connecting" && (
          <MetamaskConnecting onBack={handleBack} walletsInfo={walletsInfo} />
        )}

        {showScreen === "metamask/scan" && (
          <ScanMetamask
            walletsInfo={walletsInfo}
            onBack={handleBack}
            onConnected={onConnect}
            onGetStarted={() => {
              setShowScreen("metamask/get-started");
            }}
          />
        )}

        {showScreen === "coinbase/scan" && (
          <ScanCoinbase
            walletsInfo={walletsInfo}
            onBack={handleBack}
            onConnected={onConnect}
            onGetStarted={() => {
              setShowScreen("coinbase/get-started");
            }}
          />
        )}

        {showScreen === "coinbase/connecting" && (
          <CoinbaseWalletSetup onBack={handleBack} walletsInfo={walletsInfo} />
        )}

        {showScreen === "safe/select-wallet" && (
          <SelectpersonalWallet
            safeWallet={safeWalletObj as SafeWalletObj}
            onBack={() => {
              setIsConnectingToWalletWrapper(false);
              setShowScreen("walletList");
            }}
            walletsInfo={walletsInfo}
          />
        )}

        {showScreen === "safe/form" && (
          <SafeForm
            safeWallet={safeWalletObj as SafeWalletObj}
            walletsInfo={walletsInfo}
            onBack={handleBack}
            onConnect={() => {
              closeModalAndReset();
            }}
          />
        )}

        {showScreen === "wallets/get-started" && (
          <GetStartedWithWallets
            onBack={handleBack}
            walletInfo={walletsInfo[0]}
          />
        )}

        {showScreen === "localWallet/connect" && (
          <LocalWalletSetup
            onBack={handleBack}
            onConnected={onConnect}
            walletsInfo={walletsInfo}
          />
        )}

        {showScreen === "smartWallet/form" && (
          <SmartWalletForm
            smartWallet={smartWalletObj as SmartWalletObj}
            walletsInfo={walletsInfo}
            onBack={handleBack}
            onConnect={() => {
              closeModalAndReset();
            }}
          />
        )}

        {showScreen === "smartWallet/select-wallet" && (
          <SmartWalletSelect
            smartWallet={smartWalletObj as SmartWalletObj}
            onBack={() => {
              setShowScreen("walletList");
            }}
            walletsInfo={
              smartWalletObj?.config?.personalWallets
                ? smartWalletObj?.config.personalWallets.map(getWalletInfo)
                : walletsInfo
            }
          />
        )}

        {showScreen === "magic/connect" && (
          <MagicConnect
            onBack={handleBack}
            onConnect={onConnect}
            walletsInfo={walletsInfo}
          />
        )}
      </Modal>
    </ThemeProvider>
  );

  return content;
=======
      <WalletsInfoCtx.Provider value={walletsInfo}>
        <Modal
          style={{
            maxWidth: "480px",
          }}
          open={hideModal ? false : isWalletModalOpen}
          setOpen={(value) => {
            setIsWalletModalOpen(value);

            if (!value) {
              if (!isConnectingToWalletWrapper) {
                closeModalAndReset();
                if (connectionStatus === "connecting") {
                  disconnect();
                }
              }
            }
          }}
        >
          {showScreen === "walletList" && (
            <WalletSelector
              onGetStarted={() => {
                setShowScreen("wallets/get-started");
              }}
              onGuestConnect={() => {
                setShowScreen("localWallet/connect");
              }}
            />
          )}

          {showScreen === "metamask/get-started" && (
            <MetamaskGetStarted
              onBack={() => {
                setShowScreen("metamask/scan");
              }}
            />
          )}

          {showScreen === "coinbase/get-started" && (
            <CoinbaseGetStarted
              onBack={() => {
                setShowScreen("coinbase/scan");
              }}
            />
          )}

          {showScreen === "metamask/connecting" && (
            <MetamaskConnecting onBack={handleBack} />
          )}

          {showScreen === "metamask/scan" && (
            <ScanMetamask
              onBack={handleBack}
              onConnected={onConnect}
              onGetStarted={() => {
                setShowScreen("metamask/get-started");
              }}
            />
          )}

          {showScreen === "coinbase/scan" && (
            <ScanCoinbase
              onBack={handleBack}
              onConnected={onConnect}
              onGetStarted={() => {
                setShowScreen("coinbase/get-started");
              }}
            />
          )}

          {showScreen === "coinbase/connecting" && (
            <CoinbaseWalletSetup onBack={handleBack} />
          )}

          {showScreen === "safe/select-wallet" && (
            <SelectpersonalWallet
              safeWallet={safeWalletObj as SafeWalletObj}
              onBack={() => {
                if (onlyOneWallet) {
                  return;
                }
                setIsConnectingToWalletWrapper(false);
                setShowScreen("walletList");
              }}
            />
          )}

          {showScreen === "safe/form" && (
            <SafeForm
              safeWallet={safeWalletObj as SafeWalletObj}
              onBack={handleBack}
              onConnect={() => {
                closeModalAndReset();
              }}
            />
          )}

          {showScreen === "wallets/get-started" && (
            <GetStartedWithWallets
              onBack={handleBack}
              walletInfo={walletsInfo[0]}
            />
          )}

          {showScreen === "localWallet/connect" && (
            <LocalWalletSetup onBack={handleBack} onConnected={onConnect} />
          )}

          {showScreen === "smartWallet/form" && (
            <SmartWalletForm
              smartWallet={smartWalletObj as SmartWalletObj}
              onBack={handleBack}
              onConnect={() => {
                closeModalAndReset();
              }}
            />
          )}

          {showScreen === "smartWallet/select-wallet" && (
            <SmartWalletSelect
              smartWallet={smartWalletObj as SmartWalletObj}
              onBack={() => {
                if (onlyOneWallet) {
                  return;
                }
                setShowScreen("walletList");
                setIsConnectingToWalletWrapper(false);
              }}
            />
          )}

          {showScreen === "magic/connect" && (
            <MagicConnect onBack={handleBack} onConnect={onConnect} />
          )}
        </Modal>
      </WalletsInfoCtx.Provider>
    </ThemeProvider>
  );
>>>>>>> c7c2530c
};<|MERGE_RESOLUTION|>--- conflicted
+++ resolved
@@ -40,10 +40,7 @@
 import { SmartWalletObj } from "../wallets/smartWallet";
 import { SafeWalletObj } from "../wallets/safeWallet";
 import { walletIds } from "@thirdweb-dev/wallets";
-<<<<<<< HEAD
-=======
 import { WalletsInfoCtx } from "./walletInfo";
->>>>>>> c7c2530c
 
 export const ConnectModal = () => {
   const modalTheme = useModalTheme();
@@ -234,13 +231,6 @@
   })();
 
   // if only one wallet, auto select it
-<<<<<<< HEAD
-  useEffect(() => {
-    if (showScreen === "walletList" && wallets.length === 1) {
-      walletsInfo[0].connect();
-    }
-  }, [walletsInfo, showScreen, wallets.length]);
-=======
   const connected = useRef(false);
   useEffect(() => {
     if (
@@ -260,7 +250,6 @@
     activeWallet,
     isWalletModalOpen,
   ]);
->>>>>>> c7c2530c
 
   useEffect(() => {
     // if the modal is closed, and isConnectingToWalletWrapper is true, open again and connected
@@ -278,11 +267,7 @@
     setIsWalletModalOpen,
   ]);
 
-<<<<<<< HEAD
-  const content = (
-=======
   return (
->>>>>>> c7c2530c
     <ThemeProvider
       theme={
         typeof modalTheme === "object"
@@ -292,159 +277,6 @@
           : darkTheme
       }
     >
-<<<<<<< HEAD
-      <Modal
-        style={{
-          maxWidth: "480px",
-        }}
-        open={hideModal ? false : isWalletModalOpen}
-        setOpen={(value) => {
-          setIsWalletModalOpen(value);
-          if (!value) {
-            if (!isConnectingToWalletWrapper) {
-              closeModalAndReset();
-              if (connectionStatus === "connecting") {
-                disconnect();
-              }
-            }
-          }
-        }}
-      >
-        {showScreen === "walletList" && (
-          <WalletSelector
-            walletsInfo={walletsInfo}
-            onGetStarted={() => {
-              setShowScreen("wallets/get-started");
-            }}
-            onGuestConnect={() => {
-              setShowScreen("localWallet/connect");
-            }}
-          />
-        )}
-
-        {showScreen === "metamask/get-started" && (
-          <MetamaskGetStarted
-            walletsInfo={walletsInfo}
-            onBack={() => {
-              setShowScreen("metamask/scan");
-            }}
-          />
-        )}
-
-        {showScreen === "coinbase/get-started" && (
-          <CoinbaseGetStarted
-            walletsInfo={walletsInfo}
-            onBack={() => {
-              setShowScreen("coinbase/scan");
-            }}
-          />
-        )}
-
-        {showScreen === "metamask/connecting" && (
-          <MetamaskConnecting onBack={handleBack} walletsInfo={walletsInfo} />
-        )}
-
-        {showScreen === "metamask/scan" && (
-          <ScanMetamask
-            walletsInfo={walletsInfo}
-            onBack={handleBack}
-            onConnected={onConnect}
-            onGetStarted={() => {
-              setShowScreen("metamask/get-started");
-            }}
-          />
-        )}
-
-        {showScreen === "coinbase/scan" && (
-          <ScanCoinbase
-            walletsInfo={walletsInfo}
-            onBack={handleBack}
-            onConnected={onConnect}
-            onGetStarted={() => {
-              setShowScreen("coinbase/get-started");
-            }}
-          />
-        )}
-
-        {showScreen === "coinbase/connecting" && (
-          <CoinbaseWalletSetup onBack={handleBack} walletsInfo={walletsInfo} />
-        )}
-
-        {showScreen === "safe/select-wallet" && (
-          <SelectpersonalWallet
-            safeWallet={safeWalletObj as SafeWalletObj}
-            onBack={() => {
-              setIsConnectingToWalletWrapper(false);
-              setShowScreen("walletList");
-            }}
-            walletsInfo={walletsInfo}
-          />
-        )}
-
-        {showScreen === "safe/form" && (
-          <SafeForm
-            safeWallet={safeWalletObj as SafeWalletObj}
-            walletsInfo={walletsInfo}
-            onBack={handleBack}
-            onConnect={() => {
-              closeModalAndReset();
-            }}
-          />
-        )}
-
-        {showScreen === "wallets/get-started" && (
-          <GetStartedWithWallets
-            onBack={handleBack}
-            walletInfo={walletsInfo[0]}
-          />
-        )}
-
-        {showScreen === "localWallet/connect" && (
-          <LocalWalletSetup
-            onBack={handleBack}
-            onConnected={onConnect}
-            walletsInfo={walletsInfo}
-          />
-        )}
-
-        {showScreen === "smartWallet/form" && (
-          <SmartWalletForm
-            smartWallet={smartWalletObj as SmartWalletObj}
-            walletsInfo={walletsInfo}
-            onBack={handleBack}
-            onConnect={() => {
-              closeModalAndReset();
-            }}
-          />
-        )}
-
-        {showScreen === "smartWallet/select-wallet" && (
-          <SmartWalletSelect
-            smartWallet={smartWalletObj as SmartWalletObj}
-            onBack={() => {
-              setShowScreen("walletList");
-            }}
-            walletsInfo={
-              smartWalletObj?.config?.personalWallets
-                ? smartWalletObj?.config.personalWallets.map(getWalletInfo)
-                : walletsInfo
-            }
-          />
-        )}
-
-        {showScreen === "magic/connect" && (
-          <MagicConnect
-            onBack={handleBack}
-            onConnect={onConnect}
-            walletsInfo={walletsInfo}
-          />
-        )}
-      </Modal>
-    </ThemeProvider>
-  );
-
-  return content;
-=======
       <WalletsInfoCtx.Provider value={walletsInfo}>
         <Modal
           style={{
@@ -583,5 +415,4 @@
       </WalletsInfoCtx.Provider>
     </ThemeProvider>
   );
->>>>>>> c7c2530c
 };