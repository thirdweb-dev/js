import { Modal } from "../../../components/Modal";
import { WalletSelector } from "../WalletSelector";
import {
  WalletConfig,
  useAddress,
  useConnect,
  useConnectionStatus,
  useDisconnect,
  useThirdwebAuthContext,
  useUser,
  useWallet,
  useWalletContext,
  useWallets,
} from "@thirdweb-dev/react-core";
import {
  ModalConfigCtx,
  SetModalConfigCtx,
  useIsWalletModalOpen,
  useSetIsWalletModalOpen,
} from "../../../evm/providers/wallet-ui-states-provider";
import { useCallback, useEffect, useContext, useState } from "react";
import {
  reservedScreens,
  compactModalMaxHeight as compactModalMaxHeight,
  onModalUnmount,
} from "../constants";
import { HeadlessConnectUI } from "../../wallets/headlessConnectUI";
import { Container, noScrollBar } from "../../../components/basic";
import { ScreenContext, useScreen } from "./screen";
import { StartScreen } from "../screens/StartScreen";
import {
  CustomThemeProvider,
  useCustomTheme,
} from "../../../design-system/CustomThemeProvider";
import { SignatureScreen } from "../SignatureScreen";
import { StyledDiv } from "../../../design-system/elements";

export const ConnectModalContent = (props: {
  screen: string | WalletConfig;
  initialScreen: string | WalletConfig;
  setScreen: (screen: string | WalletConfig) => void;
  onHide: () => void;
  onShow: () => void;
  isOpen: boolean;
  onClose: () => void;
}) => {
  const { screen, setScreen, initialScreen, onHide, onShow, onClose } = props;

  const walletConfigs = useWallets();
  const connectionStatus = useConnectionStatus();
  const disconnect = useDisconnect();

  const modalConfig = useContext(ModalConfigCtx);
  const setModalConfig = useContext(SetModalConfigCtx);

  const title = modalConfig.title;
  const theme = modalConfig.theme;
  const modalSize = modalConfig.modalSize;
  const isWideModal = modalSize === "wide";

  const { user } = useUser();
  const authConfig = useThirdwebAuthContext();

  const handleConnected = useCallback(() => {
    const requiresSignIn = modalConfig.auth?.loginOptional
      ? false
      : !!authConfig?.authUrl && !user?.address;

<<<<<<< HEAD
    onShow();
=======
    onModalUnmount(() => {
      setHideModal(false);
    });

>>>>>>> c8ba5cf8
    // show sign in screen if required
    if (requiresSignIn) {
      setScreen(reservedScreens.signIn);
    }

    // close modal and reset screen
    else {
      onClose();
    }
  }, [
    modalConfig.auth?.loginOptional,
    authConfig?.authUrl,
    user?.address,
    setScreen,
    onShow,
    onClose,
  ]);

  const handleBack = useCallback(() => {
    setScreen(initialScreen);
    if (connectionStatus === "connecting") {
      disconnect();
    }
  }, [setScreen, initialScreen, connectionStatus, disconnect]);

  const connect = useConnect();
  const address = useAddress();

  const {
    setConnectionStatus,
    setConnectedWallet,
    createWalletInstance,
    activeWallet,
  } = useWalletContext();

  const walletList = (
    <WalletSelector
      title={title}
      walletConfigs={walletConfigs}
      onGetStarted={() => {
        setScreen(reservedScreens.getStarted);
      }}
      selectWallet={setScreen}
      selectUIProps={{
        connect,
        setConnectionStatus,
        setConnectedWallet,
        createWalletInstance,
        connectionStatus,
      }}
    />
  );

  const getStarted = <StartScreen />;

  const getWalletUI = (walletConfig: WalletConfig) => {
    const ConnectUI = walletConfig.connectUI || HeadlessConnectUI;

    return (
      <ConnectUI
        supportedWallets={walletConfigs}
        theme={typeof theme === "string" ? theme : theme.type}
        goBack={handleBack}
        connected={handleConnected}
        isOpen={props.isOpen}
        show={onShow}
        hide={onHide}
        walletConfig={walletConfig}
        modalSize={modalConfig.modalSize}
        selectionData={modalConfig.data}
        connect={(options: any) => connect(walletConfig, options)}
        setConnectionStatus={setConnectionStatus}
        setConnectedWallet={setConnectedWallet}
        createWalletInstance={() => createWalletInstance(walletConfig)}
        connectionStatus={connectionStatus}
        connectedWallet={activeWallet}
        connectedWalletAddress={address}
        setSelectionData={(data) => {
          setModalConfig((config) => ({
            ...config,
            data,
          }));
        }}
      />
    );
  };

  const signatureScreen = (
    <SignatureScreen
      onDone={onClose}
      modalSize={modalSize}
      termsOfServiceUrl={modalConfig.termsOfServiceUrl}
      privacyPolicyUrl={modalConfig.privacyPolicyUrl}
    />
  );

  return (
    <ScreenContext.Provider value={screen}>
      {isWideModal ? (
        <div
          style={{
            height: "100%",
            display: "grid",
            gridTemplateColumns: "300px 1fr",
          }}
        >
          <LeftContainer> {walletList} </LeftContainer>
          <Container flex="column" scrollY relative>
            {screen === reservedScreens.signIn && signatureScreen}
            {screen === reservedScreens.main && <>{getStarted}</>}
            {screen === reservedScreens.getStarted && getStarted}
            {typeof screen !== "string" && getWalletUI(screen)}
          </Container>
        </div>
      ) : (
        <Container
          flex="column"
          scrollY
          relative
          style={{
            maxHeight: compactModalMaxHeight,
          }}
        >
          {screen === reservedScreens.signIn && signatureScreen}
          {screen === reservedScreens.main && walletList}
          {screen === reservedScreens.getStarted && getStarted}
          {typeof screen !== "string" && getWalletUI(screen)}
        </Container>
      )}
    </ScreenContext.Provider>
  );
};

export const ConnectModal = () => {
  const { theme, modalSize } = useContext(ModalConfigCtx);

  const { screen, setScreen, initialScreen } = useScreen();
  const isWalletModalOpen = useIsWalletModalOpen();
  const setIsWalletModalOpen = useSetIsWalletModalOpen();
  const [hideModal, setHideModal] = useState(false);
  const connectionStatus = useConnectionStatus();

  const closeModal = useCallback(() => {
    setIsWalletModalOpen(false);
    onModalUnmount(() => {
      setScreen(initialScreen);
    });
  }, [initialScreen, setIsWalletModalOpen, setScreen]);

  const [prevConnectionStatus, setPrevConnectionStatus] =
    useState(connectionStatus);

  useEffect(() => {
    setPrevConnectionStatus(connectionStatus);
  }, [connectionStatus]);

  const wallet = useWallet();
  const isWrapperConnected = !!wallet?.getPersonalWallet();

  const isWrapperScreen =
    typeof screen !== "string" && !!screen.personalWallets;

  // reopen the screen to complete wrapper wallet's next step after connecting a personal wallet
  useEffect(() => {
    if (
      !isWrapperConnected &&
      isWrapperScreen &&
      !isWalletModalOpen &&
      connectionStatus === "connected" &&
      prevConnectionStatus === "connecting"
    ) {
      setIsWalletModalOpen(true);
    }
  }, [
    isWalletModalOpen,
    connectionStatus,
    setIsWalletModalOpen,
    isWrapperScreen,
    isWrapperConnected,
    prevConnectionStatus,
  ]);

  useEffect(() => {
    if (!isWalletModalOpen) {
      onModalUnmount(() => {
        setHideModal(false);
      });
    }
  }, [isWalletModalOpen, setIsWalletModalOpen, screen]);

  // if wallet is suddenly disconnected when showing the sign in screen, close the modal and reset the screen
  useEffect(() => {
    if (isWalletModalOpen && screen === reservedScreens.signIn && !wallet) {
      setScreen(initialScreen);
      setIsWalletModalOpen(false);
    }
  }, [
    initialScreen,
    isWalletModalOpen,
    screen,
    setIsWalletModalOpen,
    setScreen,
    wallet,
  ]);

  return (
    <CustomThemeProvider theme={theme}>
      <Modal
        hide={hideModal}
        size={modalSize}
        open={isWalletModalOpen}
        setOpen={(value) => {
          if (hideModal) {
            return;
          }

          setIsWalletModalOpen(value);
        }}
      >
        <ConnectModalContent
          initialScreen={initialScreen}
          screen={screen}
          setScreen={setScreen}
          onHide={() => setHideModal(true)}
          onShow={() => setHideModal(false)}
          isOpen={isWalletModalOpen}
          onClose={closeModal}
        />
      </Modal>
    </CustomThemeProvider>
  );
};

const LeftContainer = /* @__PURE__ */ StyledDiv(() => {
  const theme = useCustomTheme();
  return {
    display: "flex",
    flexDirection: "column",
    overflowY: "auto",
    ...noScrollBar,
    position: "relative",
    borderRight: `1px solid ${theme.colors.separatorLine}`,
  };
});<|MERGE_RESOLUTION|>--- conflicted
+++ resolved
@@ -66,14 +66,10 @@
       ? false
       : !!authConfig?.authUrl && !user?.address;
 
-<<<<<<< HEAD
-    onShow();
-=======
     onModalUnmount(() => {
-      setHideModal(false);
+      onShow();
     });
 
->>>>>>> c8ba5cf8
     // show sign in screen if required
     if (requiresSignIn) {
       setScreen(reservedScreens.signIn);
