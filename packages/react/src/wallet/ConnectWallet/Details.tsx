--- conflicted
+++ resolved
@@ -392,11 +392,7 @@
             <SecondaryIconContainer>
               <GenericWalletIcon size={iconSize.sm} />
             </SecondaryIconContainer>
-<<<<<<< HEAD
-            Export Local Wallet{" "}
-=======
             Export Wallet{" "}
->>>>>>> e22e4a47
           </MenuButton>
         </>
       )}
