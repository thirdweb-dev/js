import { Spacer } from "../../../../components/Spacer";
import { Button } from "../../../../components/buttons";
import { FormFieldWithIconButton } from "../../../../components/formFields";
import {
  ModalDescription,
  ModalTitle,
} from "../../../../components/modalElements";
import { EyeClosedIcon, EyeOpenIcon } from "@radix-ui/react-icons";
import { useThirdwebWallet } from "@thirdweb-dev/react-core";
import { useState } from "react";
import { FormFooter, Label } from "../../../../components/formElements";
import { spacing } from "../../../../design-system";
import { Spinner } from "../../../../components/Spinner";
import { shortenAddress } from "../../../../evm/utils/addresses";
import { LocalWalletModalHeader } from "./common";
import { SecondaryText } from "../../../../components/text";
import { CreateLocalWallet_Password } from "./CreateLocalWallet";
import { OverrideConfirmation } from "./overrideConfirmation";
import { ExportLocalWallet } from "./ExportLocalWallet";
<<<<<<< HEAD
import { WalletInfo } from "../../../types";
=======
>>>>>>> c7c2530c
import { useLocalWalletInfo } from "./useLocalWalletInfo";

type ReconnectLocalWalletProps = {
  onConnected: () => void;
  onBack: () => void;
  walletsInfo: WalletInfo[];
};

/**
 * For No-Credential scenario
 */
export const ReconnectLocalWallet: React.FC<ReconnectLocalWalletProps> = (
  props,
) => {
  const [password, setPassword] = useState("");
  const [showPassword, setShowPassword] = useState(false);
  const [isWrongPassword, setIsWrongPassword] = useState(false);
  const thirdwebWalletContext = useThirdwebWallet();
  const [isConnecting, setIsConnecting] = useState(false);
  const [showCreate, setShowCreate] = useState(false);
  const [showBackupConfirmation, setShowBackupConfirmation] = useState(false);
  const [showExport, setShowExport] = useState(false);

<<<<<<< HEAD
  const { localWallet, meta, walletData } = useLocalWalletInfo(
    props.walletsInfo,
  );
=======
  const { localWallet, meta, walletData } = useLocalWalletInfo();
>>>>>>> c7c2530c

  const savedAddress = walletData
    ? walletData === "loading"
      ? ""
      : walletData.address
    : "";

  if (showExport) {
    if (!localWallet) {
      throw new Error("Invalid state");
    }

    return (
      <ExportLocalWallet
        localWallet={localWallet}
        onBack={() => {
          setShowExport(false);
        }}
        onExport={() => {
          setShowExport(false);
          setShowBackupConfirmation(false);
          setShowCreate(true);
        }}
      />
    );
  }

  if (showBackupConfirmation) {
    return (
      <OverrideConfirmation
        meta={meta}
        onBackup={() => {
          setShowExport(true);
        }}
        onSkip={() => {
          setShowBackupConfirmation(false);
          setShowCreate(true);
        }}
        onBack={() => {
          setShowBackupConfirmation(false);
        }}
      />
    );
  }

  if (showCreate) {
    return (
      <CreateLocalWallet_Password
<<<<<<< HEAD
        walletsInfo={props.walletsInfo}
=======
>>>>>>> c7c2530c
        onBack={() => {
          setShowCreate(false);
        }}
        onConnected={props.onConnected}
      />
    );
  }

  const handleReconnect = async () => {
    if (!localWallet) {
      throw new Error("Invalid state");
    }
    setIsConnecting(true);
    try {
      await localWallet.load({
        strategy: "encryptedJson",
        password,
      });

      await localWallet.connect();
      thirdwebWalletContext.handleWalletConnect(localWallet);

      props.onConnected();
    } catch (e) {
      setIsWrongPassword(true);
    }
    setIsConnecting(false);
  };

  return (
    <>
      <LocalWalletModalHeader onBack={props.onBack} meta={meta} />
      <ModalTitle
        style={{
          textAlign: "left",
        }}
      >
        Guest Wallet
      </ModalTitle>
      <Spacer y="xs" />
      <ModalDescription>
        Connect to saved wallet on your device
      </ModalDescription>

      <Spacer y="lg" />

      <Label>Saved Wallet</Label>

      <Spacer y="sm" />

      <SecondaryText>
        {savedAddress === "" ? "Loading..." : shortenAddress(savedAddress)}
      </SecondaryText>

      <Spacer y="lg" />

      <form
        onSubmit={(e) => {
          e.preventDefault();
          handleReconnect();
        }}
      >
        {/* Hidden Account Address as Username */}
        <input
          type="text"
          name="username"
          autoComplete="off"
          value={savedAddress}
          disabled
          style={{ display: "none" }}
        />

        {/* Password */}
        <FormFieldWithIconButton
          required
          name="current-password"
          autocomplete="current-password"
          id="current-password"
          onChange={(value) => {
            setPassword(value);
            setIsWrongPassword(false);
          }}
          right={{
            onClick: () => setShowPassword(!showPassword),
            icon: showPassword ? <EyeClosedIcon /> : <EyeOpenIcon />,
          }}
          label="Password"
          type={showPassword ? "text" : "password"}
          value={password}
          error={isWrongPassword ? "Wrong Password" : ""}
        />

        <Spacer y="lg" />

        {/* Connect Button */}
        <FormFooter>
          <Button
            variant="inverted"
            type="submit"
            style={{
              display: "flex",
              gap: spacing.sm,
            }}
          >
            Connect
            {isConnecting && <Spinner size="sm" color="inverted" />}
          </Button>
        </FormFooter>
      </form>

      <Spacer y="xxl" />

      <Button
        variant="link"
        style={{
          textAlign: "center",
          width: "100%",
          padding: "2px",
        }}
        onClick={() => {
          setShowBackupConfirmation(true);
        }}
      >
        Create a new wallet
      </Button>
    </>
  );
};<|MERGE_RESOLUTION|>--- conflicted
+++ resolved
@@ -17,16 +17,11 @@
 import { CreateLocalWallet_Password } from "./CreateLocalWallet";
 import { OverrideConfirmation } from "./overrideConfirmation";
 import { ExportLocalWallet } from "./ExportLocalWallet";
-<<<<<<< HEAD
-import { WalletInfo } from "../../../types";
-=======
->>>>>>> c7c2530c
 import { useLocalWalletInfo } from "./useLocalWalletInfo";
 
 type ReconnectLocalWalletProps = {
   onConnected: () => void;
   onBack: () => void;
-  walletsInfo: WalletInfo[];
 };
 
 /**
@@ -44,13 +39,7 @@
   const [showBackupConfirmation, setShowBackupConfirmation] = useState(false);
   const [showExport, setShowExport] = useState(false);
 
-<<<<<<< HEAD
-  const { localWallet, meta, walletData } = useLocalWalletInfo(
-    props.walletsInfo,
-  );
-=======
   const { localWallet, meta, walletData } = useLocalWalletInfo();
->>>>>>> c7c2530c
 
   const savedAddress = walletData
     ? walletData === "loading"
@@ -99,10 +88,6 @@
   if (showCreate) {
     return (
       <CreateLocalWallet_Password
-<<<<<<< HEAD
-        walletsInfo={props.walletsInfo}
-=======
->>>>>>> c7c2530c
         onBack={() => {
           setShowCreate(false);
         }}
