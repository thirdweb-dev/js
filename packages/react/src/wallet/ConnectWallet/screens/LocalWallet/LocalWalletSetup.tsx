--- conflicted
+++ resolved
@@ -6,32 +6,17 @@
   CreateLocalWallet_Password,
 } from "./CreateLocalWallet";
 import { ReconnectLocalWallet } from "./ReconnectLocalWallet";
-<<<<<<< HEAD
-import { WalletInfo } from "../../../types";
-import { walletIds } from "@thirdweb-dev/wallets";
-import { LocalWalletObj } from "../../../wallets/localWallet";
-=======
 import { LocalWalletObj } from "../../../wallets/localWallet";
 import { useWalletInfo } from "../../walletInfo";
->>>>>>> c7c2530c
 
 export const LocalWalletSetup: React.FC<{
   onBack: () => void;
   onConnected: () => void;
-  walletsInfo: WalletInfo[];
 }> = (props) => {
-<<<<<<< HEAD
-  const { walletData } = useLocalWalletInfo(props.walletsInfo);
-
-  const localWalletInfo = props.walletsInfo.find(
-    (w) => w.wallet.id === walletIds.localWallet,
-  ) as WalletInfo;
-=======
   const { walletData } = useLocalWalletInfo();
 
   const localWalletInfo = useWalletInfo("localWallet", true);
 
->>>>>>> c7c2530c
   const wallet = localWalletInfo.wallet as LocalWalletObj;
 
   if (!wallet.config.persist) {
@@ -49,10 +34,6 @@
   if (walletData) {
     return (
       <ReconnectLocalWallet
-<<<<<<< HEAD
-        walletsInfo={props.walletsInfo}
-=======
->>>>>>> c7c2530c
         onConnected={props.onConnected}
         onBack={props.onBack}
       />
