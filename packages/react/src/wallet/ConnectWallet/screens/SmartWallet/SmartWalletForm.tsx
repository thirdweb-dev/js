--- conflicted
+++ resolved
@@ -2,301 +2,104 @@
 import { Spacer } from "../../../../components/Spacer";
 import { Spinner } from "../../../../components/Spinner";
 import { Button } from "../../../../components/buttons";
-import { FormFooter } from "../../../../components/formElements";
+import { ErrorMessage, FormFooter } from "../../../../components/formElements";
 import { FormField } from "../../../../components/formFields";
 import {
   BackButton,
   ModalDescription,
   ModalTitle,
 } from "../../../../components/modalElements";
-import { iconSize, fontSize, spacing } from "../../../../design-system";
 import {
+  iconSize,
+  fontSize,
+  Theme,
+  spacing,
+  radius,
+} from "../../../../design-system";
+import { CaretRightIcon, ExclamationTriangleIcon } from "@radix-ui/react-icons";
+import {
+  useChainId,
+  // WalletInstance,
   useConnect,
   useConnectionStatus,
-  useThirdwebWallet,
+  useSupportedWallet,
+  useWallet,
+  WalletInstance,
 } from "@thirdweb-dev/react-core";
-<<<<<<< HEAD
-import { useCallback, useEffect, useRef, useState } from "react";
-import { useSupportedWallet } from "@thirdweb-dev/react-core";
-import {
-  LocalWallet,
-  getAssociatedAccounts,
-  isAccountIdAvailable,
-} from "@thirdweb-dev/wallets";
-import { isValidPrivateKey } from "@thirdweb-dev/wallets/evm/wallets/local-wallet";
-=======
 import { useEffect, useState } from "react";
 import { Steps } from "../Safe/Steps";
 import { getAllSmartWallets } from "@thirdweb-dev/wallets";
->>>>>>> 8f962bc1
 import { SmartWalletObj } from "../../../wallets/smartWallet";
 import { Flex } from "../../../../components/basic";
-import { useLocalWalletInfo } from "../LocalWallet/useLocalWalletInfo";
-import {
-  UserCredentials,
-  getCredentials,
-  isCredentialsSupported,
-  saveCredentials,
-} from "../LocalWallet/credentials";
-import { SecondaryText } from "../../../../components/text";
-import { ImportLocalWallet } from "../LocalWallet/ImportLocalWallet";
-import { Chain } from "@thirdweb-dev/chains";
+import styled from "@emotion/styled";
 
 export const SmartWalletConnection: React.FC<{
   onBack: () => void;
   onConnect: () => void;
-  username: string;
 }> = (props) => {
-<<<<<<< HEAD
-  if (!isCredentialsSupported) {
-    return <p> Credential storage not supported </p>;
-  }
-
-  return <SmartWalletConnection_CredsWrapper {...props} />;
-};
-
-function useInitializeLocalWalletWithCreds() {
-  const { localWallet, walletData } = useLocalWalletInfo();
-  const thirdwebWalletContext = useThirdwebWallet();
-  const localWalletInitialized = useRef(false);
-  const gettingCreds = useRef(false);
-  const [generatedRandom, setGeneratedRandom] = useState(false);
-=======
   const walletObj = useSupportedWallet("SmartWallet") as SmartWalletObj;
   const activeWallet = useWallet();
   const [accounts, setAccounts] = useState<string[] | undefined>();
->>>>>>> 8f962bc1
-
-  // initialize the localWallet from credentials or generate a new one
+
   useEffect(() => {
-    if (
-      !localWallet ||
-      localWalletInitialized.current ||
-      !isCredentialsSupported
-    ) {
+    if (!activeWallet) {
       return;
     }
 
     (async () => {
-<<<<<<< HEAD
-      if (gettingCreds.current) {
-        return;
-      }
-
-      let creds: UserCredentials | null = null;
-      try {
-        gettingCreds.current = true;
-        creds = await getCredentials();
-        gettingCreds.current = false;
-      } catch (e) {
-        console.log("failed to get creds");
-        console.error(e);
-      }
-
-      // import the private key from the credentials
-      if (creds && isValidPrivateKey(creds.password)) {
-        setGeneratedRandom(false);
-        await localWallet.import({
-          privateKey: creds.password,
-          encryption: false,
-        });
-      }
-
-      // generate a random one if no credentials are found
-      else {
-        const address = await localWallet.generate();
-        setGeneratedRandom(true);
-
-        const privateKey = await localWallet.export({
-          strategy: "privateKey",
-          encryption: false,
-        });
-
-        // save the credentials
-        const cred = await saveCredentials({
-          password: privateKey,
-          name: "Wallet",
-          id: address,
-        });
-
-        if (!cred) {
-          console.log("cred is not saved");
-        }
-      }
-
-      await localWallet.connect();
-      // thirdwebWalletContext?.handleWalletConnect(localWallet);
-      localWalletInitialized.current = true;
-=======
       const _accounts = await getAllSmartWallets(
         walletObj.chain,
         walletObj.factoryAddress,
         await activeWallet.getAddress(),
       );
       setAccounts([_accounts.owned, ..._accounts.hasSignerRole]);
->>>>>>> 8f962bc1
     })();
-  }, [localWallet, thirdwebWalletContext, walletData]);
-
-  return { generatedRandom, localWallet };
-}
-
-const SmartWalletConnection_CredsWrapper: React.FC<{
-  onBack: () => void;
-  onConnect: () => void;
-  username: string;
-}> = (props) => {
-  const { localWallet, generatedRandom } = useInitializeLocalWalletWithCreds();
-  const chain = useThirdwebWallet()?.activeChain;
-
-  if (!localWallet || !chain) {
+  }, [activeWallet, walletObj.chain, walletObj.factoryAddress]);
+
+  if (!accounts) {
     return (
       <Flex
         style={{
-          height: "350px",
+          height: "400px",
           alignItems: "center",
-          gap: spacing.lg,
           justifyContent: "center",
-          flexDirection: "column",
         }}
       >
-        {generatedRandom ? (
-          <SecondaryText> Generating Wallet </SecondaryText>
-        ) : (
-          <SecondaryText> Connecting Wallet </SecondaryText>
-        )}
         <Spinner size="lg" color="secondary" />
       </Flex>
     );
   }
 
-  return (
-    <SmartWalletConnection_Creds
-      {...props}
-      localWallet={localWallet}
-      chain={chain}
-    />
-  );
+  if (accounts.length === 0) {
+    return <SmartWalletCreate {...props} />;
+  }
+
+  return <ConnectToSmartWalletAccount {...props} accounts={accounts} />;
 };
 
-<<<<<<< HEAD
-export const SmartWalletConnection_Creds: React.FC<{
-=======
 // TODO (sw) remove this in favor of gnosis flow
 export const SmartWalletCreate: React.FC<{
->>>>>>> 8f962bc1
   onBack: () => void;
   onConnect: () => void;
-  username: string;
-  chain: Chain;
-  localWallet: LocalWallet;
 }> = (props) => {
-  const { localWallet, chain } = props;
   const walletObj = useSupportedWallet("SmartWallet") as SmartWalletObj;
+  const activeWallet = useWallet();
   const connect = useConnect();
-  const [userName, setUserName] = useState(props.username);
-  const userNameNow = useRef(userName);
+  const chainId = useChainId();
+
+  const [userName, setUserName] = useState("");
+  const [connectError, setConnectError] = useState(false);
   const connectionStatus = useConnectionStatus();
-<<<<<<< HEAD
-  const [canConnect, setCanConnect] = useState(false);
-  const [isValidating, setIsValidating] = useState(true);
-  const [showImport, setShowImport] = useState(false);
-  const [validateOnMount, setValidateOnMount] = useState(true);
-  const [isConnecting, setIsConnecting] = useState(false);
-  const isConnected = useRef(false);
-
-  const handleConnect = useCallback(async () => {
-    if (isConnected.current || isConnecting) {
+
+  const [switchError, setSwitchError] = useState(false);
+  const [switchingNetwork, setSwitchingNetwork] = useState(false);
+
+  const handleSubmit = async () => {
+    if (!activeWallet) {
       return;
     }
-
-    setIsConnecting(true);
-
-    try {
-      await connect(walletObj, {
-        accountId: userName,
-        personalWallet: localWallet,
-      });
-      props.onConnect();
-      isConnected.current = true;
-    } catch (e) {
-      console.error(e);
-      setIsConnecting(false);
-    }
-  }, [connect, isConnecting, localWallet, props, userName, walletObj]);
-
-  const handleUserNameChange = useCallback(
-    async (name: string) => {
-      if (!chain || !localWallet) {
-        return;
-      }
-      setIsValidating(true);
-      console.log("checking if available....");
-      const isAvailable = await isAccountIdAvailable(
-        name,
-        walletObj.factoryAddress,
-        chain,
-      );
-
-      // if username has since changed, ignore
-      if (name !== userNameNow.current) {
-        return;
-      }
-
-      if (isAvailable) {
-        setIsValidating(false);
-        setCanConnect(true);
-        return true;
-      } else {
-        // this is slow
-        const accounts = await getAssociatedAccounts(
-          localWallet,
-          walletObj.factoryAddress,
-          chain,
-        );
-
-        // if username has since changed, ignore
-        if (name !== userNameNow.current) {
-          return;
-        }
-
-        const ownsAccount = accounts.some(
-          (a) => a.accountId === userNameNow.current,
-        );
-
-        setIsValidating(false);
-        setCanConnect(ownsAccount);
-        return ownsAccount;
-      }
-    },
-    [chain, localWallet, walletObj.factoryAddress],
-  );
-
-  useEffect(() => {
-    if (!validateOnMount) {
-=======
-
-  const [switchError, setSwitchError] = useState(false);
-  const [switchingNetwork, setSwitchingNetwork] = useState(false);
-
-  const handleSubmit = async () => {
-    if (!activeWallet) {
->>>>>>> 8f962bc1
-      return;
-    }
-
-<<<<<<< HEAD
-    setValidateOnMount(false);
-    handleUserNameChange(props.username).then((_canConnect) => {
-      if (_canConnect) {
-        handleConnect();
-      }
-    });
-  }, [validateOnMount, handleUserNameChange, props.username, handleConnect]);
-
-  const showError = !isValidating && userName && !canConnect;
-  const disableConnect = !userName || isValidating || !canConnect;
-=======
+    setConnectError(false);
+
     try {
       await connect(walletObj, {
         personalWallet: activeWallet,
@@ -307,24 +110,8 @@
       setConnectError(true);
     }
   };
->>>>>>> 8f962bc1
-
-  if (showImport) {
-    return (
-      <ImportLocalWallet
-        meta={walletObj.meta}
-        onBack={() => {
-          setShowImport(false);
-        }}
-        onConnected={() => {
-          // reset state to show loading skeleton
-          setValidateOnMount(true);
-          setIsValidating(true);
-          setShowImport(false);
-        }}
-      />
-    );
-  }
+
+  const mismatch = chainId !== walletObj.chain.chainId;
 
   return (
     <>
@@ -337,18 +124,21 @@
       />
       <Spacer y="lg" />
 
-      <ModalTitle>Choose account</ModalTitle>
+      <ModalTitle>Create account</ModalTitle>
       <Spacer y="sm" />
       <ModalDescription>
-        Connect your existing account or create a new one
+        Create your account by choosing a unique username
       </ModalDescription>
+
+      <Spacer y="lg" />
+      <Steps step={2} />
 
       <Spacer y="xl" />
 
       <form
         onSubmit={(e) => {
           e.preventDefault();
-          handleConnect();
+          handleSubmit();
         }}
       >
         {/*  User Name */}
@@ -360,22 +150,12 @@
           <FormField
             name="accountId"
             id="accountId"
-<<<<<<< HEAD
-            errorMessage={
-              showError ? (
-                <>
-                  Username is not available <br />
-                </>
-              ) : undefined
-            }
-=======
             errorMessage={undefined}
->>>>>>> 8f962bc1
             autocomplete="on"
             onChange={(value) => {
+              setSwitchError(false);
+              setConnectError(false);
               setUserName(value);
-              userNameNow.current = value;
-              handleUserNameChange(value);
             }}
             label="Username"
             type="text"
@@ -384,65 +164,93 @@
           />
         </div>
 
-        {showError && (
-          <>
-            <Spacer y="sm" />
-            <SecondaryText
+        <Spacer y="sm" />
+
+        {connectError && (
+          <ErrorMessage
+            style={{
+              display: "flex",
+              gap: spacing.sm,
+              alignItems: "center",
+              fontSize: fontSize.sm,
+            }}
+          >
+            <ExclamationTriangleIcon width={iconSize.sm} height={iconSize.sm} />
+            <span>
+              Could not connect to Smart Wallet <br />
+            </span>
+          </ErrorMessage>
+        )}
+
+        {switchError && (
+          <ErrorMessage
+            style={{
+              display: "flex",
+              gap: spacing.sm,
+              alignItems: "center",
+              fontSize: fontSize.sm,
+            }}
+          >
+            <ExclamationTriangleIcon width={iconSize.sm} height={iconSize.sm} />
+            <span>Failed to switch network.</span>
+          </ErrorMessage>
+        )}
+
+        <Spacer y="xl" />
+
+        <FormFooter>
+          {mismatch ? (
+            <Button
+              type="button"
+              variant="secondary"
               style={{
-                fontSize: fontSize.sm,
+                display: "flex",
+                alignItems: "center",
+                gap: spacing.sm,
+              }}
+              onClick={async () => {
+                setConnectError(false);
+                setSwitchError(false);
+                setSwitchingNetwork(true);
+
+                if (!activeWallet) {
+                  throw new Error("No active wallet");
+                }
+
+                try {
+                  await activeWallet.switchChain(walletObj.chain.chainId);
+                } catch (e) {
+                  console.error(e);
+                  setSwitchError(true);
+                } finally {
+                  setSwitchingNetwork(false);
+                }
               }}
             >
-              Choose a different username if you want to create a new account OR
-              import the wallet that owns this username
-            </SecondaryText>
-          </>
-        )}
-
-        <Spacer y="xl" />
-
-        <FormFooter>
-          {showError && (
+              {" "}
+              {switchingNetwork ? "Switching" : "Switch Network"}
+              {switchingNetwork && <Spinner size="sm" color="primary" />}
+            </Button>
+          ) : (
             <Button
               variant="inverted"
-<<<<<<< HEAD
-              type="button"
-              onClick={() => {
-                setShowImport(true);
-=======
               type="submit"
               style={{
                 display: "flex",
                 alignItems: "center",
                 gap: spacing.sm,
->>>>>>> 8f962bc1
               }}
             >
-              Import wallet
+              {connectionStatus === "connecting" ? "Connecting" : "Connect"}
+              {connectionStatus === "connecting" && (
+                <Spinner size="sm" color="inverted" />
+              )}
             </Button>
           )}
-          <Button
-            variant="inverted"
-            type="submit"
-            disabled={disableConnect}
-            style={{
-              display: "flex",
-              alignItems: "center",
-              gap: spacing.sm,
-              opacity: disableConnect ? 0.5 : 1,
-            }}
-          >
-            {connectionStatus === "connecting" ? "Connecting" : "Connect"}
-            {connectionStatus === "connecting" && (
-              <Spinner size="sm" color="inverted" />
-            )}
-          </Button>
         </FormFooter>
       </form>
     </>
   );
-<<<<<<< HEAD
-};
-=======
 };
 
 export const ConnectToSmartWalletAccount: React.FC<{
@@ -531,5 +339,4 @@
   &:hover {
     background: ${({ theme }) => theme.bg.elevatedHover};
   }
-`;
->>>>>>> 8f962bc1
+`;