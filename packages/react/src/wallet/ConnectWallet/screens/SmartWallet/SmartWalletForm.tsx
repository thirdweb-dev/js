import { Img } from "../../../../components/Img";
import { Spacer } from "../../../../components/Spacer";
import { Spinner } from "../../../../components/Spinner";
import { Button } from "../../../../components/buttons";
import { ErrorMessage } from "../../../../components/formElements";
import {
  BackButton,
  ModalDescription,
  ModalTitle,
} from "../../../../components/modalElements";
import { iconSize, spacing, Theme, fontSize } from "../../../../design-system";
import { useIsHeadlessWallet } from "../../../hooks/useIsHeadlessWallet";
import styled from "@emotion/styled";
import { ExclamationTriangleIcon } from "@radix-ui/react-icons";
import {
  useActiveChain,
  useConnect,
  useConnectionStatus,
  useNetworkMismatch,
  useThirdwebWallet,
  useWallet,
} from "@thirdweb-dev/react-core";
import { useCallback, useEffect, useState } from "react";
import { Flex } from "../../../../components/basic";
<<<<<<< HEAD
import { WalletInfo } from "../../../types";
=======
>>>>>>> c7c2530c
import { SmartWalletObj } from "../../../wallets/smartWallet";

export const gnosisAddressPrefixToChainId = {
  eth: 1,
  matic: 137,
  avax: 43114,
  bnb: 56,
  oeth: 10,
  gor: 5,
} as const;

export const SmartWalletForm: React.FC<{
  onBack: () => void;
  onConnect: () => void;
  smartWallet: SmartWalletObj;
<<<<<<< HEAD
  walletsInfo: WalletInfo[];
=======
>>>>>>> c7c2530c
}> = (props) => {
  const activeWallet = useWallet(); // personal wallet

  const connect = useConnect();
  const connectedChain = useActiveChain();
  const targetChain = useThirdwebWallet().activeChain;

  const mismatch = useNetworkMismatch();

  const [connectError, setConnectError] = useState(false);
  const [switchError, setSwitchError] = useState(false);
  const [switchingNetwork, setSwitchingNetwork] = useState(false);

  const connectionStatus = useConnectionStatus();
  const requiresConfirmation = !useIsHeadlessWallet();

  const { onConnect } = props;

  const handleConnect = useCallback(async () => {
    if (!activeWallet || !connectedChain) {
      return;
    }
    setConnectError(false);

    try {
      await connect(props.smartWallet, {
        personalWallet: activeWallet,
      });
      onConnect();
    } catch (e) {
      console.error(e);
      setConnectError(true);
    }
  }, [activeWallet, connectedChain, connect, props.smartWallet, onConnect]);

  useEffect(() => {
    if (!mismatch) {
      handleConnect();
    }
  }, [mismatch, handleConnect, activeWallet, connectedChain]);

  if (connectionStatus === "connecting" || !mismatch) {
    return (
      <Flex
        style={{
          height: "300px",
          justifyContent: "center",
          alignItems: "center",
        }}
      >
        <Spinner color="link" size="lg" />
      </Flex>
    );
  }

  return (
    <>
      <BackButton onClick={props.onBack} />
      <Spacer y="md" />
      <Img
        src={props.smartWallet.meta.iconURL}
        width={iconSize.xl}
        height={iconSize.xl}
      />
      <Spacer y="lg" />

      <ModalTitle>Network Mismatch</ModalTitle>
      <Spacer y="md" />
      <ModalDescription>
        Selected wallet is not connected to the required network
      </ModalDescription>

      <Spacer y="lg" />

      {connectError && (
        <ErrorMessage
          style={{
            display: "flex",
            gap: spacing.sm,
            alignItems: "center",
            fontSize: fontSize.sm,
          }}
        >
          <ExclamationTriangleIcon width={iconSize.sm} height={iconSize.sm} />
          <span>
            Could not connect to Smart Wallet. <br />
          </span>
        </ErrorMessage>
      )}

      <Button
        type="button"
        variant="secondary"
        style={{
          display: "flex",
          alignItems: "center",
          gap: spacing.sm,
        }}
        onClick={async () => {
          if (!activeWallet) {
            throw new Error("No active wallet");
          }
          setConnectError(false);
          setSwitchError(false);
          setSwitchingNetwork(true);
          try {
            await activeWallet.switchChain(targetChain.chainId);
          } catch (e) {
            setSwitchError(true);
          } finally {
            setSwitchingNetwork(false);
          }
        }}
      >
        {" "}
        {switchingNetwork ? "Switching" : "Switch Network"}
        {switchingNetwork && <Spinner size="sm" color="primary" />}
      </Button>

      <Spacer y="md" />

      {switchingNetwork && requiresConfirmation && (
        <ConfirmMessage> Confirm in your wallet </ConfirmMessage>
      )}

      {switchError && (
        <ErrorMessage
          style={{
            display: "flex",
            gap: spacing.sm,
            alignItems: "center",
            fontSize: fontSize.sm,
          }}
        >
          <ExclamationTriangleIcon width={iconSize.sm} height={iconSize.sm} />
          <span>Failed to switch network.</span>
        </ErrorMessage>
      )}
    </>
  );
};

const ConfirmMessage = styled.p<{ theme?: Theme }>`
  font-size: ${fontSize.sm};
  margin: 0;
  color: ${(p) => p.theme.link.primary};
`;<|MERGE_RESOLUTION|>--- conflicted
+++ resolved
@@ -22,10 +22,6 @@
 } from "@thirdweb-dev/react-core";
 import { useCallback, useEffect, useState } from "react";
 import { Flex } from "../../../../components/basic";
-<<<<<<< HEAD
-import { WalletInfo } from "../../../types";
-=======
->>>>>>> c7c2530c
 import { SmartWalletObj } from "../../../wallets/smartWallet";
 
 export const gnosisAddressPrefixToChainId = {
@@ -41,10 +37,6 @@
   onBack: () => void;
   onConnect: () => void;
   smartWallet: SmartWalletObj;
-<<<<<<< HEAD
-  walletsInfo: WalletInfo[];
-=======
->>>>>>> c7c2530c
 }> = (props) => {
   const activeWallet = useWallet(); // personal wallet
 
