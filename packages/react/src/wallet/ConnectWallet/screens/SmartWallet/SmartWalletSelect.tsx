import { walletIds } from "@thirdweb-dev/wallets";
import { Img } from "../../../../components/Img";
import { Spacer } from "../../../../components/Spacer";
import { Flex } from "../../../../components/basic";
import { Button } from "../../../../components/buttons";
import {
  BackButton,
  ModalTitle,
  ModalDescription,
} from "../../../../components/modalElements";
import { iconSize, spacing } from "../../../../design-system";
<<<<<<< HEAD
import { WalletInfo } from "../../../types";
import { WalletSelection } from "../../WalletSelector";
import styled from "@emotion/styled";
import { SmartWalletObj } from "../../../wallets/smartWallet";

export const SmartWalletSelect: React.FC<{
  onBack: () => void;
  walletsInfo: WalletInfo[];
  smartWallet: SmartWalletObj;
}> = (props) => {
  const guestWallet = props.walletsInfo.find(
    (w) => w.wallet.id === walletIds.localWallet,
  );
  const walletsInfo = props.walletsInfo.filter(
=======
import { WalletSelection } from "../../WalletSelector";
import styled from "@emotion/styled";
import { SmartWalletObj } from "../../../wallets/smartWallet";
import { useWalletInfo, useWalletsInfo } from "../../walletInfo";

export const SmartWalletSelect: React.FC<{
  onBack: () => void;
  smartWallet: SmartWalletObj;
}> = (props) => {
  const guestWallet = useWalletInfo("localWallet", false);
  const allWalletsInfo = useWalletsInfo();

  const walletsInfo = allWalletsInfo.filter(
>>>>>>> c7c2530c
    (w) =>
      w.wallet.id !== walletIds.smartWallet &&
      w.wallet.id !== walletIds.safe &&
      w.wallet.id !== walletIds.localWallet,
  );

  return (
    <>
      <BackButton onClick={props.onBack} />
      <IconContainer>
        <Img
          src={props.smartWallet.meta.iconURL}
          width={iconSize.xl}
          height={iconSize.xl}
        />
      </IconContainer>
      <Spacer y="lg" />
      <ModalTitle>Choose your wallet</ModalTitle>
      <Spacer y="sm" />

      <ModalDescription>
        Select a personal wallet to connect to smart wallet
      </ModalDescription>

      <Spacer y="lg" />

      <WalletSelection walletsInfo={walletsInfo} />

      {guestWallet && (
        <>
          <Spacer y="xl" />
          <Flex justifyContent="center">
            <Button variant="link" onClick={guestWallet.connect}>
              Continue as guest
            </Button>
          </Flex>
        </>
      )}
    </>
  );
};

const IconContainer = styled.div`
  margin-top: ${spacing.lg};
`;<|MERGE_RESOLUTION|>--- conflicted
+++ resolved
@@ -9,22 +9,6 @@
   ModalDescription,
 } from "../../../../components/modalElements";
 import { iconSize, spacing } from "../../../../design-system";
-<<<<<<< HEAD
-import { WalletInfo } from "../../../types";
-import { WalletSelection } from "../../WalletSelector";
-import styled from "@emotion/styled";
-import { SmartWalletObj } from "../../../wallets/smartWallet";
-
-export const SmartWalletSelect: React.FC<{
-  onBack: () => void;
-  walletsInfo: WalletInfo[];
-  smartWallet: SmartWalletObj;
-}> = (props) => {
-  const guestWallet = props.walletsInfo.find(
-    (w) => w.wallet.id === walletIds.localWallet,
-  );
-  const walletsInfo = props.walletsInfo.filter(
-=======
 import { WalletSelection } from "../../WalletSelector";
 import styled from "@emotion/styled";
 import { SmartWalletObj } from "../../../wallets/smartWallet";
@@ -38,7 +22,6 @@
   const allWalletsInfo = useWalletsInfo();
 
   const walletsInfo = allWalletsInfo.filter(
->>>>>>> c7c2530c
     (w) =>
       w.wallet.id !== walletIds.smartWallet &&
       w.wallet.id !== walletIds.safe &&
