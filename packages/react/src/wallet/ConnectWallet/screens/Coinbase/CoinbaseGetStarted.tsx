--- conflicted
+++ resolved
@@ -1,21 +1,4 @@
-import { walletIds } from "@thirdweb-dev/wallets";
-import { WalletInfo } from "../../../types";
 import { GetStartedScreen } from "../GetStartedScreen";
-<<<<<<< HEAD
-
-export const CoinbaseGetStarted: React.FC<{
-  onBack: () => void;
-  walletsInfo: WalletInfo[];
-}> = ({ onBack, walletsInfo }) => {
-  const coinbaseWalletObj = walletsInfo.find(
-    (w) => w.wallet.id === walletIds.coinbase,
-  ) as WalletInfo;
-
-  return (
-    <GetStartedScreen
-      walletIconURL={coinbaseWalletObj.wallet.meta.iconURL}
-      walletName={coinbaseWalletObj.wallet.meta.name}
-=======
 import { useWalletInfo } from "../../walletInfo";
 
 export const CoinbaseGetStarted: React.FC<{
@@ -28,7 +11,6 @@
     <GetStartedScreen
       walletIconURL={iconURL}
       walletName={name}
->>>>>>> c7c2530c
       chromeExtensionLink="https://chrome.google.com/webstore/detail/coinbase-wallet-extension/hnfanknocfeofbddgcijnmhnfnkdnaad"
       googlePlayStoreLink="https://play.google.com/store/apps/details?id=org.toshi"
       appleStoreLink="https://apps.apple.com/us/app/coinbase-wallet-nfts-crypto/id1278383455"
