import { walletIds } from "@thirdweb-dev/wallets";
import { WalletInfo } from "../../../types";
import { ConnectingScreen } from "../ConnectingScreen";
<<<<<<< HEAD

export const CoinbaseWalletSetup: React.FC<{
  onBack: () => void;
  walletsInfo: WalletInfo[];
}> = ({ onBack, walletsInfo }) => {
  const coinbase = walletsInfo.find(
    (w) => w.wallet.id === walletIds.coinbase,
  ) as WalletInfo;
=======
import { useWalletInfo } from "../../walletInfo";

export const CoinbaseWalletSetup: React.FC<{
  onBack: () => void;
}> = ({ onBack }) => {
  const coinbase = useWalletInfo("coinbase", true);
>>>>>>> c7c2530c

  return (
    <ConnectingScreen
      onBack={onBack}
      walletName={coinbase.wallet.meta.name}
      walletIconURL={coinbase.wallet.meta.iconURL}
      supportLink="https://help.coinbase.com/en/wallet/other-topics/troubleshooting-and-tips"
    />
  );
};<|MERGE_RESOLUTION|>--- conflicted
+++ resolved
@@ -1,23 +1,10 @@
-import { walletIds } from "@thirdweb-dev/wallets";
-import { WalletInfo } from "../../../types";
 import { ConnectingScreen } from "../ConnectingScreen";
-<<<<<<< HEAD
-
-export const CoinbaseWalletSetup: React.FC<{
-  onBack: () => void;
-  walletsInfo: WalletInfo[];
-}> = ({ onBack, walletsInfo }) => {
-  const coinbase = walletsInfo.find(
-    (w) => w.wallet.id === walletIds.coinbase,
-  ) as WalletInfo;
-=======
 import { useWalletInfo } from "../../walletInfo";
 
 export const CoinbaseWalletSetup: React.FC<{
   onBack: () => void;
 }> = ({ onBack }) => {
   const coinbase = useWalletInfo("coinbase", true);
->>>>>>> c7c2530c
 
   return (
     <ConnectingScreen
