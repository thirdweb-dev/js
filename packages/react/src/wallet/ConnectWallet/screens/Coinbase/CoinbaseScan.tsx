import { ScanScreen } from "../ScanScreen";
<<<<<<< HEAD
import { CoinbaseWallet, walletIds } from "@thirdweb-dev/wallets";
=======
import { CoinbaseWallet } from "@thirdweb-dev/wallets";
>>>>>>> c7c2530c
import {
  useCreateWalletInstance,
  useThirdwebWallet,
} from "@thirdweb-dev/react-core";
import { useEffect, useState } from "react";
<<<<<<< HEAD
import { WalletInfo } from "../../../types";
=======
import { useWalletInfo } from "../../walletInfo";
>>>>>>> c7c2530c

export const ScanCoinbase: React.FC<{
  onBack: () => void;
  onGetStarted: () => void;
  onConnected: () => void;
  walletsInfo: WalletInfo[];
}> = (props) => {
  const createInstance = useCreateWalletInstance();
  const [qrCodeUri, setQrCodeUri] = useState<string | undefined>(undefined);
  const twWalletContext = useThirdwebWallet();
  const { onConnected } = props;
<<<<<<< HEAD
  const coinbaseWalletInfo = props.walletsInfo.find(
    (w) => w.wallet.id === walletIds.coinbase,
  ) as WalletInfo;

  useEffect(() => {
    (async () => {
      const wallet = createInstance(coinbaseWalletInfo.wallet) as InstanceType<
=======
  const coinbaseWalletInfo = useWalletInfo("coinbase", true);
  const cbWalletObj = coinbaseWalletInfo?.wallet;
  const { name, iconURL } = cbWalletObj.meta;

  useEffect(() => {
    (async () => {
      const wallet = createInstance(cbWalletObj) as InstanceType<
>>>>>>> c7c2530c
        typeof CoinbaseWallet
      >;

      wallet.getQrUrl().then((uri) => {
        setQrCodeUri(uri || undefined);
      });

      wallet
        .connect({
          chainId: twWalletContext.chainToConnect?.chainId,
        })
        .then(() => {
          twWalletContext.handleWalletConnect(wallet);
          onConnected();
        });
    })();
<<<<<<< HEAD
  }, [createInstance, twWalletContext, onConnected, coinbaseWalletInfo]);
=======
  }, [createInstance, twWalletContext, onConnected, cbWalletObj]);
>>>>>>> c7c2530c

  return (
    <ScanScreen
      onBack={props.onBack}
      onGetStarted={props.onGetStarted}
      qrCodeUri={qrCodeUri}
<<<<<<< HEAD
      walletName={coinbaseWalletInfo.wallet.meta.name}
      walletIconURL={coinbaseWalletInfo.wallet.meta.iconURL}
=======
      walletName={name}
      walletIconURL={iconURL}
>>>>>>> c7c2530c
    />
  );
};<|MERGE_RESOLUTION|>--- conflicted
+++ resolved
@@ -1,39 +1,21 @@
 import { ScanScreen } from "../ScanScreen";
-<<<<<<< HEAD
-import { CoinbaseWallet, walletIds } from "@thirdweb-dev/wallets";
-=======
 import { CoinbaseWallet } from "@thirdweb-dev/wallets";
->>>>>>> c7c2530c
 import {
   useCreateWalletInstance,
   useThirdwebWallet,
 } from "@thirdweb-dev/react-core";
 import { useEffect, useState } from "react";
-<<<<<<< HEAD
-import { WalletInfo } from "../../../types";
-=======
 import { useWalletInfo } from "../../walletInfo";
->>>>>>> c7c2530c
 
 export const ScanCoinbase: React.FC<{
   onBack: () => void;
   onGetStarted: () => void;
   onConnected: () => void;
-  walletsInfo: WalletInfo[];
 }> = (props) => {
   const createInstance = useCreateWalletInstance();
   const [qrCodeUri, setQrCodeUri] = useState<string | undefined>(undefined);
   const twWalletContext = useThirdwebWallet();
   const { onConnected } = props;
-<<<<<<< HEAD
-  const coinbaseWalletInfo = props.walletsInfo.find(
-    (w) => w.wallet.id === walletIds.coinbase,
-  ) as WalletInfo;
-
-  useEffect(() => {
-    (async () => {
-      const wallet = createInstance(coinbaseWalletInfo.wallet) as InstanceType<
-=======
   const coinbaseWalletInfo = useWalletInfo("coinbase", true);
   const cbWalletObj = coinbaseWalletInfo?.wallet;
   const { name, iconURL } = cbWalletObj.meta;
@@ -41,7 +23,6 @@
   useEffect(() => {
     (async () => {
       const wallet = createInstance(cbWalletObj) as InstanceType<
->>>>>>> c7c2530c
         typeof CoinbaseWallet
       >;
 
@@ -58,24 +39,15 @@
           onConnected();
         });
     })();
-<<<<<<< HEAD
-  }, [createInstance, twWalletContext, onConnected, coinbaseWalletInfo]);
-=======
   }, [createInstance, twWalletContext, onConnected, cbWalletObj]);
->>>>>>> c7c2530c
 
   return (
     <ScanScreen
       onBack={props.onBack}
       onGetStarted={props.onGetStarted}
       qrCodeUri={qrCodeUri}
-<<<<<<< HEAD
-      walletName={coinbaseWalletInfo.wallet.meta.name}
-      walletIconURL={coinbaseWalletInfo.wallet.meta.iconURL}
-=======
       walletName={name}
       walletIconURL={iconURL}
->>>>>>> c7c2530c
     />
   );
 };