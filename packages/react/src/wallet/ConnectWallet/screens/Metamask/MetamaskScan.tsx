--- conflicted
+++ resolved
@@ -5,27 +5,15 @@
 } from "@thirdweb-dev/react-core";
 import { useEffect, useState } from "react";
 
-<<<<<<< HEAD
-import { MetaMaskWallet, walletIds } from "@thirdweb-dev/wallets";
-import { WalletInfo } from "../../../types";
-=======
 import { MetaMaskWallet } from "@thirdweb-dev/wallets";
 import { useWalletInfo } from "../../walletInfo";
->>>>>>> c7c2530c
 
 export const ScanMetamask: React.FC<{
   onBack: () => void;
   onGetStarted: () => void;
   onConnected: () => void;
-  walletsInfo: WalletInfo[];
 }> = (props) => {
-<<<<<<< HEAD
-  const metamaskInfo = props.walletsInfo.find(
-    (w) => w.wallet.id === walletIds.metamask,
-  ) as WalletInfo;
-=======
   const metamaskInfo = useWalletInfo("metamask", true);
->>>>>>> c7c2530c
   const { wallet } = metamaskInfo;
 
   const createInstance = useCreateWalletInstance();
