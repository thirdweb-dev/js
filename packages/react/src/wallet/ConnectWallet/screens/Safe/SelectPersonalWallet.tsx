import { walletIds } from "@thirdweb-dev/wallets";
import { Img } from "../../../../components/Img";
import { Spacer } from "../../../../components/Spacer";
import { Flex } from "../../../../components/basic";
import { Button } from "../../../../components/buttons";
import {
  BackButton,
  ModalTitle,
  HelperLink,
  ModalDescription,
} from "../../../../components/modalElements";
import { iconSize, spacing } from "../../../../design-system";
<<<<<<< HEAD
import { WalletInfo } from "../../../types";
=======
>>>>>>> c7c2530c
import { WalletSelection } from "../../WalletSelector";
import { Steps } from "./Steps";
import styled from "@emotion/styled";
import { SafeWalletObj } from "../../../wallets/safeWallet";
<<<<<<< HEAD

export const SelectpersonalWallet: React.FC<{
  onBack: () => void;
  walletsInfo: WalletInfo[];
  safeWallet: SafeWalletObj;
}> = (props) => {
  const guestWallet = props.walletsInfo.find(
    (w) => w.wallet.id === walletIds.localWallet,
  );
  const walletsInfo = props.walletsInfo.filter(
=======
import { useWalletInfo, useWalletsInfo } from "../../walletInfo";

export const SelectpersonalWallet: React.FC<{
  onBack: () => void;
  safeWallet: SafeWalletObj;
}> = (props) => {
  const guestWallet = useWalletInfo("localWallet", false);
  const allWalletsInfo = useWalletsInfo();

  const walletsInfo = allWalletsInfo.filter(
>>>>>>> c7c2530c
    (w) =>
      w.wallet.id !== walletIds.smartWallet &&
      w.wallet.id !== walletIds.safe &&
      w.wallet.id !== walletIds.localWallet,
  );

  return (
    <>
      <BackButton onClick={props.onBack} />
      <IconContainer>
        <Img
          src={props.safeWallet.meta.iconURL}
          width={iconSize.xl}
          height={iconSize.xl}
        />
      </IconContainer>
      <Spacer y="lg" />
      <ModalTitle>Choose your Wallet</ModalTitle>
      <Spacer y="sm" />

      <ModalDescription>
        Select a personal wallet to connect to your Safe
      </ModalDescription>

      <Spacer y="xl" />
      <Steps step={1} />
      <Spacer y="lg" />

      <WalletSelection walletsInfo={walletsInfo} />

      <Spacer y="xl" />

      {guestWallet ? (
        <Flex justifyContent="center">
          <Button variant="link" onClick={guestWallet.connect}>
            Continue as guest
          </Button>
        </Flex>
      ) : (
        <HelperLink
          target="_blank"
          href="https://docs.safe.global/learn/what-is-a-smart-contract-account"
          style={{
            textAlign: "center",
          }}
        >
          What is a Safe?
        </HelperLink>
      )}
    </>
  );
};

const IconContainer = styled.div`
  margin-top: ${spacing.lg};
`;<|MERGE_RESOLUTION|>--- conflicted
+++ resolved
@@ -10,26 +10,10 @@
   ModalDescription,
 } from "../../../../components/modalElements";
 import { iconSize, spacing } from "../../../../design-system";
-<<<<<<< HEAD
-import { WalletInfo } from "../../../types";
-=======
->>>>>>> c7c2530c
 import { WalletSelection } from "../../WalletSelector";
 import { Steps } from "./Steps";
 import styled from "@emotion/styled";
 import { SafeWalletObj } from "../../../wallets/safeWallet";
-<<<<<<< HEAD
-
-export const SelectpersonalWallet: React.FC<{
-  onBack: () => void;
-  walletsInfo: WalletInfo[];
-  safeWallet: SafeWalletObj;
-}> = (props) => {
-  const guestWallet = props.walletsInfo.find(
-    (w) => w.wallet.id === walletIds.localWallet,
-  );
-  const walletsInfo = props.walletsInfo.filter(
-=======
 import { useWalletInfo, useWalletsInfo } from "../../walletInfo";
 
 export const SelectpersonalWallet: React.FC<{
@@ -40,7 +24,6 @@
   const allWalletsInfo = useWalletsInfo();
 
   const walletsInfo = allWalletsInfo.filter(
->>>>>>> c7c2530c
     (w) =>
       w.wallet.id !== walletIds.smartWallet &&
       w.wallet.id !== walletIds.safe &&
