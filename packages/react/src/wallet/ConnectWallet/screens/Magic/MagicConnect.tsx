import {
  BackButton,
  ModalDescription,
  ModalTitle,
} from "../../../../components/modalElements";
import { Img } from "../../../../components/Img";
import { Theme, iconSize, spacing } from "../../../../design-system";
import { Spacer } from "../../../../components/Spacer";
import { Button } from "../../../../components/buttons";
import styled from "@emotion/styled";
import { EnvelopeClosedIcon, ChatBubbleIcon } from "@radix-ui/react-icons";
// import type { MagicLink, MagicOAuthProvider } from "@thirdweb-dev/wallets";
import { useState } from "react";
import { SMSConnect } from "./SMSConnect";
import { EmailConnect } from "./EmailConnect";
import { Flex } from "../../../../components/basic";
import { MagicLinkWallet } from "../../../wallets/magicLink";
import { ErrorMessage } from "../../../../components/formElements";
<<<<<<< HEAD
import { WalletInfo } from "../../../types";
import { walletIds } from "@thirdweb-dev/wallets";
=======
import { useWalletInfo } from "../../walletInfo";
>>>>>>> c7c2530c

export const MagicConnect: React.FC<{
  onBack: () => void;
  onConnect: () => void;
  walletsInfo: WalletInfo[];
}> = (props) => {
<<<<<<< HEAD
  const magicLinkObj = (
    props.walletsInfo.find(
      (w) => w.wallet.id === walletIds.magicLink,
    ) as WalletInfo
  ).wallet as MagicLinkWallet;
=======
  const magicInfo = useWalletInfo("magicLink", true);
  const magicLinkObj = magicInfo.wallet as MagicLinkWallet;
>>>>>>> c7c2530c

  const isSmsEnabled = magicLinkObj.config.smsLogin !== false;
  const isEmailEnabled = magicLinkObj.config.emailLogin !== false;

  let firstScreen: "sms" | "email" | "menu" = "menu";
  if (isEmailEnabled && !isSmsEnabled) {
    firstScreen = "email";
  } else if (isSmsEnabled && !isEmailEnabled) {
    firstScreen = "sms";
  }

  // const createInstance = useCreateWalletInstance();
  // const twContext = useThirdwebWallet();
  // const [isConnecting, setIsConnecting] = useState(false);
  const [showUI, setShowUI] = useState<"sms" | "email" | "menu">(firstScreen);

  // const handleAuthConnect = async (oauthProvider: MagicOAuthProvider) => {
  //   const magicWallet = createInstance(magicLinkObj) as MagicLink;
  //   setIsConnecting(true);
  //   await magicWallet.connect({
  //     oauthProvider: oauthProvider,
  //   });
  //   setIsConnecting(false);
  //   twContext.handleWalletConnect(magicWallet);
  //   props.onConnect();
  // };

  if (showUI === "sms") {
    return (
      <SMSConnect
        magicLinkWallet={magicLinkObj}
        onBack={() => {
          if (firstScreen === "sms") {
            props.onBack();
          } else {
            setShowUI(firstScreen);
          }
        }}
        onConnect={props.onConnect}
      />
    );
  }

  if (showUI === "email") {
    return (
      <EmailConnect
        magicLinkWallet={magicLinkObj}
        onBack={() => {
          if (firstScreen === "email") {
            props.onBack();
          } else {
            setShowUI(firstScreen);
          }
        }}
        onConnect={props.onConnect}
      />
    );
  }

  // if (isConnecting) {
  //   return (
  //     <Flex
  //       justifyContent="center"
  //       alignItems="center"
  //       style={{
  //         height: "350px",
  //       }}
  //     >
  //       <Spinner color="primary" size="lg" />
  //     </Flex>
  //   );
  // }

  // const authButton = (oauthProvider: MagicOAuthProvider) => (
  //   <IconButton
  //     variant="secondary"
  //     onClick={() => handleAuthConnect(oauthProvider)}
  //     aria-label={oauthProvider}
  //   >
  //     <Img
  //       src={authProviderImages[oauthProvider]}
  //       width={iconSize.lg}
  //       height={iconSize.lg}
  //     />
  //   </IconButton>
  // );

  return (
    <>
      <BackButton onClick={props.onBack}></BackButton>
      <Spacer y="md" />
      <Img
        src={magicLinkObj.meta.iconURL}
        width={iconSize.xl}
        height={iconSize.xl}
      />
      <Spacer y="md" />
      <ModalTitle> Magic Link </ModalTitle>
      <Spacer y="sm" />
      <ModalDescription>
        {isSmsEnabled &&
          isEmailEnabled &&
          "Login with your phone number or email"}
        {isSmsEnabled && !isEmailEnabled && "Login with your phone number"}
        {!isSmsEnabled && isEmailEnabled && "Login with your email"}
      </ModalDescription>

      <Spacer y="xl" />

      <Flex flexDirection="column" gap="sm">
        {/* sms */}
        {isSmsEnabled && (
          <LoginButton
            variant="secondary"
            onClick={() => {
              setShowUI("sms");
            }}
          >
            Phone number
            <ChatBubbleIcon
              width={iconSize.md}
              height={iconSize.md}
              style={{
                marginLeft: "auto",
              }}
            />
          </LoginButton>
        )}

        {/* Email */}
        {isEmailEnabled && (
          <LoginButton
            variant="secondary"
            onClick={() => {
              setShowUI("email");
            }}
          >
            Email
            <EnvelopeClosedIcon
              width={iconSize.md}
              height={iconSize.md}
              style={{
                marginLeft: "auto",
              }}
            />
          </LoginButton>
        )}

        {!isEmailEnabled && !isSmsEnabled && (
          <ErrorMessage> No login methods enabled </ErrorMessage>
        )}
      </Flex>

      <Spacer y="xl" />

      {/* <Flex gap="sm" justifyContent="flex-end">
        {authButton("google")}
        {authButton("twitter")}
        {authButton("github")}
        {authButton("microsoft")}
      </Flex> */}
    </>
  );
};

const LoginButton = styled(Button)<{ theme?: Theme }>`
  width: 100%;
  gap: ${spacing.md};
  justify-content: left;
  &:hover {
    background-color: ${(p) => p.theme.bg.elevatedHover};
  }
`;

// const authProviderImages: Record<MagicOAuthProvider, string> = {
//   google: "ipfs://QmNMm6313vpMxbyTcXyZMSEVMkpTvkmJXaqCyFrM5TDQpV/google.svg",
//   twitter: "ipfs://QmbUePooAWJbY1ZbzamAb36WJkuNCDzKxuFh4ZUbrepLud/twitter.svg",
//   apple: "",
//   bitbucket: "",
//   discord: "",
//   facebook: "",
//   github:
//     "ipfs://QmVN2Jaz4XGpEdqo9Ki16TJmxxhiiXDaG4kP18uXpGrJQA/github-gray.svg",
//   gitlab: "",
//   linkedin: "",
//   microsoft:
//     "ipfs://QmX4Nk5VW4tJVFstnEgXvZBdx5uVDz3Si662nhVNpWUFai/microsoft.svg",
//   twitch: "",
// };<|MERGE_RESOLUTION|>--- conflicted
+++ resolved
@@ -16,28 +16,14 @@
 import { Flex } from "../../../../components/basic";
 import { MagicLinkWallet } from "../../../wallets/magicLink";
 import { ErrorMessage } from "../../../../components/formElements";
-<<<<<<< HEAD
-import { WalletInfo } from "../../../types";
-import { walletIds } from "@thirdweb-dev/wallets";
-=======
 import { useWalletInfo } from "../../walletInfo";
->>>>>>> c7c2530c
 
 export const MagicConnect: React.FC<{
   onBack: () => void;
   onConnect: () => void;
-  walletsInfo: WalletInfo[];
 }> = (props) => {
-<<<<<<< HEAD
-  const magicLinkObj = (
-    props.walletsInfo.find(
-      (w) => w.wallet.id === walletIds.magicLink,
-    ) as WalletInfo
-  ).wallet as MagicLinkWallet;
-=======
   const magicInfo = useWalletInfo("magicLink", true);
   const magicLinkObj = magicInfo.wallet as MagicLinkWallet;
->>>>>>> c7c2530c
 
   const isSmsEnabled = magicLinkObj.config.smsLogin !== false;
   const isEmailEnabled = magicLinkObj.config.emailLogin !== false;
