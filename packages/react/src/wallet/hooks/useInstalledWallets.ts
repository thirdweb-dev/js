--- conflicted
+++ resolved
@@ -3,38 +3,22 @@
 export function useInstalledWallets() {
   let isMetamaskInstalled = false;
   let isCoinbaseWalletInstalled = false;
-<<<<<<< HEAD
   let isZerionWalletInstalled = false;
-=======
-  let isTrustWalletInstalled: boolean | undefined = false;
->>>>>>> 7b1d62b3
+  let isTrustWalletInstalled = false;
 
   if (assertWindowEthereum(globalThis.window)) {
-    isMetamaskInstalled = Boolean(globalThis.window.ethereum?.isMetaMask);
-    isCoinbaseWalletInstalled = Boolean(
-      globalThis.window.ethereum?.isCoinbaseWallet ||
-<<<<<<< HEAD
-        globalThis.window.ethereum?.providers?.some((p) => p.isCoinbaseWallet),
-    );
-    isZerionWalletInstalled = Boolean(globalThis.window.ethereum?.isZerion);
+    isMetamaskInstalled = !!globalThis.window.ethereum?.isMetaMask;
+    isCoinbaseWalletInstalled =
+      !!globalThis.window.ethereum?.isCoinbaseWallet ||
+      !!globalThis.window.ethereum?.providers?.some((p) => p.isCoinbaseWallet);
+    isZerionWalletInstalled = !!globalThis.window.ethereum?.isZerion;
+    isTrustWalletInstalled = !!globalThis.window.ethereum?.isTrust;
   }
 
-  const installedWallets = {
+  return {
     metamask: isMetamaskInstalled,
     coinbaseWallet: isCoinbaseWalletInstalled,
+    trustWallet: isTrustWalletInstalled,
     zerionWallet: isZerionWalletInstalled,
-=======
-      globalThis.window.ethereum?.providers?.some((p) => p.isCoinbaseWallet) ||
-      false;
-    isTrustWalletInstalled = globalThis.window.ethereum?.isTrust;
-  }
-
-  const installedWallets = {
-    metamask: !!isMetamaskInstalled,
-    coinbaseWallet: !!isCoinbaseWalletInstalled,
-    trustWallet: !!isTrustWalletInstalled,
->>>>>>> 7b1d62b3
   };
-
-  return installedWallets;
 }