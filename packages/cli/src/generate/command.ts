--- conflicted
+++ resolved
@@ -208,12 +208,7 @@
   }
 
   const postinstall = packageJson.scripts?.postinstall
-<<<<<<< HEAD
-    ? packageJson.scripts.postinstall +
-    `npx --yes thirdweb@latest generate`
-=======
     ? packageJson.scripts.postinstall + `npx --yes thirdweb@latest generate`
->>>>>>> c9deda6f
     : `npx --yes thirdweb@latest generate`;
 
   fs.writeFileSync(
