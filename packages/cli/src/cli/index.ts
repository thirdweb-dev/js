--- conflicted
+++ resolved
@@ -160,11 +160,9 @@
 
               await new Promise((resolve, reject) => {
                 exec(command, (err, stdout, stderr) => {
-<<<<<<< HEAD
-                  if (err) return reject(err);
-=======
-                  if (err) {return reject(err);}
->>>>>>> a7e908b5
+                  if (err) {
+                    return reject(err);
+                  }
                   resolve({ stdout, stderr });
                 });
               });
