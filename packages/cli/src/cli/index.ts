#!/usr/bin/env node
import { ThirdwebStorage } from "@thirdweb-dev/storage";
import chalk from "chalk";
import { exec, spawn } from "child_process";
import { Command } from "commander";
import fs from "fs";
import open from "open";
import path from "path";
import prompts from "prompts";
import xdgAppPaths from "xdg-app-paths";
import { loginUser, logoutUser, validateKey } from "../auth";
import { detectExtensions } from "../common/feature-detector";
import { processProject } from "../common/processor";
import { detectProject } from "../common/project-detector";
import { cliVersion, pkg } from "../constants/urls";
import { info, logger, spinner } from "../core/helpers/logger";
import { twCreate } from "../create/command";
import { deploy } from "../deploy";
import { generate } from "../generate/command";
import { findPackageInstallation } from "../helpers/detect-local-packages";
import { install } from "../install";
import { upload } from "../storage/command";

const main = async () => {
  // eslint-disable-next-line turbo/no-undeclared-env-vars
  const skipIntro = process.env.THIRDWEB_CLI_SKIP_INTRO === "true";
  const configDir = xdgAppPaths(".thirdweb").config();
  const cacheDir = xdgAppPaths(".thirdweb").cache();
  const lastVersionCheckCachePath = path.join(
    cacheDir,
    "last-version-check.txt",
  );
  const credsConfigPath = path.join(configDir, "creds.json");
  const cliWalletPath = path.join(configDir, "wallet.json");
  const tokenPath = path.join(configDir, "auth-token.txt");

  const program = new Command();
<<<<<<< HEAD
=======
  const cache = new Cache("thirdweb-cli", {
    location: path.join(os.homedir(), ".thirdweb", "creds"),
  });
>>>>>>> 4b0e63dc

  // yes this has to look like this, eliminates whitespace
  if (!skipIntro) {
    console.info(`
    $$\\     $$\\       $$\\                 $$\\                         $$\\       
    $$ |    $$ |      \\__|                $$ |                        $$ |      
  $$$$$$\\   $$$$$$$\\  $$\\  $$$$$$\\   $$$$$$$ |$$\\  $$\\  $$\\  $$$$$$\\  $$$$$$$\\  
  \\_$$  _|  $$  __$$\\ $$ |$$  __$$\\ $$  __$$ |$$ | $$ | $$ |$$  __$$\\ $$  __$$\\ 
    $$ |    $$ |  $$ |$$ |$$ |  \\__|$$ /  $$ |$$ | $$ | $$ |$$$$$$$$ |$$ |  $$ |
    $$ |$$\\ $$ |  $$ |$$ |$$ |      $$ |  $$ |$$ | $$ | $$ |$$   ____|$$ |  $$ |
    \\$$$$  |$$ |  $$ |$$ |$$ |      \\$$$$$$$ |\\$$$$$\\$$$$  |\\$$$$$$$\\ $$$$$$$  |
     \\____/ \\__|  \\__|\\__|\\__|       \\_______| \\_____\\____/  \\_______|\\_______/ `);
    console.info(`\n 💎 thirdweb-cli v${cliVersion} 💎\n`);
  }

  program
    .name("thirdweb-cli")
    .description("Official thirdweb command line interface")
    .version(cliVersion, "-v, --version")
    .option("--skip-update-check", "Skip check for auto updates")
    .hook("preAction", async () => {
      const regenerateConfig = !fs.existsSync(configDir);
      const regenerateCache = !fs.existsSync(cacheDir);

      // Create config directory if it doesn't exist
      if (regenerateConfig) {
        fs.mkdirSync(configDir, { recursive: true });
        fs.writeFileSync(credsConfigPath, "", {
          encoding: "utf-8",
          mode: 0o600,
        });
        fs.writeFileSync(cliWalletPath, "", {
          encoding: "utf-8",
          mode: 0o600,
        });
      }

      // Create cache directory if it doesn't exist
      if (regenerateCache) {
        fs.mkdirSync(cacheDir, { recursive: true });
      }

      if (skipIntro || program.opts().skipUpdateCheck) {
        return;
      }

      let shouldCheckVersion = true;
      try {
        const lastVersionCheckCache = fs.readFileSync(
          lastVersionCheckCachePath,
          "utf-8",
        );

        if (lastVersionCheckCache) {
          const lastVersionCheck = new Date(lastVersionCheckCache);
          // Don't check for updates if already checked within past 24 hours
          if (Date.now() - lastVersionCheck.getTime() < 1000 * 60 * 60 * 24) {
            shouldCheckVersion = false;
          }
        }
      } catch {
        // no-op
      }

      if (!shouldCheckVersion) {
        return;
      }

      const versionSpinner = spinner("Checking for updates...");
      await import("update-notifier").then(
        async ({ default: updateNotifier }) => {
          const notifier = updateNotifier({
            pkg,
            shouldNotifyInNpmScript: true,
            // check every time while we're still building the CLI
            updateCheckInterval: 0,
          });

          const versionInfo = await notifier.fetchInfo();
          versionSpinner.stop();

          try {
            // Set cache to prevent checking for updates again for 24 hours
            fs.writeFileSync(
              lastVersionCheckCachePath,
              new Date().toISOString(),
              {
                encoding: "utf-8",
                mode: 0o600,
              },
            );
          } catch {
            // no-op
          }

          if (versionInfo.type !== "latest") {
            const res = await prompts({
              type: "toggle",
              name: "upgrade",
              message: `A new version of the CLI is available. Would you like to upgrade?`,
              initial: true,
              active: "yes",
              inactive: "no",
            });

            if (res.upgrade) {
              const updateSpinner = spinner(
                `Upgrading CLI to version ${versionInfo.latest}...`,
              );

              const clonedEnvironment = { ...process.env };
              clonedEnvironment.THIRDWEB_CLI_SKIP_INTRO = "true";

              const installation = await findPackageInstallation();

              // If the package isn't installed anywhere, just defer to npx thirdweb@latest
              if (!installation) {
                updateSpinner.succeed(
                  `Now using CLI version ${versionInfo.latest}. Continuing execution...`,
                );

                await new Promise((resolve, reject) => {
                  const shell = spawn(
                    `npx --yes thirdweb@latest ${process.argv
                      .slice(2)
                      .join(" ")}`,
                    [],
                    { stdio: "inherit", shell: true, env: clonedEnvironment },
                  );
                  shell.on("close", (code) => {
                    if (code === 0) {
                      resolve("");
                    } else {
                      reject();
                    }
                  });
                });

                return process.exit(0);
              }

              // Otherwise, get the correct command based on package manager and local vs. global
              let command = "";
              switch (installation.packageManager) {
                case "npm":
                  command = installation.isGlobal
                    ? `npm install -g thirdweb`
                    : `npm install thirdweb`;
                  break;
                case "yarn":
                  command = installation.isGlobal
                    ? `yarn global add thirdweb`
                    : `yarn add thirdweb`;
                  break;
                case "pnpm":
                  command = installation.isGlobal
                    ? `pnpm add -g thirdweb@latest`
                    : `pnpm add thirdweb@latest`;
                  break;
                default:
                  console.error(
                    `Could not detect package manager in use, aborting automatic upgrade.\nIf you want to upgrade the CLI, please do it manually with your package manager.`,
                  );
                  process.exit(1);
              }

              await new Promise((resolve, reject) => {
                exec(command, (err, stdout, stderr) => {
                  if (err) {
                    return reject(err);
                  }
                  resolve({ stdout, stderr });
                });
              });

              updateSpinner.succeed(
                `Successfully upgraded CLI to version ${versionInfo.latest}. Continuing execution...`,
              );

              // If the package is installed globally with yarn or pnpm, then npx won't recognize it
              // So we need to make sure to run the command directly.
              const executionCommand =
                !installation.isGlobal || installation.packageManager === "npm"
                  ? `npx thirdweb`
                  : `thirdweb`;
              await new Promise((resolve, reject) => {
                const shell = spawn(
                  `${executionCommand} ${process.argv.slice(2).join(" ")}`,
                  [],
                  { stdio: "inherit", shell: true, env: clonedEnvironment },
                );
                shell.on("close", (code) =>
                  code === 0 ? resolve("") : reject(),
                );
              });

              process.exit(0);
            }
          }
        },
      );
    });

  program
    .command("install [projectPath]")
    .description(
      "Install thirdweb into your project. If no path is specified, the current directory will be used.",
    )
    .option("--nightly", "Install the nightly version of packages.")
    .option("--dev", "Install the dev version of packages")
    .option("-d, --debug", "show debug logs")
    .action(async (_path, options) => {
      await install(_path, options);
    });

  program
    .command("create [projectType] [projectPath]")
    .description(
      "Create a web3 app from any of our official templates: https://github.com/thirdweb-example/",
    )
    .option("--app", "Create a web3 app.")
    .option("--contract", "Create a web3 contract project")
    .option("--ts, --typescript", "Initialize as a TypeScript project.")
    .option("--js, --javascript", "Initialize as a JavaScript project.")
    .option("--forge", "Initialize as a Forge project.")
    .option("--hardhat", "Initialize as a Hardhat project.")
    .option("--extension", "Create a smart contract extension.")
    .option("--cra", "Initialize as a Create React App project.")
    .option("--next", "Initialize as a Next.js project.")
    .option("--vite", "Initialize as a Vite project.")
    .option("--reactNative", "Initialize as a React Native project.")
    .option("--express", "Initialize as a Express project.")
    .option("--node", "Initialize as a Node project.")
    .option(
      "--use-npm",
      "Explicitly tell the CLI to bootstrap the app using npm",
    )
    .option(
      "--use-pnpm",
      "Explicitly tell the CLI to bootstrap the app using pnpm",
    )
    .option("--framework [name]", "The preferred framework.")
    .option("--solana", "Initialize as a Solana project.")
    .option("--evm", "Initialize as an Ethereum project.")
    .option(
      "-t, --template [name]",
      "A template to start your project from. You can use an template repository name from the official thirdweb-example org.",
    )
    .option(
      "-c, --contract-name [name]",
      "Name of the new smart contract to create",
    )
    .action(async (type, _path, options) => {
      await twCreate(type, _path, options);
    });

  program
    .command("build")
    .description("Compile contract and detect thirdweb contract extensions")
    .option("--clean", "clear the cache before building")
    .option("-p, --path <project-path>", "path to project", ".")
    .option("-d, --debug", "show debug logs")
    .option("-a, --all", "run detection on all contracts")
    .action(async (options) => {
      await detectExtensions(options);
    });

  program
    .command("deploy")
    .description("Deploy your (or team) contracts securely to blockchains")
    .option("-p, --path <project-path>", "path to project", ".")
    .option("--clean", "clear the cache before building")
    .option("--dry-run", "dry run (skip actually publishing)")
    .option("-d, --debug", "show debug logs")
    .option("--ci", "Continuous Integration mode")
    .option(
      "--dist-path [distPath]",
      "Path to the dist folder where the HTML based App is",
    )
    .option(
      "-n, --name [name]",
      "Name of the pre-built or published contract (such as nft-drop)",
    )
    .option(
      "-f, --file [name]",
      "Filter for contract files that contain this file name",
    )
    .option(
      "-cn, --contract-name [name]",
      "Filter for contracts that contain this contract name",
    )
    .option(
      "-cv, --contract-version [version]",
      "Version of the published contract",
    )
    .option("--app", "Deploy a web app to decentralized storage")
    .option("--contract", "Deploy a smart contract to blockchains")
    .option(
      "--dynamic",
      "Deploy a dynamic smart contract made up of extensions to blockchains",
    )
    .option("--zksync", "Deploy on ZKSync")
    .option("-k, --key <key>", "API secret key to authorize usage")
    .action(async (options) => {
      let secretKey = "";
      // If no key is passed in, prompt the user to login. If it is passed in, use it.
      if (!options.key) {
        await loginUser({
          credsConfigPath, 
          cliWalletPath, 
          tokenPath,
        });
      } else {
        // Don't need to validate anymore? Also, should probably rely on the underlying service to throw that error.
        await validateKey(options.key);
        secretKey = options.key;
      }
      const url = await deploy(options, secretKey);
      if (url) {
        await open(url);
      }
    });

  program
    .command("release")
    .description("[Deprecated] use 'publish' instead.")
    .option("-p, --path <project-path>", "path to project", ".")
    .option(
      "-f, --file [name]",
      "Filter for contract files that contain the file name",
    )
    .option(
      "-cn, --contract-name [name]",
      "Filter for contracts that contain this contract name",
    )
    .option("--clean", "clear the cache before building")
    .option("--dry-run", "dry run (skip actually publishing)")
    .option("-d, --debug", "show debug logs")
    .option("--ci", "Continuous Integration mode")
    .option("-k, --key <key>", "API secret key to authorize usage")
    .action(async (options) => {
      let secretKey = "";
      // If no key is passed in, prompt the user to login. If it is passed in, use it.
      if (!options.key) {
        await loginUser({
          credsConfigPath, 
          cliWalletPath, 
          tokenPath,
        });
      } else {
        // Don't need to validate anymore? Also, should probably rely on the underlying service to throw that error.
        await validateKey(options.key);
        secretKey = options.key;
      }
      logger.warn(
        "'release' is deprecated and will be removed in a future update. Please use 'publish' instead.",
      );
      const url = await processProject(options, "publish", secretKey);
      info(
        `Open this link to publish your contracts: ${chalk.blueBright(
          url.toString(),
        )}`,
      );
      await open(url.toString());
    });

  program
    .command("publish")
    .description(
      "Publish your protocol so other devs can deploy them and unlock SDKs, Dashboards and Analytics",
    )
    .option("-p, --path <project-path>", "path to project", ".")
    .option(
      "-f, --file [name]",
      "Filter for contract files that contain the file name",
    )
    .option(
      "-cn, --contract-name [name]",
      "Filter for contracts that contain this contract name",
    )
    .option("--clean", "clear the cache before building")
    .option("--dry-run", "dry run (skip actually publishing)")
    .option("-d, --debug", "show debug logs")
    .option("--ci", "Continuous Integration mode")
    .option("-k, --key <key>", "API secret key to authorize usage")
    .action(async (options) => {
      let secretKey = "";
      // If no key is passed in, prompt the user to login. If it is passed in, use it.
      if (!options.key) {
        await loginUser({
          credsConfigPath, 
          cliWalletPath, 
          tokenPath,
        });
      } else {
        // Don't need to validate anymore? Also, should probably rely on the underlying service to throw that error.
        await validateKey(options.key);
        secretKey = options.key;
      }
      const url = await processProject(options, "publish", secretKey);
      info(
        `Open this link to publish your contracts: ${chalk.blueBright(
          url.toString(),
        )}`,
      );
      await open(url.toString());
    });

  program
    .command("upload")
    .description("Upload any file or directory to decentralized storage (IPFS)")
    .argument("[upload]", "path to file or directory to upload")
    .option("-k, --key <key>", "API secret key to authorize usage")
    .action(async (_path, options) => {
      let secretKey = "";
      let storage: ThirdwebStorage;
      // If no key is passed in, prompt the user to login. If it is passed in, use it.
      if (!options.key) {
        await loginUser({
          credsConfigPath, 
          cliWalletPath, 
          tokenPath,
        });
      } else {
        // Don't need to validate anymore? Also, should probably rely on the underlying service to throw that error.
        await validateKey(options.key);
        secretKey = options.key;
      }

      if (secretKey) {
        storage = new ThirdwebStorage({
          secretKey,
        });
      } else {
        storage = new ThirdwebStorage();
      }

      try {
        const uri = await upload(storage, _path);
        info(
          `Files stored at the following IPFS URI: ${chalk.blueBright(
            uri.toString(),
          )}`,
        );

        const url = storage.resolveScheme(uri);
        info(
          `Open this link to view your upload: ${chalk.blueBright(
            url.toString(),
          )}`,
        );
      } catch (err: any) {
        if (
          err.toString() === "No files detected in specified directory" ||
          err.toString() === "Invalid path provided" ||
          err.toString() === "No path provided"
        ) {
          logger.error(
            chalk.redBright(
              "Please specify a valid file or directory to upload",
            ),
          );
        } else {
          logger.error(chalk.redBright("Failed to upload files"), err);
        }
      }
    });

  program
    .command("detect")
    .description(
      "Detect the type of project your are running and let you know what it is.",
    )
    .option("-p, --path <project-path>", "path to project", ".")
    .option("-d, --debug", "show debug logs")
    .action(async (options) => {
      await detectProject(options);
    });

  program
    .command("generate")
    .description(
      "Preload ABIs and generate types for your smart contract to strongly type the thirdweb SDK",
    )
    .option("-p, --path <project-path>", "path to project", ".")
    .option("-k, --key <key>", "API secret key to authorize usage")
    .action(async (options) => {
      let secretKey = "";
      // If no key is passed in, prompt the user to login. If it is passed in, use it.
      if (!options.key) {
        await loginUser({
          credsConfigPath, 
          cliWalletPath, 
          tokenPath,
        });
      } else {
        // Don't need to validate anymore? Also, should probably rely on the underlying service to throw that error.
        await validateKey(options.key);
        secretKey = options.key;
      }
      await generate(options, secretKey);
    });

  program
    .command("login")
    .description(
      "Authenticate with the thirdweb CLI using your API secret key or replace an existing API secret key",
    )
    .option("-n, --new", "Login with a new API secret key", false)
    .action(async (options) => {
      await loginUser({
        credsConfigPath,
        cliWalletPath,
        tokenPath,
      }, options, true);
    });

  program
    .command("logout")
    .description(
      "Logout of the thirdweb CLI, effectively removing your API secret key from your machine",
    )
    .action(async () => {
      await logoutUser(credsConfigPath);
    });

  await program.parseAsync();
};

main()
  .then(() => {
    process.exit(0);
  })
  .catch((err) => {
    logger.error(err);
    process.exit(1);
  });<|MERGE_RESOLUTION|>--- conflicted
+++ resolved
@@ -35,12 +35,6 @@
   const tokenPath = path.join(configDir, "auth-token.txt");
 
   const program = new Command();
-<<<<<<< HEAD
-=======
-  const cache = new Cache("thirdweb-cli", {
-    location: path.join(os.homedir(), ".thirdweb", "creds"),
-  });
->>>>>>> 4b0e63dc
 
   // yes this has to look like this, eliminates whitespace
   if (!skipIntro) {
@@ -349,8 +343,8 @@
       // If no key is passed in, prompt the user to login. If it is passed in, use it.
       if (!options.key) {
         await loginUser({
-          credsConfigPath, 
-          cliWalletPath, 
+          credsConfigPath,
+          cliWalletPath,
           tokenPath,
         });
       } else {
@@ -386,8 +380,8 @@
       // If no key is passed in, prompt the user to login. If it is passed in, use it.
       if (!options.key) {
         await loginUser({
-          credsConfigPath, 
-          cliWalletPath, 
+          credsConfigPath,
+          cliWalletPath,
           tokenPath,
         });
       } else {
@@ -431,8 +425,8 @@
       // If no key is passed in, prompt the user to login. If it is passed in, use it.
       if (!options.key) {
         await loginUser({
-          credsConfigPath, 
-          cliWalletPath, 
+          credsConfigPath,
+          cliWalletPath,
           tokenPath,
         });
       } else {
@@ -460,8 +454,8 @@
       // If no key is passed in, prompt the user to login. If it is passed in, use it.
       if (!options.key) {
         await loginUser({
-          credsConfigPath, 
-          cliWalletPath, 
+          credsConfigPath,
+          cliWalletPath,
           tokenPath,
         });
       } else {
@@ -532,8 +526,8 @@
       // If no key is passed in, prompt the user to login. If it is passed in, use it.
       if (!options.key) {
         await loginUser({
-          credsConfigPath, 
-          cliWalletPath, 
+          credsConfigPath,
+          cliWalletPath,
           tokenPath,
         });
       } else {
