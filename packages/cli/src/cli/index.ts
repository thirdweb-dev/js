--- conflicted
+++ resolved
@@ -8,11 +8,7 @@
 import path from "path";
 import prompts from "prompts";
 import Cache, { CacheEntry } from 'sync-disk-cache';
-<<<<<<< HEAD
-import { loginUser, logoutUser } from "../auth";
-=======
 import { loginUser, logoutUser, validateKey } from "../auth";
->>>>>>> 535f73f8
 import { detectExtensions } from "../common/feature-detector";
 import { processProject } from "../common/processor";
 import { detectProject } from "../common/project-detector";
@@ -311,10 +307,7 @@
       if (!options.key) {
         apiSecretKey = await loginUser(cache);
       } else {
-<<<<<<< HEAD
-=======
         await validateKey(options.key);
->>>>>>> 535f73f8
         apiSecretKey = options.key;
       }
       const url = await deploy(options, apiSecretKey);
@@ -346,10 +339,7 @@
       if (!options.key) {
         apiSecretKey = await loginUser(cache);
       } else {
-<<<<<<< HEAD
-=======
         await validateKey(options.key);
->>>>>>> 535f73f8
         apiSecretKey = options.key;
       }
       logger.warn(
@@ -389,10 +379,7 @@
       if (!options.key) {
         apiSecretKey = await loginUser(cache);
       } else {
-<<<<<<< HEAD
-=======
         await validateKey(options.key);
->>>>>>> 535f73f8
         apiSecretKey = options.key;
       }
       const url = await processProject(options, "publish", apiSecretKey);
@@ -415,10 +402,7 @@
       if (!options.key) {
         apiSecretKey = await loginUser(cache);
       } else {
-<<<<<<< HEAD
-=======
         await validateKey(options.key);
->>>>>>> 535f73f8
         apiSecretKey = options.key;
       }
       const storage = new ThirdwebStorage({
@@ -479,10 +463,7 @@
       if (!options.key) {
         apiSecretKey = await loginUser(cache);
       } else {
-<<<<<<< HEAD
-=======
         await validateKey(options.key);
->>>>>>> 535f73f8
         apiSecretKey = options.key;
       }
       await generate(options, apiSecretKey);
@@ -493,11 +474,7 @@
       .description("Authenticate with the thirdweb CLI using your API secret key or replace an existing API secret key")
       .option("-n, --new", "Login with a new API secret key", false)
       .action(async (options) => {
-<<<<<<< HEAD
-        await loginUser(cache, options);
-=======
         await loginUser(cache, options, true);
->>>>>>> 535f73f8
       });
 
     program
