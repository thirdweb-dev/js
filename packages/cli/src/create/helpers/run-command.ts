import spawn from "cross-spawn";

export async function runCommand(
  command: string,
  args: string[],
<<<<<<< HEAD
  logging: boolean = true,
=======
  logging: boolean = false,
>>>>>>> 2eaa67ac
) {
  return new Promise<void>((resolve, reject) => {
    /**
     * Spawn the installation process.
     */
    const child = spawn(command, args);
    child.stdout?.on("data", (data) => {
      if (logging) {
        console.log(data.toString());
      }
    });

    child.stderr?.on("error", (err) => {
      if (logging) {
        console.error(err);
      }
    });
    child.on("close", (code) => {
      if (code !== 0) {
        reject({ command: `${command}` });
        return;
      }
      resolve();
    });
  });
}<|MERGE_RESOLUTION|>--- conflicted
+++ resolved
@@ -3,11 +3,7 @@
 export async function runCommand(
   command: string,
   args: string[],
-<<<<<<< HEAD
-  logging: boolean = true,
-=======
   logging: boolean = false,
->>>>>>> 2eaa67ac
 ) {
   return new Promise<void>((resolve, reject) => {
     /**
