--- conflicted
+++ resolved
@@ -5,12 +5,6 @@
 import { runCommand } from "../create/helpers/run-command";
 import { upload } from "../storage/command";
 
-<<<<<<< HEAD
-export async function deployApp(distPath = "dist", projectPath = ".", apiSecretKey: string) {
-  const storage = new ThirdwebStorage({
-    secretKey: apiSecretKey,
-  })
-=======
 export async function deployApp(
   distPath = "dist",
   projectPath = ".",
@@ -19,7 +13,6 @@
   const storage = new ThirdwebStorage({
     secretKey: apiSecretKey,
   });
->>>>>>> 43a15d56
   const detectedPackageManager = await detectPackageManager(projectPath, {});
   const detectedFramework = await detectFramework(
     projectPath,
