import {
  FrameworkType,
  LibraryType,
  PackageManagerType,
} from "../core/types/ProjectType";

export type IProcessContractAppTypeArgs = {
  detectedPackageManager: PackageManagerType;
  thirdwebDepsToUpdate: Set<string>;
  thirdwebDepsToInstall: Set<string>;
  isJSPackageManager: boolean;
};

export type IProcessAppTypeArgs = {
  detectedLibrary: LibraryType;
  detectedFramework: FrameworkType;
  thirdwebDepsToUpdate: Set<string>;
  thirdwebDepsToInstall: Set<string>;
  isJSPackageManager: boolean;
  isPythonPackageManager: boolean;
  isGoPackageManager: boolean;
  hasEthers: boolean;
  otherDeps: Set<string>;
<<<<<<< HEAD
}
=======
};
>>>>>>> 43a15d56

export type ApiKey = {
  id: string;
  key: string;
  walletAddresses: string[];
  domains: string[];
  services?: [
    {
      name: string;
      targetAddresses: string[];
    },
  ];
};

export type ApiResponse = {
  data: ApiKey | null;
  error: {
    code: string;
    statusCode: number;
    message: string;
  };
};<|MERGE_RESOLUTION|>--- conflicted
+++ resolved
@@ -21,11 +21,7 @@
   isGoPackageManager: boolean;
   hasEthers: boolean;
   otherDeps: Set<string>;
-<<<<<<< HEAD
-}
-=======
 };
->>>>>>> 43a15d56
 
 export type ApiKey = {
   id: string;
