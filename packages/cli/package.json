--- conflicted
+++ resolved
@@ -51,12 +51,8 @@
     "got": "11.8.5",
     "inquirer": "^8.2.3",
     "js-yaml": "^4.1.0",
-<<<<<<< HEAD
     "lodash": "^4.17.21",
-    "node-fetch": "^3.3.1",
-=======
     "node-fetch": "^3.3.2",
->>>>>>> d275493c
     "open": "^8.4.0",
     "prompts": "^2.4.2",
     "rimraf": "^3.0.2",
