{
  "name": "thirdweb",
  "main": "dist/cli/index.js",
<<<<<<< HEAD
  "version": "0.7.7",
  "repository": "https://github.com/thirdweb-dev/js/tree/main/packages/cli",
=======
  "version": "0.7.8",
  "repository": {
    "type": "git",
    "url": "git+https://github.com:thirdweb-dev/js.git",
    "directory": "packages/cli"
  },
>>>>>>> 27b3475d
  "author": "thirdweb eng <eng@thirdweb.com>",
  "license": "Apache-2.0",
  "engines": {
    "node": ">=14.0.0 <19"
  },
  "devDependencies": {
    "@gmrchk/cli-testing-library": "^0.1.2",
    "@types/async-retry": "1.3.0",
    "@types/cross-spawn": "^6.0.2",
    "@types/inquirer": "^8.2.1",
    "@types/jest": "^29.0.0",
    "@types/node": "^18.0.0",
    "@types/prompts": "^2.0.14",
    "@types/rimraf": "^3.0.0",
    "@types/tar": "^6.1.2",
    "@types/update-notifier": "^5.1.0",
    "@types/validate-npm-package-name": "^4.0.0",
    "hardhat": "^2.9.3",
    "jest": "^29.0.1",
    "prettier": "^2.7.1",
    "ts-jest": "^28.0.8",
    "ts-node": "^10.7.0",
    "tsc": "^2.0.4",
    "tsup": "^6.2.3",
    "typescript": "^4.7.4"
  },
  "dependencies": {
    "@thirdweb-dev/sdk": "*",
    "async-retry": "^1.3.3",
    "cbor": "^8.1.0",
    "commander": "^9.1.0",
    "cpy": "^9.0.1",
    "enquirer": "^2.3.6",
    "ethers": "^5.7.0",
    "form-data": "^4.0.0",
    "got": "11.8.5",
    "inquirer": "^8.2.3",
    "ipfs-unixfs": "^6.0.7",
    "ipld-dag-pb": "^0.22.3",
    "multihashes": "^4.0.3",
    "open": "^8.4.0",
    "prompts": "^2.4.2",
    "rimraf": "^3.0.2",
    "solc": "0.8.13",
    "tar": "^6.1.11",
    "tslog": "^3.3.3",
    "update-check": "^1.5.4",
    "update-notifier": "^6.0.2",
    "validate-npm-package-name": "^4.0.0",
    "yaml": "^2.1.1"
  },
  "bin": {
    "thirdweb": "./dist/cli/index.js"
  },
  "scripts": {
    "prettier": "prettier --write 'src/**/*'",
    "clean": "rm -rf dist/",
    "cli": "node -r ts-node/register src/cli/index.ts",
    "build": "yarn clean && tsc --noEmit && tsup --env.NODE_ENV production --minify --format cjs --external hardhat --dts-resolve",
    "build:watch": "yarn run build --watch",
    "generate-thirdweb-package": "node scripts/generate-thirdweb-package.js",
    "e2e": "jest"
  },
  "files": [
    "src/",
    "dist/"
  ],
  "tsup": {
    "entry": [
      "src/cli/index.ts",
      "src/helpers/hardhat-config-extractor.ts"
    ],
    "splitting": false,
    "sourcemap": true,
    "clean": true
  }
}<|MERGE_RESOLUTION|>--- conflicted
+++ resolved
@@ -1,17 +1,8 @@
 {
   "name": "thirdweb",
   "main": "dist/cli/index.js",
-<<<<<<< HEAD
-  "version": "0.7.7",
+  "version": "0.7.8",
   "repository": "https://github.com/thirdweb-dev/js/tree/main/packages/cli",
-=======
-  "version": "0.7.8",
-  "repository": {
-    "type": "git",
-    "url": "git+https://github.com:thirdweb-dev/js.git",
-    "directory": "packages/cli"
-  },
->>>>>>> 27b3475d
   "author": "thirdweb eng <eng@thirdweb.com>",
   "license": "Apache-2.0",
   "engines": {
