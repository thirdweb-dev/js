import { prepareEnvironment } from "@gmrchk/cli-testing-library";
import { copyFile } from "fs/promises";
import { resolve } from "path";
import { ERROR_MESSAGES } from "../constants/constants";

// this creates an app, can take some time that's fine
jest.setTimeout(120_000);

describe("npx thirdweb deploy", () => {
  it("should return deploy page url", async () => {
    const { spawn, cleanup, exists, path } = await prepareEnvironment();
    // eslint-disable-next-line turbo/no-undeclared-env-vars
    const apiSecretKey = process.env.CLI_E2E_API_KEY as string;

    if (!apiSecretKey) {
<<<<<<< HEAD
      throw new Error("CLI_E2E_API_KEY is not set in the environment variables");
=======
      throw new Error(
        "CLI_E2E_API_KEY is not set in the environment variables",
      );
>>>>>>> 43a15d56
    }

    await copyFile(
      resolve("./e2e/files/BasicContract.sol"),
      `${path}/BasicContract.sol`,
    );

    const { waitForText, waitForFinish, getExitCode, writeText, getStderr } =
<<<<<<< HEAD
      await spawn("node", `./dist/cli/index.js deploy --contract -k ${apiSecretKey}`);
=======
      await spawn(
        "node",
        `./dist/cli/index.js deploy --contract -k ${apiSecretKey}`,
      );
>>>>>>> 43a15d56

    expect(await exists("BasicContract.sol")).toEqual(true);

    await waitForText(ERROR_MESSAGES.noConfiguration);
    await writeText("y");

    // wait for program to finish
    await waitForFinish();

    expect(getStderr().at(-1)).toContain(
      "https://thirdweb.com/contracts/deploy/",
    );

    // the process should exit with code 0
    expect(getExitCode()).toEqual(0);

    await cleanup(); // cleanup after test
  });
});<|MERGE_RESOLUTION|>--- conflicted
+++ resolved
@@ -13,13 +13,9 @@
     const apiSecretKey = process.env.CLI_E2E_API_KEY as string;
 
     if (!apiSecretKey) {
-<<<<<<< HEAD
-      throw new Error("CLI_E2E_API_KEY is not set in the environment variables");
-=======
       throw new Error(
         "CLI_E2E_API_KEY is not set in the environment variables",
       );
->>>>>>> 43a15d56
     }
 
     await copyFile(
@@ -28,14 +24,10 @@
     );
 
     const { waitForText, waitForFinish, getExitCode, writeText, getStderr } =
-<<<<<<< HEAD
-      await spawn("node", `./dist/cli/index.js deploy --contract -k ${apiSecretKey}`);
-=======
       await spawn(
         "node",
         `./dist/cli/index.js deploy --contract -k ${apiSecretKey}`,
       );
->>>>>>> 43a15d56
 
     expect(await exists("BasicContract.sol")).toEqual(true);
 
