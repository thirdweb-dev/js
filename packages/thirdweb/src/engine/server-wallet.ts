import {
<<<<<<< HEAD
  type ExecutionOptions as ExecutionOptionsWithChainId,
  type SigningOptions,
  type SpecificExecutionOptions,
=======
  type AaExecutionOptions,
  type AaZksyncExecutionOptions,
  type EoaExecutionOptions,
>>>>>>> 13873379
  sendTransaction,
  signMessage,
  signTypedData,
} from "@thirdweb-dev/engine";
import type { Chain } from "../chains/types.js";
import type { ThirdwebClient } from "../client/client.js";
import { encode } from "../transaction/actions/encode.js";
import { toSerializableTransaction } from "../transaction/actions/to-serializable-transaction.js";
import type { PreparedTransaction } from "../transaction/prepare-transaction.js";
import { getThirdwebBaseUrl } from "../utils/domains.js";
import { type Hex, toHex } from "../utils/encoding/hex.js";
import { getClientFetch } from "../utils/fetch.js";
import { stringify } from "../utils/json.js";
import { resolvePromisedValue } from "../utils/promise/resolve-promised-value.js";
import type {
  Account,
  SendTransactionOption,
} from "../wallets/interfaces/wallet.js";
import { waitForTransactionHash } from "./wait-for-tx-hash.js";

type ExecutionOptions = SpecificExecutionOptions;

/**
 * Options for creating an server wallet.
 */
export type ServerWalletOptions = {
  /**
   * The thirdweb client to use for authentication to thirdweb services.
   */
  client: ThirdwebClient;
  /**
   * The vault access token to use your server wallet.
   */
  vaultAccessToken: string;
  /**
   * The server wallet address to use for sending transactions inside engine.
   */
  address: string;
  /**
   * The chain to use for signing messages and typed data (smart server wallet only).
   */
  chain?: Chain;
  /**
   * Optional custom execution options to use for sending transactions and signing data.
   */
<<<<<<< HEAD
  executionOptions?: ExecutionOptions;
=======
  executionOptions?:
    | Omit<AaExecutionOptions, "chainId">
    | Omit<AaZksyncExecutionOptions, "chainId">
    | Omit<EoaExecutionOptions, "chainId">;
>>>>>>> 13873379
};

export type ServerWallet = Account & {
  enqueueTransaction: (args: {
    transaction: PreparedTransaction;
    simulate?: boolean;
  }) => Promise<{ transactionId: string }>;
  enqueueBatchTransaction: (args: {
    transactions: PreparedTransaction[];
  }) => Promise<{ transactionId: string }>;
};

/**
 * Create a server wallet for sending transactions and signing messages via engine (v3+).
 * @param options - The server wallet options.
 * @returns An account object that can be used to send transactions and sign messages.
 * @engine
 * @example
 * ### Creating a server wallet
 * ```ts
 * import { Engine } from "thirdweb";
 *
 * const client = createThirdwebClient({
 *   secretKey: "<your-project-secret-key>",
 * });
 *
 * const myServerWallet = Engine.serverWallet({
 *   client,
 *   address: "<your-server-wallet-address>",
 *   vaultAccessToken: "<your-vault-access-token>",
 * });
 * ```
 *
 * ### Sending a transaction
 * ```ts
 * // prepare the transaction
 * const transaction = claimTo({
 *   contract,
 *   to: "0x...",
 *   quantity: 1n,
 * });
 *
 * // enqueue the transaction
 * const { transactionId } = await myServerWallet.enqueueTransaction({
 *   transaction,
 * });
 * ```
 *
 * ### Polling for the transaction to be submitted onchain
 * ```ts
 * // optionally poll for the transaction to be submitted onchain
 * const { transactionHash } = await Engine.waitForTransactionHash({
 *   client,
 *   transactionId,
 * });
 * console.log("Transaction sent:", transactionHash);
 * ```
 *
 *  ### Sending a batch of transactions
 * ```ts
 * // prepare the transactions
 * const transaction1 = claimTo({
 *   contract,
 *   to: firstRecipient,
 *   quantity: 1n,
 * });
 * const transaction2 = claimTo({
 *   contract,
 *   to: secondRecipient,
 *   quantity: 1n,
 * });
 *
 *
 * // enqueue the transactions in a batch
 * const { transactionId } = await myServerWallet.enqueueBatchTransaction({
 *   transactions: [transaction1, transaction2],
 * });
 * ```
 *
 * ### Polling for the batch of transactions to be submitted onchain
 * ```ts
 * // optionally poll for the transaction to be submitted onchain
 * const { transactionHash } = await Engine.waitForTransactionHash({
 *   client,
 *   transactionId,
 * });
 * console.log("Transaction sent:", transactionHash);
 * ```
 *
 * ### Getting the execution status of a transaction
 * ```ts
 * const executionResult = await Engine.getTransactionStatus({
 *   client,
 *   transactionId,
 * });
 * console.log("Transaction status:", executionResult.status);
 * ```
 */
export function serverWallet(options: ServerWalletOptions): ServerWallet {
  const { client, vaultAccessToken, address, chain, executionOptions } =
    options;

  const headers: HeadersInit = {
    "x-vault-access-token": vaultAccessToken,
  };

  const getExecutionOptionsWithChainId = (
    chainId: number,
  ): ExecutionOptionsWithChainId => {
    if (!executionOptions) {
      return {
        chainId,
        from: address,
        type: "auto",
      };
    }
    switch (executionOptions.type) {
      case "auto":
        return {
          chainId,
          from: address,
          type: "auto",
        };
      case "ERC4337":
        return {
          ...executionOptions,
          chainId,
          type: "ERC4337",
        };
    }
  };

  const getSigningOptions = (chainId: number | undefined): SigningOptions => {
    // if no chainId passed specifically for this signature
    // we HAVE TO fallback to EOA signature
    if (!chainId) {
      return {
        from: address,
        type: "eoa",
      };
    }

    // todo
    // ServerWallet needs to have an async initialisation phase
    // where it fetches details about the wallet from engine cloud
    // engine cloud needs to provide an endpoint to "find" a wallet, by either smart account address or EOA address
    // after "inrospection", server wallet always knows both the signer as well as smart account address
    // regardless of what address was passed in
    if (!executionOptions) {
      // let's default to 4337
      return {
        chainId,
        signerAddress: address,
        type: "ERC4337",
      };
    }

    switch (executionOptions.type) {
      case "ERC4337": {
        return {
          chainId,
          // smartAccountAddress: address,
          signerAddress: address,
          type: "ERC4337",
        };
      }

      case "auto": {
        return {
          chainId,
          // smartAccountAddress: address,
          signerAddress: address,
          type: "ERC4337",
        };
      }

      // case "eoa": {
      //   return {
      //     chainId,
      //     from: address,
      //   }
    }
  };

  const enqueueTx = async (transaction: SendTransactionOption[]) => {
    if (transaction.length === 0) {
      throw new Error("No transactions to enqueue");
    }
    const firstTransaction = transaction[0];
    if (!firstTransaction) {
      throw new Error("No transactions to enqueue");
    }
    const chainId = firstTransaction.chainId;
    // Validate all transactions are on the same chain
    for (let i = 1; i < transaction.length; i++) {
      if (transaction[i]?.chainId !== chainId) {
        throw new Error(
          `All transactions in batch must be on the same chain. Expected ${chainId}, got ${transaction[i]?.chainId} at index ${i}`,
        );
      }
    }
    const body = {
      executionOptions: getExecutionOptionsWithChainId(chainId),
      params: transaction.map((t) => ({
        data: t.data || "0x",
        to: t.to ?? "", // TODO this should be allowed to be undefined
        value: t.value?.toString() || "0",
      })),
    };

    const result = await sendTransaction({
      baseUrl: getThirdwebBaseUrl("engineCloud"),
      body,
      bodySerializer: stringify,
      fetch: getClientFetch(client),
      headers,
    });

    if (result.error) {
      throw new Error(`Error sending transaction: ${stringify(result.error)}`);
    }

    const data = result.data?.result;
    if (!data) {
      throw new Error("No data returned from engine");
    }
    return data.transactions.map((t) => t.id);
  };

  return {
    address,
    enqueueBatchTransaction: async (args: {
      transactions: PreparedTransaction[];
    }) => {
      const serializedTransactions: SendTransactionOption[] = [];
      for (const transaction of args.transactions) {
        const [to, data, value] = await Promise.all([
          transaction.to ? resolvePromisedValue(transaction.to) : null,
          encode(transaction),
          transaction.value ? resolvePromisedValue(transaction.value) : null,
        ]);
        serializedTransactions.push({
          chainId: transaction.chain.id,
          data,
          to: to ?? undefined,
          value: value ?? undefined,
        });
      }
      const transactionIds = await enqueueTx(serializedTransactions);
      const transactionId = transactionIds[0];
      if (!transactionId) {
        throw new Error("No transactionId returned from engine");
      }
      return { transactionId };
    },
    enqueueTransaction: async (args: {
      transaction: PreparedTransaction;
      simulate?: boolean;
    }) => {
      let serializedTransaction: SendTransactionOption;
      if (args.simulate) {
        serializedTransaction = await toSerializableTransaction({
          transaction: args.transaction,
        });
      } else {
        const [to, data, value] = await Promise.all([
          args.transaction.to
            ? resolvePromisedValue(args.transaction.to)
            : null,
          encode(args.transaction),
          args.transaction.value
            ? resolvePromisedValue(args.transaction.value)
            : null,
        ]);
        serializedTransaction = {
          chainId: args.transaction.chain.id,
          data,
          to: to ?? undefined,
          value: value ?? undefined,
        };
      }
      const transactionIds = await enqueueTx([serializedTransaction]);
      const transactionId = transactionIds[0];
      if (!transactionId) {
        throw new Error("No transactionId returned from engine");
      }
      return { transactionId };
    },
    sendBatchTransaction: async (transactions: SendTransactionOption[]) => {
      const transactionIds = await enqueueTx(transactions);
      const transactionId = transactionIds[0];
      if (!transactionId) {
        throw new Error("No transactionId returned from engine");
      }
      return waitForTransactionHash({
        client,
        transactionId,
      });
    },
    sendTransaction: async (transaction: SendTransactionOption) => {
      const transactionIds = await enqueueTx([transaction]);
      const transactionId = transactionIds[0];
      if (!transactionId) {
        throw new Error("No transactionId returned from engine");
      }
      return waitForTransactionHash({
        client,
        transactionId,
      });
    },
    signMessage: async (data) => {
      const { message, chainId } = data;
      let engineMessage: string | Hex;
      let isBytes = false;
      if (typeof message === "string") {
        engineMessage = message;
      } else {
        engineMessage = toHex(message.raw);
        isBytes = true;
      }

      const signingChainId = chainId || chain?.id;
      if (!signingChainId) {
        throw new Error("Chain ID is required for signing messages");
      }
      const signResult = await signMessage({
        baseUrl: getThirdwebBaseUrl("engineCloud"),
        body: {
          params: [
            {
              format: isBytes ? "hex" : "text",
              message: engineMessage,
            },
          ],
          signingOptions: getSigningOptions(signingChainId),
        },
        bodySerializer: stringify,
        fetch: getClientFetch(client),
        headers,
      });

      if (signResult.error) {
        throw new Error(
          `Error signing message: ${stringify(signResult.error)}`,
        );
      }

      const signatureResult = signResult.data?.result.results[0];
      if (signatureResult && "result" in signatureResult) {
        return signatureResult.result.signature as Hex;
      }

      throw new Error(
        `Failed to sign message: ${stringify(signatureResult?.error) || "Unknown error"}`,
      );
    },
    signTypedData: async (typedData) => {
      const signingChainId = chain?.id;
      if (!signingChainId) {
        throw new Error("Chain ID is required for signing messages");
      }

      const signResult = await signTypedData({
        baseUrl: getThirdwebBaseUrl("engineCloud"),
        body: {
          // biome-ignore lint/suspicious/noExplicitAny: TODO: fix ts / hey-api type clash
          params: [typedData as any],
          signingOptions: getSigningOptions(signingChainId),
        },
        bodySerializer: stringify,
        fetch: getClientFetch(client),
        headers,
      });

      if (signResult.error) {
        throw new Error(
          `Error signing message: ${stringify(signResult.error)}`,
        );
      }

      const signatureResult = signResult.data?.result.results[0];
      if (signatureResult && "result" in signatureResult) {
        return signatureResult.result.signature as Hex;
      }

      throw new Error(
        `Failed to sign message: ${stringify(signatureResult?.error) || "Unknown error"}`,
      );
    },
  };
}<|MERGE_RESOLUTION|>--- conflicted
+++ resolved
@@ -1,13 +1,7 @@
 import {
-<<<<<<< HEAD
-  type ExecutionOptions as ExecutionOptionsWithChainId,
-  type SigningOptions,
+  type SendTransactionData,
+  type SignMessageData,
   type SpecificExecutionOptions,
-=======
-  type AaExecutionOptions,
-  type AaZksyncExecutionOptions,
-  type EoaExecutionOptions,
->>>>>>> 13873379
   sendTransaction,
   signMessage,
   signTypedData,
@@ -22,13 +16,14 @@
 import { getClientFetch } from "../utils/fetch.js";
 import { stringify } from "../utils/json.js";
 import { resolvePromisedValue } from "../utils/promise/resolve-promised-value.js";
+import type { Prettify } from "../utils/type-utils.js";
 import type {
   Account,
   SendTransactionOption,
 } from "../wallets/interfaces/wallet.js";
 import { waitForTransactionHash } from "./wait-for-tx-hash.js";
 
-type ExecutionOptions = SpecificExecutionOptions;
+type ExecutionOptions = Prettify<SpecificExecutionOptions>;
 
 /**
  * Options for creating an server wallet.
@@ -53,14 +48,7 @@
   /**
    * Optional custom execution options to use for sending transactions and signing data.
    */
-<<<<<<< HEAD
   executionOptions?: ExecutionOptions;
-=======
-  executionOptions?:
-    | Omit<AaExecutionOptions, "chainId">
-    | Omit<AaZksyncExecutionOptions, "chainId">
-    | Omit<EoaExecutionOptions, "chainId">;
->>>>>>> 13873379
 };
 
 export type ServerWallet = Account & {
@@ -169,7 +157,7 @@
 
   const getExecutionOptionsWithChainId = (
     chainId: number,
-  ): ExecutionOptionsWithChainId => {
+  ): SendTransactionData["body"]["executionOptions"] => {
     if (!executionOptions) {
       return {
         chainId,
@@ -193,7 +181,9 @@
     }
   };
 
-  const getSigningOptions = (chainId: number | undefined): SigningOptions => {
+  const getSigningOptions = (
+    chainId: number | undefined,
+  ): SignMessageData["body"]["signingOptions"] => {
     // if no chainId passed specifically for this signature
     // we HAVE TO fallback to EOA signature
     if (!chainId) {
