import * as ox__Abi from "ox/Abi";
import * as ox__AbiConstructor from "ox/AbiConstructor";
import * as ox__AbiFunction from "ox/AbiFunction";
import * as ox__Signature from "ox/Signature";
import { WrappedSignature as ox__WrappedSignature } from "ox/erc6492";
import type { Chain } from "../chains/types.js";
import type { ThirdwebClient } from "../client/client.js";
import { type ThirdwebContract, getContract } from "../contract/contract.js";
import { isValidSignature } from "../extensions/erc1271/__generated__/isValidSignature/read/isValidSignature.js";
import { eth_call } from "../rpc/actions/eth_call.js";
import { getRpcClient } from "../rpc/rpc.js";
import { isZkSyncChain } from "../utils/any-evm/zksync/isZkSyncChain.js";
import { fromBytes } from "../utils/encoding/from-bytes.js";
import { type Hex, hexToBool, isHex } from "../utils/encoding/hex.js";
import { serializeErc6492Signature } from "./serialize-erc6492-signature.js";

export type VerifyHashParams = {
  hash: Hex;
  signature: string | Uint8Array | ox__Signature.Signature;
  address: string;
  client: ThirdwebClient;
  chain: Chain;
  accountFactory?: {
    address: string;
    verificationCalldata: Hex;
  };
};

const ZKSYNC_VALIDATOR_ADDRESS = "0xfB688330379976DA81eB64Fe4BF50d7401763B9C";

/**
 * @description Verify that an address created the provided signature for a given hash using [ERC-6492](https://eips.ethereum.org/EIPS/eip-6492). This function is interoperable with all wallet types, including EOAs.
 * This function should rarely be used directly, instead use @see {import("./verify-signature.js")} and @see {import("./verify-typed-data.js")}}
 *
 * @param {Hex} options.hash The hash that was signed
 * @param {string | Uint8Array | Signature} options.signature The signature that was signed
 * @param {string} options.address The address that signed the hash
 * @param {ThirdwebClient} options.client The Thirdweb client
 * @param {Chain} options.chain The chain that the address is on. For an EOA, this can be any chain.
 * @param {string} [options.accountFactory.address] The address of the account factory that created the account if using a smart account with a custom account factory
 * @param {Hex} [options.accountFactory.verificationCalldata] The calldata that was used to create the account if using a smart account with a custom account factory
 *
 * @returns {Promise<boolean>} A promise that resolves to `true` if the signature is valid, or `false` otherwise.
 *
 * @example
 * ```ts
 * import { verifyHash } from "thirdweb/utils";
 * const isValid = await verifyHash({
 *   hash: "0x1234",
 *   signature: "0x1234",
 *   address: "0x1234",
 *   client,
 *   chain,
 * });
 * ```
 *
 * @auth
 */
export async function verifyHash({
  hash,
  signature,
  address,
  client,
  chain,
  accountFactory,
}: VerifyHashParams): Promise<boolean> {
  const signatureHex = (() => {
    if (isHex(signature)) return signature;
    if (typeof signature === "object" && "r" in signature && "s" in signature)
      return ox__Signature.toHex(signature);
    if (signature instanceof Uint8Array) return fromBytes(signature, "hex");
    // We should never hit this but TS doesn't know that
    throw new Error(
      `Invalid signature type for signature ${signature}: ${typeof signature}`,
    );
  })();

  const wrappedSignature: Hex = await (async () => {
    // If no factory is provided, we have to assume its already deployed or is an EOA
    // TODO: Figure out how to automatically tell if our default factory was used
    if (!accountFactory) return signatureHex;

    // If this sigature was already wrapped for ERC-6492, carry on
    if (ox__WrappedSignature.validate(signatureHex)) return signatureHex;

    // Otherwise, serialize the signature for ERC-6492 validation
    return serializeErc6492Signature({
      address: accountFactory.address,
      data: accountFactory.verificationCalldata,
      signature: signatureHex,
    });
  })();

  let verificationData: {
    to?: string;
    data: Hex;
  };
  const zkSyncChain = await isZkSyncChain(chain);
  const abi = ox__Abi.from(ox__WrappedSignature.universalSignatureValidatorAbi);
  if (zkSyncChain) {
    // zksync chains dont support deploying code with eth_call
    // need to call a deployed contract instead
    verificationData = {
      to: ZKSYNC_VALIDATOR_ADDRESS,
      data: ox__AbiFunction.encodeData(
        ox__AbiFunction.fromAbi(abi, "isValidSig"),
        [address, hash, wrappedSignature],
      ),
    };
  } else {
    const validatorConstructor = ox__AbiConstructor.fromAbi(abi);
    verificationData = {
      data: ox__AbiConstructor.encode(validatorConstructor, {
        args: [address, hash, wrappedSignature],
        bytecode: ox__WrappedSignature.universalSignatureValidatorBytecode,
      }),
    };
  }

  const rpcRequest = getRpcClient({
    chain,
    client,
  });

  try {
    const result = await eth_call(rpcRequest, verificationData);
    return hexToBool(result);
<<<<<<< HEAD
  } catch (_err) {
=======
  } catch {
>>>>>>> b2b5ae34
    // Some chains do not support the eth_call simulation and will fail, so we fall back to regular EIP1271 validation
    const validEip1271 = await verifyEip1271Signature({
      hash,
      signature: signatureHex,
      contract: getContract({
        chain,
        address,
        client,
      }),
    }).catch((err) => {
      console.error("Error verifying EIP-1271 signature", err);
      return false;
    });
    if (validEip1271) {
      return true;
    }
    // TODO: Improve overall RPC error handling so we can tell if this was an actual verification failure or some other error
    // Verification failed somehow
    return false;
  }
}

const EIP_1271_MAGIC_VALUE = "0x1626ba7e";
export async function verifyEip1271Signature({
  hash,
  signature,
  contract,
}: {
  hash: Hex;
  signature: Hex;
  contract: ThirdwebContract;
}): Promise<boolean> {
  try {
    const result = await isValidSignature({
      hash,
      signature,
      contract,
    });
    return result === EIP_1271_MAGIC_VALUE;
  } catch {
    return false;
  }
}<|MERGE_RESOLUTION|>--- conflicted
+++ resolved
@@ -125,11 +125,7 @@
   try {
     const result = await eth_call(rpcRequest, verificationData);
     return hexToBool(result);
-<<<<<<< HEAD
-  } catch (_err) {
-=======
   } catch {
->>>>>>> b2b5ae34
     // Some chains do not support the eth_call simulation and will fail, so we fall back to regular EIP1271 validation
     const validEip1271 = await verifyEip1271Signature({
       hash,
