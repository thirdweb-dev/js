--- conflicted
+++ resolved
@@ -105,13 +105,8 @@
  * ```ts
  * import { shortenAddress } from 'thirdweb/utils';
  *
-<<<<<<< HEAD
- * shortenAddress('0x5aAeb6053F3E94C9b9A09f33669435E7Ef1BeAed');
- * //=> '0x5a...eAed'
-=======
  * shortenAddress('0xa0cf798816d4b9b9866b5330eea46a18382f251e');
  * //=> '0xA0Cf...251e'
->>>>>>> 145ff489
  * ```
  * @utils
  */
