--- conflicted
+++ resolved
@@ -1,22 +1,10 @@
 import { uint8ArrayToHex } from "./encoding/hex.js";
-
-/**
- * @internal
- */
-<<<<<<< HEAD
-export async function randomBytes32() {
-  return uint8ArrayToHex(globalThis.crypto.getRandomValues(new Uint8Array(32)));
-=======
-export async function uuid() {
-  return (await universalCrypto()).randomUUID();
-}
 
 /**
  * @internal
  */
 export async function randomBytes(length = 32) {
   return uint8ArrayToHex(
-    (await universalCrypto()).getRandomValues(new Uint8Array(length)),
+    globalThis.crypto.getRandomValues(new Uint8Array(length)),
   );
->>>>>>> 726618b9
 }