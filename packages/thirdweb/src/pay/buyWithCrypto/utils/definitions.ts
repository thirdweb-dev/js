--- conflicted
+++ resolved
@@ -20,13 +20,8 @@
  * @param client - The Thirdweb client containing the baseUrl config
  * @internal
  */
-<<<<<<< HEAD
 export const getPayBuyWithCryptoHistoryEndpoint = () =>
-  `https://${getThirdwebDomains().pay}/buy-with-crypto/history/v1`;
-=======
-export const getPaySwapHistoryEndpoint = () =>
   `https://${getThirdwebDomains().pay}/buy-with-crypto/history/v1`;
 
 export const getPayChainsEndpoint = () =>
-  `https://${getThirdwebDomains().pay}/chains`;
->>>>>>> 210c8de7
+  `https://${getThirdwebDomains().pay}/chains`;