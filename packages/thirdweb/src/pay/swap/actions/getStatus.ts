--- conflicted
+++ resolved
@@ -1,12 +1,7 @@
+import { getClientFetch } from "src/utils/fetch.js";
 import type { ThirdwebClient } from "../../../client/client.js";
-<<<<<<< HEAD
-import { THIRDWEB_PAY_SWAP_STATUS_ENDPOINT } from "../utils/definitions.js";
+import { getPayQuoteStatusUrl } from "../utils/definitions.js";
 import type { SwapTokenInfo } from "./getSwap.js";
-=======
-import { getClientFetch } from "../../../utils/fetch.js";
-import { getPayQuoteStatusUrl } from "../utils/definitions.js";
-import type { SwapToken } from "./getSwap.js";
->>>>>>> 230e83a7
 
 // TODO: add JSDoc description for all properties
 
@@ -71,12 +66,7 @@
     const queryString = new URLSearchParams({
       transactionHash: swapTransaction.transactionHash,
     }).toString();
-<<<<<<< HEAD
-
-    const url = `${THIRDWEB_PAY_SWAP_STATUS_ENDPOINT}?${queryString}`;
-=======
     const url = `${getPayQuoteStatusUrl()}?${queryString}`;
->>>>>>> 230e83a7
 
     const response = await getClientFetch(swapTransaction.client)(url);
 
