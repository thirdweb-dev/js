<<<<<<< HEAD
import type { SwapQuote } from "./getSwap.js";
import type { SwapTransaction } from "./getStatus.js";
=======
import type { Address } from "viem";
import { defineChain } from "../../../chains/utils.js";
import { approve } from "../../../extensions/erc20/write/approve.js";
>>>>>>> 230e83a7
import { sendTransaction } from "../../../transaction/actions/send-transaction.js";
import { waitForReceipt } from "../../../transaction/actions/wait-for-tx-receipt.js";
import {
  prepareTransaction,
  type PrepareTransactionOptions,
} from "../../../transaction/prepare-transaction.js";
<<<<<<< HEAD
import type { Wallet } from "../../../wallets/interfaces/wallet.js";
import type { Address } from "viem";
import { defineChain } from "../../../chains/utils.js";
=======
>>>>>>> 230e83a7
import type { Hex } from "../../../utils/encoding/hex.js";
import type { Wallet } from "../../../wallets/interfaces/wallet.js";
import type { SwapStatusParams } from "./getStatus.js";
import type { SwapRoute } from "./getSwap.js";

// TODO: Support User Op Hash

/**
 * Send a Swap transaction using the connected wallet.
 * @param wallet -
 * The connected [`Wallet`](https://portal.thirdweb.com/references/typescript/v5/Wallet) instance to use for sending the swap transaction
 * @param quote -
 * The swap quote object of type [`SwapQuote`](https://portal.thirdweb.com/references/typescript/v5/SwapQuote)
 * returned from [`getTokenSwapQuote`](https://portal.thirdweb.com/references/typescript/v5/getTokenSwapQuote) function
 * @returns Object of type [`SwapTransaction`](https://portal.thirdweb.com/references/typescript/v5/SwapTransaction) that includes the transaction information.
 * You can pass this object to the [`getSwapStatus`](https://portal.thirdweb.com/references/typescript/v5/getSwapStatus) function to get the status of the swap transaction.
 * @example
 *
 * ```ts
 * import { sendSwapTransaction, getSwapQuote, sendSwapApproval } from "thirdweb/pay";
 *
 * // get a quote for a swapping tokens
 * const quote = await getSwapQuote(quoteParams);
 *
 * // if approval is required, send the approval transaction
 * if (quote.approval) {
 *  await sendSwapApproval(wallet, quote.approval);
 * }
 *
 * // send the swap transaction
 * const swapTransaction = await sendSwapTransaction(wallet, quote);
 *
 * // keep polling the status of the swap transaction until it returns a success or failure status
 * const status = await getSwapStatus(swapTransaction);
 * ```
 */
export async function sendSwapTransaction(
  wallet: Wallet,
  quote: SwapQuote,
): Promise<SwapTransaction> {
  const txData = {
    to: quote.transactionRequest.to as Address,
    data: quote.transactionRequest.data as Hex,
    value: BigInt(quote.transactionRequest.value),
    gas: BigInt(quote.transactionRequest.gasLimit),
    gasPrice: BigInt(quote.transactionRequest.gasPrice),
    chain: defineChain(quote.transactionRequest.chainId),
    client: quote.client,
  } as PrepareTransactionOptions;

  const transaction = prepareTransaction({
    ...txData,
  });

  const waitForReceiptOptions = await sendTransaction({
    transaction,
    wallet,
  });

  return {
    transactionHash: waitForReceiptOptions.transactionHash as string,
    client: quote.client,
  };
}<|MERGE_RESOLUTION|>--- conflicted
+++ resolved
@@ -1,27 +1,14 @@
-<<<<<<< HEAD
-import type { SwapQuote } from "./getSwap.js";
-import type { SwapTransaction } from "./getStatus.js";
-=======
 import type { Address } from "viem";
 import { defineChain } from "../../../chains/utils.js";
-import { approve } from "../../../extensions/erc20/write/approve.js";
->>>>>>> 230e83a7
 import { sendTransaction } from "../../../transaction/actions/send-transaction.js";
-import { waitForReceipt } from "../../../transaction/actions/wait-for-tx-receipt.js";
 import {
   prepareTransaction,
   type PrepareTransactionOptions,
 } from "../../../transaction/prepare-transaction.js";
-<<<<<<< HEAD
-import type { Wallet } from "../../../wallets/interfaces/wallet.js";
-import type { Address } from "viem";
-import { defineChain } from "../../../chains/utils.js";
-=======
->>>>>>> 230e83a7
 import type { Hex } from "../../../utils/encoding/hex.js";
 import type { Wallet } from "../../../wallets/interfaces/wallet.js";
-import type { SwapStatusParams } from "./getStatus.js";
-import type { SwapRoute } from "./getSwap.js";
+import type { SwapTransaction } from "./getStatus.js";
+import type { SwapQuote } from "./getSwap.js";
 
 // TODO: Support User Op Hash
 
