import { defineChain } from "../../../chains/utils.js";
import type { ThirdwebClient } from "../../../client/client.js";
import { getContract } from "../../../contract/contract.js";
import type { ApproveParams } from "../../../extensions/erc20/write/approve.js";
import type { BaseTransactionOptions } from "../../../transaction/types.js";
import { getClientFetch } from "../../../utils/fetch.js";
<<<<<<< HEAD
import { THIRDWEB_PAY_SWAP_ROUTE_ENDPOINT } from "../utils/definitions.js";

// TODO: add JSDoc description for all properties
=======
import { getPayQuoteEndpoint } from "../utils/definitions.js";
>>>>>>> 230e83a7

/**
 * The parameters for [`getSwapQuote`](https://portal.thirdweb.com/references/typescript/v5/getSwapQuote) function
 * It includes information about which tokens to swap, the amount of tokens to swap, slippage, etc.
 */
export type GetSwapQuoteParams = {
  /**
   * A client is the entry point to the thirdweb SDK. It is required for all other actions.
   *
   * You can create a client using the `createThirdwebClient` function.
   * Refer to the [Creating a Client](https://portal.thirdweb.com/typescript/v5/client) documentation for more information.
   *
   */
  client: ThirdwebClient;

  /**
   * The address of the wallet from which the tokens will be sent.
   */
  fromAddress: string;

  // source token

  /**
   * The chain id of the source token.
   */
  fromChainId: number;

  /**
   * The token address of the source token.
   */
  fromTokenAddress: string;

  // to

  /**
   * The chain id of the destination token.
   */
  toChainId: number;

  /**
   * The token address of the destination token.
   */
  toTokenAddress: string;

  /**
   * The maximum slippage in basis points (bps) allowed for the swap.
   * For example, if you want to allow a maximum slippage of 0.5%, you should specify `50` bps.
   */
  maxSlippageBPS?: number;
} & (
  | {
      /**
       * The amount of source token to be swapped.
       * This is useful if you want to swap a certain amount of source token
       *
       * If you want a certain amount of destination token, you can provide `toAmount` instead of `fromAmount`.
       */
      fromAmount: string;
      toAmount?: never;
    }
  | {
      /**
       * The amount of destination token to be received.
       * This is useful if you want to get a certain amount of destination token.
       *
       * If you want to swap a certain amount of source token, you can provide `fromAmount` instead of `toAmount`.
       */
      toAmount: string;
      fromAmount?: never;
    }
);

export type SwapTokenInfo = {
  chainId: number;
  tokenAddress: string;
  decimals: number;
  priceUSDCents: number;
  name?: string;
  symbol?: string;
};

type SwapPaymentToken = {
  token: SwapTokenInfo;
  amountWei: string;
  amount: string;
  amountUSDCents: number;
};

type SwapTransactionRequest = {
  data: string;
  to: string;
  value: string;
  from: string;
  chainId: number;
  gasPrice: string;
  gasLimit: string;
};

type SwapRouteResponse = {
  transactionRequest: SwapTransactionRequest;
  approval?: {
    chainId: number;
    tokenAddress: string;
    spenderAddress: string;
    amountWei: string;
  };

  fromAddress: string;
  toAddress: string;

  fromToken: SwapTokenInfo;
  toToken: SwapTokenInfo;

  fromAmountWei: string;
  fromAmount: string;

  toAmountMinWei: string;
  toAmountMin: string;
  toAmountWei: string;
  toAmount: string;

  paymentTokens: SwapPaymentToken[];
  swapFees: SwapPaymentToken[];

  estimated: {
    fromAmountUSDCents: number;
    toAmountMinUSDCents: number;
    toAmountUSDCents: number;
    slippageBPS: number;
    feesUSDCents: number;
    gasCostUSDCents?: number;
    durationSeconds?: number;
  };

  maxSlippageBPS: number;
};

export type SwapApprovalParams = BaseTransactionOptions<ApproveParams>;

export type SwapQuote = {
  transactionRequest: SwapTransactionRequest;
  approval?: SwapApprovalParams;

  swapDetails: {
    fromAddress: string;
    toAddress: string;

    fromToken: SwapTokenInfo;
    toToken: SwapTokenInfo;

    fromAmount: string;
    fromAmountWei: string;

    toAmountMinWei: string;
    toAmountMin: string;
    toAmount: string;
    toAmountWei: string;

    estimated: {
      fromAmountUSDCents: number;
      toAmountMinUSDCents: number;
      toAmountUSDCents: number;
      slippageBPS: number;
      feesUSDCents: number;
      gasCostUSDCents?: number;
      durationSeconds?: number;
    };

    maxSlippageBPS: number;
  };

  paymentTokens: SwapPaymentToken[];
  swapFees: SwapPaymentToken[];
  client: ThirdwebClient;
};

/**
 * Get a quote of type [`SwapQuote`](https://portal.thirdweb.com/references/typescript/v5/SwapQuote) for performing a token swap.
 * This quote contains the information about the swap such as token amounts, processing fees, estimated time etc.
 *
 * Once you have the quote, you can use the [`sendSwapTransaction`](https://portal.thirdweb.com/references/typescript/v5/sendSwapTransaction)
 * function to execute the swap transaction.
 * @param params - object of type [`GetSwapQuoteParams`](https://portal.thirdweb.com/references/typescript/v5/GetSwapQuoteParams)
 * @returns Object of type [`SwapQuote`](https://portal.thirdweb.com/references/typescript/v5/SwapQuote) which contains the information about the swap such as processing fees, estimated time, converted token amounts, etc.
 * @example
 *
 * ```ts
 * import { getSwapQuote } from "thirdweb/pay";
 *
 * const quote = await getSwapQuote({
 *  client,
 *  fromAddress: "0x...", // wallet address
 *  fromChainId: 137, // chain id of the source token
 *  fromTokenAddress: "0x...", // token address of the source token
 *  fromAmount: "10", // amount of source token to swap
 *  // optionally, you can use `toAmount` instead if you only want a certain amount of destination token
 *  toChainId: 10, // chain id of the destination token
 *  toTokenAddress: "0x...", // token address of the destination token
 *  toAddress: "0x...", // optional: send the tokens to a different address
 *  maxSlippageBPS: 50, // optional: max 0.5% slippage
 * });
 * ```
 */
export async function getSwapQuote(
  params: GetSwapQuoteParams,
): Promise<SwapQuote> {
  try {
<<<<<<< HEAD
    const urlParamsObj: Record<string, string> = {
      fromAddress: params.fromAddress,
      fromChainId: params.fromChainId.toString(),
      fromTokenAddress: params.fromTokenAddress.toLowerCase(),
      toChainId: params.toChainId.toString(),
      toTokenAddress: params.toTokenAddress.toLowerCase(),
    };

    if ("fromAmount" in params && params.fromAmount) {
      urlParamsObj.fromAmount = params.fromAmount;
    }

    if ("toAmount" in params && params.toAmount) {
      urlParamsObj.toAmount = params.toAmount;
    }

    if (params.maxSlippageBPS) {
      urlParamsObj.maxSlippageBPS = params.maxSlippageBPS.toString();
    }

    const queryString = new URLSearchParams(urlParamsObj).toString();
    const url = `${THIRDWEB_PAY_SWAP_ROUTE_ENDPOINT}?${queryString}`;
=======
    const queryString = new URLSearchParams(params as any).toString();
    const url = `${getPayQuoteEndpoint()}?${queryString}`;
>>>>>>> 230e83a7

    const response = await getClientFetch(params.client)(url);

    // Assuming the response directly matches the SwapResponse interface
    if (!response.ok) {
      response.body?.cancel();
      throw new Error(`HTTP error! status: ${response.status}`);
    }

    const data: SwapRouteResponse = (await response.json())["result"];

    const swapRoute: SwapQuote = {
      transactionRequest: data.transactionRequest,
      approval: data.approval
        ? {
            contract: getContract({
              client: params.client,
              address: data.approval.tokenAddress,
              chain: defineChain(data.approval.chainId),
            }),
            spender: data.approval?.spenderAddress,
            amountWei: BigInt(data.approval.amountWei),
          }
        : undefined,
      swapDetails: {
        fromAddress: data.fromAddress,
        toAddress: data.toAddress,

        fromToken: data.fromToken,
        toToken: data.toToken,

        fromAmount: data.fromAmount,
        fromAmountWei: data.fromAmountWei,

        toAmountMinWei: data.toAmountMinWei,
        toAmountMin: data.toAmountMin,

        toAmountWei: data.toAmountWei,
        toAmount: data.toAmount,
        estimated: data.estimated,

        maxSlippageBPS: data.maxSlippageBPS,
      },

      paymentTokens: data.paymentTokens,
      swapFees: data.swapFees,
      client: params.client,
    };

    return swapRoute;
  } catch (error) {
    console.error("Fetch error:", error);
    throw new Error(`Fetch failed: ${error}`);
  }
}<|MERGE_RESOLUTION|>--- conflicted
+++ resolved
@@ -4,13 +4,9 @@
 import type { ApproveParams } from "../../../extensions/erc20/write/approve.js";
 import type { BaseTransactionOptions } from "../../../transaction/types.js";
 import { getClientFetch } from "../../../utils/fetch.js";
-<<<<<<< HEAD
-import { THIRDWEB_PAY_SWAP_ROUTE_ENDPOINT } from "../utils/definitions.js";
+import { getPayQuoteEndpoint } from "../utils/definitions.js";
 
 // TODO: add JSDoc description for all properties
-=======
-import { getPayQuoteEndpoint } from "../utils/definitions.js";
->>>>>>> 230e83a7
 
 /**
  * The parameters for [`getSwapQuote`](https://portal.thirdweb.com/references/typescript/v5/getSwapQuote) function
@@ -218,7 +214,6 @@
   params: GetSwapQuoteParams,
 ): Promise<SwapQuote> {
   try {
-<<<<<<< HEAD
     const urlParamsObj: Record<string, string> = {
       fromAddress: params.fromAddress,
       fromChainId: params.fromChainId.toString(),
@@ -240,11 +235,7 @@
     }
 
     const queryString = new URLSearchParams(urlParamsObj).toString();
-    const url = `${THIRDWEB_PAY_SWAP_ROUTE_ENDPOINT}?${queryString}`;
-=======
-    const queryString = new URLSearchParams(params as any).toString();
     const url = `${getPayQuoteEndpoint()}?${queryString}`;
->>>>>>> 230e83a7
 
     const response = await getClientFetch(params.client)(url);
 
