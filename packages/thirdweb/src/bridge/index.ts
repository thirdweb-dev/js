--- conflicted
+++ resolved
@@ -3,15 +3,11 @@
 export * as Onramp from "./Onramp.js";
 export * as Routes from "./Routes.js";
 export * as Sell from "./Sell.js";
-<<<<<<< HEAD
 export * as Status from "./Status.js";
-export * as Transfer from "./Transfer.js";
-=======
 export * as Transfer from "./Transfer.js";
 export { status } from "./Status.js";
 export { routes } from "./Routes.js";
 export { chains } from "./Chains.js";
->>>>>>> bfdac10d
 
 export type * from "./types/Chain.js";
 export type * from "./types/Quote.js";
