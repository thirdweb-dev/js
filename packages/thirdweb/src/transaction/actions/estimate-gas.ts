import { formatTransactionRequest } from "viem/utils";
import type { Account } from "../../wallets/interfaces/wallet.js";
import { resolvePromisedValue } from "../../utils/promise/resolve-promised-value.js";
import type { PreparedTransaction } from "../prepare-transaction.js";

export type EstimateGasOptions = {
  transaction: PreparedTransaction;
  account?: Partial<Account> | undefined;
};

export type EstimateGasResult = bigint;

const cache = new WeakMap<PreparedTransaction, Promise<EstimateGasResult>>();

/**
 * Estimates the gas required to execute a transaction.
 * @param options - The options for estimating gas.
 * @returns A promise that resolves to the estimated gas as a bigint.
 * @transaction
 * @example
 * ```ts
 * import { estimateGas } from "thirdweb";
 * const gas = await estimateGas({
 *  transaction,
 * });
 * ```
 */
export async function estimateGas(
  options: EstimateGasOptions,
): Promise<EstimateGasResult> {
  if (cache.has(options.transaction)) {
    return cache.get(options.transaction)!;
  }
  const promise = (async () => {
    const predefinedGas = await resolvePromisedValue(options.transaction.gas);
    // if we have a predefined gas value in the TX -> always use that
    if (predefinedGas) {
      return predefinedGas;
    }

<<<<<<< HEAD
  // if the account itself overrides the estimateGas function, use that
  if (options.account && options.account.estimateGas) {
    const gas = await options.account.estimateGas(options.transaction);
    return { ...gasOverrides, gas };
  }

  // load up encode function if we need it
  const { encode } = await import("./encode.js");
  const [encodedData, toAddress] = await Promise.all([
    encode(options.transaction),
    resolvePromisedValue(options.transaction.to),
  ]);

  // load up the rpc client and the estimateGas function if we need it
  const [{ getRpcClient }, { eth_estimateGas }] = await Promise.all([
    import("../../rpc/rpc.js"),
    import("../../rpc/actions/eth_estimateGas.js"),
  ]);
=======
    // load up encode function if we need it
    const { encode } = await import("./encode.js");
    const [encodedData, toAddress] = await Promise.all([
      encode(options.transaction),
      resolvePromisedValue(options.transaction.to),
    ]);

    // if the account itself overrides the estimateGas function, use that
    if (
      options.account &&
      options.account.wallet &&
      options.account.wallet.estimateGas
    ) {
      return await options.account.wallet.estimateGas(options.transaction);
    }

    // load up the rpc client and the estimateGas function if we need it
    const [{ getRpcClient }, { eth_estimateGas }] = await Promise.all([
      import("../../rpc/rpc.js"),
      import("../../rpc/actions/eth_estimateGas.js"),
    ]);
>>>>>>> ccd95488

    const rpcRequest = getRpcClient(options.transaction);
    return await eth_estimateGas(
      rpcRequest,
      formatTransactionRequest({
        to: toAddress,
        data: encodedData,
        from: options.account?.address ?? undefined,
      }),
    );
  })();
  cache.set(options.transaction, promise);
  return promise;
}<|MERGE_RESOLUTION|>--- conflicted
+++ resolved
@@ -29,6 +29,7 @@
   options: EstimateGasOptions,
 ): Promise<EstimateGasResult> {
   if (cache.has(options.transaction)) {
+    // eslint-disable-next-line @typescript-eslint/no-non-null-assertion
     return cache.get(options.transaction)!;
   }
   const promise = (async () => {
@@ -38,26 +39,11 @@
       return predefinedGas;
     }
 
-<<<<<<< HEAD
-  // if the account itself overrides the estimateGas function, use that
-  if (options.account && options.account.estimateGas) {
-    const gas = await options.account.estimateGas(options.transaction);
-    return { ...gasOverrides, gas };
-  }
+    // if the account itself overrides the estimateGas function, use that
+    if (options.account && options.account.estimateGas) {
+      return await options.account.estimateGas(options.transaction);
+    }
 
-  // load up encode function if we need it
-  const { encode } = await import("./encode.js");
-  const [encodedData, toAddress] = await Promise.all([
-    encode(options.transaction),
-    resolvePromisedValue(options.transaction.to),
-  ]);
-
-  // load up the rpc client and the estimateGas function if we need it
-  const [{ getRpcClient }, { eth_estimateGas }] = await Promise.all([
-    import("../../rpc/rpc.js"),
-    import("../../rpc/actions/eth_estimateGas.js"),
-  ]);
-=======
     // load up encode function if we need it
     const { encode } = await import("./encode.js");
     const [encodedData, toAddress] = await Promise.all([
@@ -65,21 +51,11 @@
       resolvePromisedValue(options.transaction.to),
     ]);
 
-    // if the account itself overrides the estimateGas function, use that
-    if (
-      options.account &&
-      options.account.wallet &&
-      options.account.wallet.estimateGas
-    ) {
-      return await options.account.wallet.estimateGas(options.transaction);
-    }
-
     // load up the rpc client and the estimateGas function if we need it
     const [{ getRpcClient }, { eth_estimateGas }] = await Promise.all([
       import("../../rpc/rpc.js"),
       import("../../rpc/actions/eth_estimateGas.js"),
     ]);
->>>>>>> ccd95488
 
     const rpcRequest = getRpcClient(options.transaction);
     return await eth_estimateGas(
