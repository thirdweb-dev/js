import { ethereum } from "../../../../chains/chain-definitions/ethereum.js";
import type { Chain } from "../../../../chains/types.js";
import type { ThirdwebClient } from "../../../../client/client.js";
import type { Account } from "../../../interfaces/wallet.js";
import type {
<<<<<<< HEAD
  MultiStepAuthArgsType,
  SingleStepAuthArgsType,
} from "../authentication/type.js";

export type InAppWalletConnectionOptions = (
  | MultiStepAuthArgsType
  | SingleStepAuthArgsType
) & {
  client: ThirdwebClient;
  chain?: Chain;
};

export type InAppWalletSocialAuth = "google" | "apple" | "facebook";

export type InAppWalletAuth =
  | "email"
  | "phone"
  | InAppWalletSocialAuth
  | "passkey";
=======
  CreateWalletArgs,
  WalletAutoConnectionOption,
  WalletConnectionOption,
} from "../../../wallet-types.js";
>>>>>>> 0aae34bd

/**
 * @internal
 */
export async function connectInAppWallet(
  options: WalletConnectionOption<"inApp">,
  createOptions: CreateWalletArgs<"inApp">[1],
): Promise<[Account, Chain]> {
  const { authenticate } = await import("../authentication/index.js");

  const authResult = await authenticate(options);
  const authAccount = await authResult.user.wallet.getAccount();

  if (createOptions?.smartAccount) {
    return convertToSmartAccount({
      client: options.client,
      authAccount,
      smartAccountOptions: createOptions.smartAccount,
    });
  }

  return [authAccount, options.chain || ethereum] as const;
}

/**
 * @internal
 */
export async function autoConnectInAppWallet(
  options: WalletAutoConnectionOption<"inApp">,
  createOptions: CreateWalletArgs<"inApp">[1],
): Promise<[Account, Chain]> {
  const { getAuthenticatedUser } = await import("../authentication/index.js");
  const user = await getAuthenticatedUser({ client: options.client });
  if (!user) {
    throw new Error("not authenticated");
  }

  const authAccount = await user.wallet.getAccount();

  if (createOptions?.smartAccount) {
    return convertToSmartAccount({
      client: options.client,
      authAccount,
      smartAccountOptions: createOptions.smartAccount,
    });
  }

  return [authAccount, options.chain || ethereum] as const;
}

async function convertToSmartAccount(options: {
  client: ThirdwebClient;
  authAccount: Account;
  smartAccountOptions: CreateWalletArgs<"smart">[1];
}) {
  const [{ smartWallet }, { connectSmartWallet }] = await Promise.all([
    import("../../../create-wallet.js"),
    import("../../../smart/index.js"),
  ]);

  const sa = smartWallet(options.smartAccountOptions);
  return connectSmartWallet(
    sa,
    {
      client: options.client,
      personalAccount: options.authAccount,
    },
    options.smartAccountOptions,
  );
}<|MERGE_RESOLUTION|>--- conflicted
+++ resolved
@@ -3,32 +3,10 @@
 import type { ThirdwebClient } from "../../../../client/client.js";
 import type { Account } from "../../../interfaces/wallet.js";
 import type {
-<<<<<<< HEAD
-  MultiStepAuthArgsType,
-  SingleStepAuthArgsType,
-} from "../authentication/type.js";
-
-export type InAppWalletConnectionOptions = (
-  | MultiStepAuthArgsType
-  | SingleStepAuthArgsType
-) & {
-  client: ThirdwebClient;
-  chain?: Chain;
-};
-
-export type InAppWalletSocialAuth = "google" | "apple" | "facebook";
-
-export type InAppWalletAuth =
-  | "email"
-  | "phone"
-  | InAppWalletSocialAuth
-  | "passkey";
-=======
   CreateWalletArgs,
   WalletAutoConnectionOption,
   WalletConnectionOption,
 } from "../../../wallet-types.js";
->>>>>>> 0aae34bd
 
 /**
  * @internal
