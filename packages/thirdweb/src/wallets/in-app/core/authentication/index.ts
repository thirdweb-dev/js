import type { ThirdwebClient } from "../../../../client/client.js";
import { isBrowser, isReactNative } from "../../../../utils/platform.js";
import type { InAppConnector } from "../interfaces/connector.js";
import {
  type AuthArgsType,
  type AuthLoginReturnType,
  AuthProvider,
  type PreAuthArgsType,
  UserWalletStatus,
} from "./type.js";

<<<<<<< HEAD
const ewsSDKCache = new WeakMap<ThirdwebClient, InAppConnector>();
=======
export type GetAuthenticatedUserParams = {
  client: ThirdwebClient;
};

const ewsSDKCache = new WeakMap<ThirdwebClient, InAppWalletSdk>();
>>>>>>> dcd79b12

/**
 * @internal
 */
async function getInAppWalletConnector(client: ThirdwebClient) {
  if (ewsSDKCache.has(client)) {
    return ewsSDKCache.get(client) as InAppConnector;
  }

  let ewSDK: InAppConnector;
  if (isBrowser()) {
    const { InAppWebConnector } = await import(
      "../../web/lib/web-connector.js"
    );
    ewSDK = new InAppWebConnector({
      client: client,
    });
  } else if (isReactNative()) {
    const { InAppNativeConnector } = await import(
      "../../native/native-connector.js"
    );
    ewSDK = new InAppNativeConnector({
      client,
    });
  } else {
    throw new Error("Unsupported platform");
  }

  ewsSDKCache.set(client, ewSDK);
  return ewSDK;
}

/**
 * @internal
 */
export async function logoutAuthenticatedUser(
  options: GetAuthenticatedUserParams,
) {
  const ewSDK = await getInAppWalletSDK(options.client);
  return ewSDK.auth.logout();
}

/**
 * Retrieves the authenticated user for the active in-app wallet.
 * @param options - The arguments for retrieving the authenticated user.
 * @returns The authenticated user if logged in and wallet initialized, otherwise undefined.
 * @example
 * ```ts
 * import { getAuthenticatedUser } from "thirdweb/wallets/in-app";
 *
 * const user = await getAuthenticatedUser({ client });
 * if (user) {
 *  console.log(user.walletAddress);
 * }
 * ```
 */
export async function getAuthenticatedUser(
  options: GetAuthenticatedUserParams,
) {
  const { client } = options;
  const ewSDK = await getInAppWalletConnector(client);
  const user = await ewSDK.getUser();
  switch (user.status) {
    case UserWalletStatus.LOGGED_IN_WALLET_INITIALIZED: {
      return user;
    }
  }
  return undefined;
}

/**
 * Retrieves the authenticated user email for the active in-app wallet.
 * @param options - The arguments for retrieving the authenticated user.
 * @returns The authenticated user email if logged in and wallet initialized, otherwise undefined.
 * @example
 * ```ts
 * import { getUserEmail } from "thirdweb/wallets/in-app";
 *
 * const email = await getUserEmail({ client });
 * console.log(email);
 * ```
 */
export async function getUserEmail(options: GetAuthenticatedUserParams) {
  const user = await getAuthenticatedUser(options);
  if (user && "email" in user.authDetails) {
    return user.authDetails.email;
  }
  return undefined;
}

/**
 * Retrieves the authenticated user phone number for the active embedded wallet.
 * @param options - The arguments for retrieving the authenticated user.
 * @returns The authenticated user phone number if authenticated with phone number, otherwise undefined.
 * @example
 * ```ts
 * import { getUserPhoneNumber } from "thirdweb/wallets/embedded";
 *
 * const phoneNumber = await getUserPhoneNumber({ client });
 * console.log(phoneNumber);
 * ```
 */
export async function getUserPhoneNumber(options: GetAuthenticatedUserParams) {
  const user = await getAuthenticatedUser(options);
  if (user && "phoneNumber" in user.authDetails) {
    return user.authDetails.phoneNumber;
  }
  return undefined;
}

/**
 * Pre-authenticates the user based on the provided authentication strategy.
 * @param args - The arguments required for pre-authentication.
 * @returns A promise that resolves to the pre-authentication result.
 * @throws An error if the provided authentication strategy doesn't require pre-authentication.
 * @example
 * ```ts
 * import { preAuthenticate } from "thirdweb/wallets/in-app";
 *
 * const result = await preAuthenticate({
 *  client,
 *  strategy: "email",
 *  email: "example@example.org",
 * });
 * ```
 */
export async function preAuthenticate(args: PreAuthArgsType) {
  const ewSDK = await getInAppWalletConnector(args.client);
  return ewSDK.preAuthenticate(args);
}

/**
 * Authenticates the user based on the provided authentication arguments.
 * @param args - The authentication arguments.
 * @returns A promise that resolves to the authentication result.
 * @example
 * ```ts
 * import { authenticate } from "thirdweb/wallets/in-app";
 *
 * const result = await authenticate({
 *  client,
 *  strategy: "email",
 *  email: "example@example.org",
 *  verificationCode: "123456",
 * });
 * ```
 */
export async function authenticate(
  args: AuthArgsType,
): Promise<AuthLoginReturnType> {
  const ewSDK = await getInAppWalletConnector(args.client);
  return ewSDK.authenticate(args);
}

export const oauthStrategyToAuthProvider: Record<
  "google" | "facebook" | "apple",
  AuthProvider
> = {
  google: AuthProvider.GOOGLE,
  facebook: AuthProvider.FACEBOOK,
  apple: AuthProvider.APPLE,
};<|MERGE_RESOLUTION|>--- conflicted
+++ resolved
@@ -9,15 +9,11 @@
   UserWalletStatus,
 } from "./type.js";
 
-<<<<<<< HEAD
-const ewsSDKCache = new WeakMap<ThirdwebClient, InAppConnector>();
-=======
 export type GetAuthenticatedUserParams = {
   client: ThirdwebClient;
 };
 
-const ewsSDKCache = new WeakMap<ThirdwebClient, InAppWalletSdk>();
->>>>>>> dcd79b12
+const ewsSDKCache = new WeakMap<ThirdwebClient, InAppConnector>();
 
 /**
  * @internal
@@ -56,8 +52,8 @@
 export async function logoutAuthenticatedUser(
   options: GetAuthenticatedUserParams,
 ) {
-  const ewSDK = await getInAppWalletSDK(options.client);
-  return ewSDK.auth.logout();
+  const ewSDK = await getInAppWalletConnector(options.client);
+  return ewSDK.logout();
 }
 
 /**
