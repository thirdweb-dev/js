import type { EthereumProvider } from "@walletconnect/ethereum-provider";
import type { Address } from "abitype";
import {
  type ProviderRpcError,
  type SignTypedDataParameters,
  SwitchChainError,
  UserRejectedRequestError,
  getTypesForEIP712Domain,
  validateTypedData,
} from "viem";
import type { Chain } from "../../chains/types.js";
import {
  getCachedChain,
  getChainMetadata,
  getRpcUrlForChain,
} from "../../chains/utils.js";
import {
  type Hex,
  isHex,
  numberToHex,
  stringToHex,
  uint8ArrayToHex,
} from "../../utils/encoding/hex.js";
import { stringify } from "../../utils/json.js";
import { isAndroid, isIOS, isMobile } from "../../utils/web/isMobile.js";
import { openWindow } from "../../utils/web/openWindow.js";
import { getWalletInfo } from "../__generated__/getWalletInfo.js";
import type { WCSupportedWalletIds } from "../__generated__/wallet-ids.js";
import type {
  Account,
  SendTransactionOption,
  Wallet,
} from "../interfaces/wallet.js";
import type { DisconnectFn, SwitchChainFn } from "../types.js";
import { getValidPublicRPCUrl } from "../utils/chains.js";
import { getDefaultAppMetadata } from "../utils/defaultDappMetadata.js";
import { normalizeChainId } from "../utils/normalizeChainId.js";
import type { WalletEmitter } from "../wallet-emitter.js";
import type { WCAutoConnectOptions, WCConnectOptions } from "./types.js";

import type { ThirdwebClient } from "../../client/client.js";
import { getStorage } from "../../react/core/storage.js";
import { getAddress } from "../../utils/address.js";
import { isReactNative } from "../../utils/platform.js";
import { formatWalletConnectUrl } from "../../utils/url.js";
import {
  getSavedConnectParamsFromStorage,
  saveConnectParamsToStorage,
} from "../storage/walletStorage.js";
import type { WalletId } from "../wallet-types.js";

const asyncLocalStorage = getStorage();

type WCProvider = InstanceType<typeof EthereumProvider>;

type SavedConnectParams = {
  optionalChains?: Chain[];
  chain?: Chain;
  pairingTopic?: string;
};

const defaultWCProjectId = "08c4b07e3ad25f1a27c14a4e8cecb6f0";

const NAMESPACE = "eip155";
const ADD_ETH_CHAIN_METHOD = "wallet_addEthereumChain";

const defaultShowQrModal = true;

const storageKeys = {
  requestedChains: "tw.wc.requestedChains",
  lastUsedChainId: "tw.wc.lastUsedChainId",
};

/**
 * Checks if the provided wallet is a Wallet Connect wallet.
 *
 * @param wallet - The wallet to check.
 * @returns True if the wallet is a Wallet Connect wallet, false otherwise.
 */
export function isWalletConnect(
  wallet: Wallet<WalletId>,
): wallet is Wallet<"walletConnect"> {
  return wallet.id === "walletConnect";
}

/**
 * @internal
 */
export async function connectWC(
  options: WCConnectOptions,
  emitter: WalletEmitter<WCSupportedWalletIds>,
  walletId: WCSupportedWalletIds | "walletConnect",
): Promise<ReturnType<typeof onConnect>> {
  const provider = await initProvider(options, walletId);
  const wcOptions = options.walletConnect;

  let { onDisplayUri } = wcOptions || {};

  if (isReactNative() && !onDisplayUri) {
    const walletInfo = await getWalletInfo(walletId);
    const nativeCallaback = (uri: string) => {
      const { Linking } = require("react-native");
      const appUrl = walletInfo.mobile.native || walletInfo.mobile.universal;
      if (!appUrl) {
        throw new Error("No app url found for wallet connect to redirect to.");
      }
      const fullUrl = formatWalletConnectUrl(appUrl, uri).redirect;
      Linking.openURL(fullUrl);
    };
    onDisplayUri = nativeCallaback;
  }

  if (onDisplayUri) {
    provider.events.addListener("display_uri", onDisplayUri);
  }

  const { rpcMap, chainsToRequest } = getChainsToRequest({
    client: options.client,
    chain: options.chain,
    optionalChains: options.walletConnect?.optionalChains,
  });

  if (provider.session) {
    await provider.connect({
      ...(wcOptions?.pairingTopic
        ? { pairingTopic: wcOptions?.pairingTopic }
        : {}),
      optionalChains: chainsToRequest,
      chains: options.chain
        ? [options.chain.id]
        : chainsToRequest.length > 0
          ? [chainsToRequest[0]]
          : [1],
      rpcMap: rpcMap,
    });
  }

  setRequestedChainsIds(chainsToRequest);
  // If session exists and chains are authorized, enable provider for required chain
  const addresses = await provider.enable();
  const address = addresses[0];
  if (!address) {
    throw new Error("No accounts found on provider.");
  }

  const providerChainId = normalizeChainId(provider.chainId);

  const chain =
    options.chain && options.chain.id === providerChainId
      ? options.chain
      : getCachedChain(providerChainId);

  if (options) {
    const savedParams: SavedConnectParams = {
      optionalChains: options.walletConnect?.optionalChains,
      chain: options.chain,
      pairingTopic: options.walletConnect?.pairingTopic,
    };

    if (asyncLocalStorage) {
      saveConnectParamsToStorage(asyncLocalStorage, walletId, savedParams);
    }
  }

  if (wcOptions?.onDisplayUri) {
    provider.events.removeListener("display_uri", wcOptions.onDisplayUri);
  }

  return onConnect(address, chain, provider, emitter);
}

/**
 * Auto connect to already connected wallet connect session.
 * @internal
 */
export async function autoConnectWC(
  options: WCAutoConnectOptions,
  emitter: WalletEmitter<WCSupportedWalletIds>,
  walletId: WCSupportedWalletIds | "walletConnect",
): Promise<ReturnType<typeof onConnect>> {
  const savedConnectParams: SavedConnectParams | null = asyncLocalStorage
    ? await getSavedConnectParamsFromStorage(asyncLocalStorage, walletId)
    : null;

  const provider = await initProvider(
    savedConnectParams
      ? {
          chain: savedConnectParams.chain,
          client: options.client,
          walletConnect: {
            pairingTopic: savedConnectParams.pairingTopic,
            optionalChains: savedConnectParams.optionalChains,
          },
        }
      : {
          client: options.client,
          walletConnect: {},
        },
    walletId,
    true, // is auto connect
  );

  const address = provider.accounts[0];

  if (!address) {
    throw new Error("No accounts found on provider.");
  }

  const providerChainId = normalizeChainId(provider.chainId);

  const chain =
    options.chain && options.chain.id === providerChainId
      ? options.chain
      : getCachedChain(providerChainId);

  return onConnect(address, chain, provider, emitter);
}

// Connection utils -----------------------------------------------------------------------------------------------

async function initProvider(
  options: WCConnectOptions,
  walletId: WCSupportedWalletIds | "walletConnect",
  isAutoConnect = false,
) {
  const walletInfo = await getWalletInfo(walletId);
  const wcOptions = options.walletConnect;
  const { EthereumProvider, OPTIONAL_EVENTS, OPTIONAL_METHODS } = await import(
    "@walletconnect/ethereum-provider"
  );

  const { rpcMap, chainsToRequest } = getChainsToRequest({
    client: options.client,
    chain: options.chain,
    optionalChains: options.walletConnect?.optionalChains,
  });

  const provider = await EthereumProvider.init({
    showQrModal: isReactNative()
      ? false
      : wcOptions?.showQrModal === undefined
        ? defaultShowQrModal
        : wcOptions.showQrModal,
    projectId: wcOptions?.projectId || defaultWCProjectId,
    optionalMethods: OPTIONAL_METHODS,
    optionalEvents: OPTIONAL_EVENTS,
    optionalChains: chainsToRequest,
    chains: options.chain
      ? [options.chain.id]
      : chainsToRequest.length > 0
        ? [chainsToRequest[0]]
        : [1],
    metadata: {
      name: wcOptions?.appMetadata?.name || getDefaultAppMetadata().name,
      description:
        wcOptions?.appMetadata?.description ||
        getDefaultAppMetadata().description,
      url: wcOptions?.appMetadata?.url || getDefaultAppMetadata().url,
      icons: [
        wcOptions?.appMetadata?.logoUrl || getDefaultAppMetadata().logoUrl,
      ],
    },
    rpcMap: rpcMap,
    qrModalOptions: wcOptions?.qrModalOptions,
    disableProviderPing: true,
  });

  provider.events.setMaxListeners(Number.POSITIVE_INFINITY);

  // disconnect the provider if chains are stale when (if not auto connecting)
  if (!isAutoConnect) {
    // const isStale = await isChainsStale(provider, chainsToRequest);

    if (provider.session) {
      await provider.disconnect();
    }
  }

  if (walletId !== "walletConnect") {
    function handleSessionRequest() {
      const preferUniversal =
        walletInfo.mobile.universal || walletInfo.mobile.native;
      const preferNative =
        walletInfo.mobile.native || walletInfo.mobile.universal;

      if (isReactNative()) {
        const { Linking } = require("react-native");
        const appUrl = walletInfo.mobile.native || walletInfo.mobile.universal;
        if (!appUrl) {
          throw new Error(
            "No app url found for wallet connect to redirect to.",
          );
        }
        Linking.openURL(appUrl);
        return;
      }

      if (!isMobile()) {
        return;
      }

<<<<<<< HEAD
      const preferNative =
        walletInfo.mobile.native || walletInfo.mobile.universal;

=======
>>>>>>> 764bce2b
      if (isAndroid()) {
        if (preferNative) {
          openWindow(preferNative);
        }
      } else if (isIOS()) {
        if (preferNative) {
          openWindow(preferNative);
        }
      } else {
        const preferUniversal =
          walletInfo.mobile.universal || walletInfo.mobile.native;

        if (preferUniversal) {
          openWindow(preferUniversal);
        }
      }
    }

    provider.signer.client.on("session_request_sent", handleSessionRequest);
    provider.events.addListener("disconnect", () => {
      provider.signer.client.off("session_request_sent", handleSessionRequest);
    });
  }

  return provider;
}

function onConnect(
  address: string,
  chain: Chain,
  provider: WCProvider,
  emitter: WalletEmitter<WCSupportedWalletIds>,
): [Account, Chain, DisconnectFn, SwitchChainFn] {
  const account: Account = {
    address,
    async sendTransaction(tx: SendTransactionOption) {
      const transactionHash = (await provider.request({
        method: "eth_sendTransaction",
        params: [
          {
            gas: tx.gas ? numberToHex(tx.gas) : undefined,
            value: tx.value ? numberToHex(tx.value) : undefined,
            from: this.address,
            to: tx.to as Address,
            data: tx.data,
          },
        ],
      })) as Hex;

      return {
        transactionHash,
      };
    },
    async signMessage({ message }) {
      const messageToSign = (() => {
        if (typeof message === "string") {
          return stringToHex(message);
        }
        if (message.raw instanceof Uint8Array) {
          return uint8ArrayToHex(message.raw);
        }
        return message.raw;
      })();
      return provider.request({
        method: "personal_sign",
        params: [messageToSign, this.address],
      });
    },
    async signTypedData(data) {
      const { domain, message, primaryType } =
        data as unknown as SignTypedDataParameters;

      const types = {
        EIP712Domain: getTypesForEIP712Domain({ domain }),
        ...data.types,
      };

      // Need to do a runtime validation check on addresses, byte ranges, integer ranges, etc
      // as we can't statically check this with TypeScript.
      validateTypedData({ domain, message, primaryType, types });

      const typedData = stringify(
        { domain: domain ?? {}, message, primaryType, types },
        (_, value) => (isHex(value) ? value.toLowerCase() : value),
      );

      return await provider.request({
        method: "eth_signTypedData_v4",
        params: [this.address, typedData],
      });
    },
  };

  async function disconnect() {
    provider.removeListener("accountsChanged", onAccountsChanged);
    provider.removeListener("chainChanged", onChainChanged);
    provider.removeListener("disconnect", onDisconnect);
    await provider.disconnect();
  }

  function onDisconnect() {
    setRequestedChainsIds([]);
    asyncLocalStorage?.removeItem(storageKeys.lastUsedChainId);
    disconnect();
    emitter.emit("disconnect", undefined);
  }

  function onAccountsChanged(accounts: string[]) {
    if (accounts[0]) {
      const newAccount: Account = {
        ...account,
        address: getAddress(accounts[0]),
      };
      emitter.emit("accountChanged", newAccount);
      emitter.emit("accountsChanged", accounts);
    } else {
      onDisconnect();
    }
  }

  function onChainChanged(newChainId: string) {
    const newChain = getCachedChain(normalizeChainId(newChainId));
    emitter.emit("chainChanged", newChain);
    asyncLocalStorage?.setItem(storageKeys.lastUsedChainId, String(newChainId));
  }

  provider.on("accountsChanged", onAccountsChanged);
  provider.on("chainChanged", onChainChanged);
  provider.on("disconnect", onDisconnect);
  provider.on("session_delete", onDisconnect);

  return [
    account,
    chain,
    disconnect,
    (newChain) => switchChainWC(provider, newChain),
  ];
}

// Storage utils  -----------------------------------------------------------------------------------------------

function getNamespaceMethods(provider: WCProvider) {
  return provider.session?.namespaces[NAMESPACE]?.methods || [];
}

function getNamespaceChainsIds(provider: WCProvider): number[] {
  const chainIds = provider.session?.namespaces[NAMESPACE]?.chains?.map(
    (chain) => Number.parseInt(chain.split(":")[1] || ""),
  );

  return chainIds ?? [];
}

async function switchChainWC(provider: WCProvider, chain: Chain) {
  const chainId = chain.id;
  try {
    const namespaceChains = getNamespaceChainsIds(provider);
    const namespaceMethods = getNamespaceMethods(provider);
    const isChainApproved = namespaceChains.includes(chainId);

    if (!isChainApproved && namespaceMethods.includes(ADD_ETH_CHAIN_METHOD)) {
      const apiChain = await getChainMetadata(chain);

      await provider.request({
        method: ADD_ETH_CHAIN_METHOD,
        params: [
          {
            chainId: numberToHex(apiChain.chainId),
            chainName: apiChain.name,
            nativeCurrency: apiChain.nativeCurrency,
            rpcUrls: getValidPublicRPCUrl(apiChain), // no clientId on purpose
            blockExplorerUrls:
              chain.blockExplorers?.slice(0, 1) ||
              apiChain.explorers?.slice(0, 1) ||
              [],
          },
        ],
      });
      const requestedChains = await getRequestedChainsIds();
      requestedChains.push(chainId);
      setRequestedChainsIds(requestedChains);
    }
    await provider.request({
      method: "wallet_switchEthereumChain",
      params: [{ chainId: numberToHex(chainId) }],
    });
  } catch (error) {
    const message =
      typeof error === "string" ? error : (error as ProviderRpcError)?.message;
    if (/user rejected request/i.test(message)) {
      throw new UserRejectedRequestError(error as Error);
    }

    throw new SwitchChainError(error as Error);
  }
}

/**
 * Set the requested chains to the storage.
 * @internal
 */
function setRequestedChainsIds(chains: number[]) {
  asyncLocalStorage?.setItem(
    storageKeys.requestedChains,
    JSON.stringify(chains),
  );
}

/**
 * Get the last requested chains from the storage.
 * @internal
 */
async function getRequestedChainsIds(): Promise<number[]> {
  const data = await asyncLocalStorage?.getItem(storageKeys.requestedChains);
  return data ? JSON.parse(data) : [];
}

type ArrayOneOrMore<T> = {
  0: T;
} & Array<T>;

function getChainsToRequest(options: {
  chain?: Chain;
  optionalChains?: Chain[];
  client: ThirdwebClient;
}) {
  const rpcMap: Record<number, string> = {};

  if (options.chain) {
    rpcMap[options.chain.id] = getRpcUrlForChain({
      chain: options.chain,
      client: options.client,
    });
  }

  // limit optional chains to 10
  const optionalChains = (options?.optionalChains || []).slice(0, 10);

  for (const chain of optionalChains) {
    rpcMap[chain.id] = getRpcUrlForChain({
      chain: chain,
      client: options.client,
    });
  }

  const optionalChainIds = optionalChains.map((c) => c.id) || [];

  const chainsToRequest: ArrayOneOrMore<number> = options.chain
    ? [options.chain.id, ...optionalChainIds]
    : optionalChainIds.length > 0
      ? (optionalChainIds as ArrayOneOrMore<number>)
      : [1];

  if (!options.chain && optionalChains.length === 0) {
    rpcMap[1] = getCachedChain(1).rpc;
  }

  return {
    rpcMap,
    chainsToRequest,
  };
}<|MERGE_RESOLUTION|>--- conflicted
+++ resolved
@@ -278,14 +278,12 @@
 
   if (walletId !== "walletConnect") {
     function handleSessionRequest() {
-      const preferUniversal =
-        walletInfo.mobile.universal || walletInfo.mobile.native;
       const preferNative =
         walletInfo.mobile.native || walletInfo.mobile.universal;
 
       if (isReactNative()) {
         const { Linking } = require("react-native");
-        const appUrl = walletInfo.mobile.native || walletInfo.mobile.universal;
+        const appUrl = preferNative;
         if (!appUrl) {
           throw new Error(
             "No app url found for wallet connect to redirect to.",
@@ -299,12 +297,6 @@
         return;
       }
 
-<<<<<<< HEAD
-      const preferNative =
-        walletInfo.mobile.native || walletInfo.mobile.universal;
-
-=======
->>>>>>> 764bce2b
       if (isAndroid()) {
         if (preferNative) {
           openWindow(preferNative);
