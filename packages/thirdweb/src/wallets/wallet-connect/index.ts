import type { EthereumProvider } from "@walletconnect/ethereum-provider";
import type { Address } from "abitype";
import {
  type ProviderRpcError,
  type SignTypedDataParameters,
  SwitchChainError,
  UserRejectedRequestError,
  getTypesForEIP712Domain,
  validateTypedData,
} from "viem";
import type { Chain } from "../../chains/types.js";
import {
  getCachedChain,
  getChainMetadata,
  getRpcUrlForChain,
} from "../../chains/utils.js";
import {
  type Hex,
  isHex,
  numberToHex,
  stringToHex,
  uint8ArrayToHex,
} from "../../utils/encoding/hex.js";
import { stringify } from "../../utils/json.js";
import { isAndroid, isIOS, isMobile } from "../../utils/web/isMobile.js";
import { openWindow } from "../../utils/web/openWindow.js";
import { getWalletInfo } from "../__generated__/getWalletInfo.js";
import type { WCSupportedWalletIds } from "../__generated__/wallet-ids.js";
import type {
  Account,
  SendTransactionOption,
  Wallet,
} from "../interfaces/wallet.js";
import type { DisconnectFn, SwitchChainFn } from "../types.js";
import { getValidPublicRPCUrl } from "../utils/chains.js";
import { getDefaultAppMetadata } from "../utils/defaultDappMetadata.js";
import { normalizeChainId } from "../utils/normalizeChainId.js";
import type { WalletEmitter } from "../wallet-emitter.js";
import type { WCAutoConnectOptions, WCConnectOptions } from "./types.js";

import type { ThirdwebClient } from "../../client/client.js";
import { getStorage } from "../../react/core/storage.js";
import { getAddress } from "../../utils/address.js";
<<<<<<< HEAD
import { parseTypedData } from "../../utils/signatures/helpers/parseTypedData.js";
=======
import { isReactNative } from "../../utils/platform.js";
import { formatWalletConnectUrl } from "../../utils/url.js";
>>>>>>> 764bce2b
import {
  getSavedConnectParamsFromStorage,
  saveConnectParamsToStorage,
} from "../storage/walletStorage.js";
import type { WalletId } from "../wallet-types.js";

const asyncLocalStorage = getStorage();

type WCProvider = InstanceType<typeof EthereumProvider>;

type SavedConnectParams = {
  optionalChains?: Chain[];
  chain?: Chain;
  pairingTopic?: string;
};

const defaultWCProjectId = "08c4b07e3ad25f1a27c14a4e8cecb6f0";

const NAMESPACE = "eip155";
const ADD_ETH_CHAIN_METHOD = "wallet_addEthereumChain";

const defaultShowQrModal = true;

const storageKeys = {
  requestedChains: "tw.wc.requestedChains",
  lastUsedChainId: "tw.wc.lastUsedChainId",
};

/**
 * Checks if the provided wallet is a Wallet Connect wallet.
 *
 * @param wallet - The wallet to check.
 * @returns True if the wallet is a Wallet Connect wallet, false otherwise.
 */
export function isWalletConnect(
  wallet: Wallet<WalletId>,
): wallet is Wallet<"walletConnect"> {
  return wallet.id === "walletConnect";
}

/**
 * @internal
 */
export async function connectWC(
  options: WCConnectOptions,
  emitter: WalletEmitter<WCSupportedWalletIds>,
  walletId: WCSupportedWalletIds | "walletConnect",
): Promise<ReturnType<typeof onConnect>> {
  const provider = await initProvider(options, walletId);
  const wcOptions = options.walletConnect;

  let { onDisplayUri } = wcOptions || {};

  if (isReactNative() && !onDisplayUri) {
    const walletInfo = await getWalletInfo(walletId);
    const nativeCallaback = (uri: string) => {
      const { Linking } = require("react-native");
      const appUrl = walletInfo.mobile.native || walletInfo.mobile.universal;
      if (!appUrl) {
        throw new Error("No app url found for wallet connect to redirect to.");
      }
      const fullUrl = formatWalletConnectUrl(appUrl, uri).redirect;
      Linking.openURL(fullUrl);
    };
    onDisplayUri = nativeCallaback;
  }

  if (onDisplayUri) {
    provider.events.addListener("display_uri", onDisplayUri);
  }

  const { rpcMap, chainsToRequest } = getChainsToRequest({
    client: options.client,
    chain: options.chain,
    optionalChains: options.walletConnect?.optionalChains,
  });

  if (provider.session) {
    await provider.connect({
      ...(wcOptions?.pairingTopic
        ? { pairingTopic: wcOptions?.pairingTopic }
        : {}),
      optionalChains: chainsToRequest,
      chains: options.chain
        ? [options.chain.id]
        : chainsToRequest.length > 0
          ? [chainsToRequest[0]]
          : [1],
      rpcMap: rpcMap,
    });
  }

  setRequestedChainsIds(chainsToRequest);
  // If session exists and chains are authorized, enable provider for required chain
  const addresses = await provider.enable();
  const address = addresses[0];
  if (!address) {
    throw new Error("No accounts found on provider.");
  }

  const providerChainId = normalizeChainId(provider.chainId);

  const chain =
    options.chain && options.chain.id === providerChainId
      ? options.chain
      : getCachedChain(providerChainId);

  if (options) {
    const savedParams: SavedConnectParams = {
      optionalChains: options.walletConnect?.optionalChains,
      chain: options.chain,
      pairingTopic: options.walletConnect?.pairingTopic,
    };

    if (asyncLocalStorage) {
      saveConnectParamsToStorage(asyncLocalStorage, walletId, savedParams);
    }
  }

  if (wcOptions?.onDisplayUri) {
    provider.events.removeListener("display_uri", wcOptions.onDisplayUri);
  }

  return onConnect(address, chain, provider, emitter);
}

/**
 * Auto connect to already connected wallet connect session.
 * @internal
 */
export async function autoConnectWC(
  options: WCAutoConnectOptions,
  emitter: WalletEmitter<WCSupportedWalletIds>,
  walletId: WCSupportedWalletIds | "walletConnect",
): Promise<ReturnType<typeof onConnect>> {
  const savedConnectParams: SavedConnectParams | null = asyncLocalStorage
    ? await getSavedConnectParamsFromStorage(asyncLocalStorage, walletId)
    : null;

  const provider = await initProvider(
    savedConnectParams
      ? {
          chain: savedConnectParams.chain,
          client: options.client,
          walletConnect: {
            pairingTopic: savedConnectParams.pairingTopic,
            optionalChains: savedConnectParams.optionalChains,
          },
        }
      : {
          client: options.client,
          walletConnect: {},
        },
    walletId,
    true, // is auto connect
  );

  const address = provider.accounts[0];

  if (!address) {
    throw new Error("No accounts found on provider.");
  }

  const providerChainId = normalizeChainId(provider.chainId);

  const chain =
    options.chain && options.chain.id === providerChainId
      ? options.chain
      : getCachedChain(providerChainId);

  return onConnect(address, chain, provider, emitter);
}

// Connection utils -----------------------------------------------------------------------------------------------

async function initProvider(
  options: WCConnectOptions,
  walletId: WCSupportedWalletIds | "walletConnect",
  isAutoConnect = false,
) {
  const walletInfo = await getWalletInfo(walletId);
  const wcOptions = options.walletConnect;
  const { EthereumProvider, OPTIONAL_EVENTS, OPTIONAL_METHODS } = await import(
    "@walletconnect/ethereum-provider"
  );

  const { rpcMap, chainsToRequest } = getChainsToRequest({
    client: options.client,
    chain: options.chain,
    optionalChains: options.walletConnect?.optionalChains,
  });

  const provider = await EthereumProvider.init({
    showQrModal: isReactNative()
      ? false
      : wcOptions?.showQrModal === undefined
        ? defaultShowQrModal
        : wcOptions.showQrModal,
    projectId: wcOptions?.projectId || defaultWCProjectId,
    optionalMethods: OPTIONAL_METHODS,
    optionalEvents: OPTIONAL_EVENTS,
    optionalChains: chainsToRequest,
    chains: options.chain
      ? [options.chain.id]
      : chainsToRequest.length > 0
        ? [chainsToRequest[0]]
        : [1],
    metadata: {
      name: wcOptions?.appMetadata?.name || getDefaultAppMetadata().name,
      description:
        wcOptions?.appMetadata?.description ||
        getDefaultAppMetadata().description,
      url: wcOptions?.appMetadata?.url || getDefaultAppMetadata().url,
      icons: [
        wcOptions?.appMetadata?.logoUrl || getDefaultAppMetadata().logoUrl,
      ],
    },
    rpcMap: rpcMap,
    qrModalOptions: wcOptions?.qrModalOptions,
    disableProviderPing: true,
  });

  provider.events.setMaxListeners(Number.POSITIVE_INFINITY);

  // disconnect the provider if chains are stale when (if not auto connecting)
  if (!isAutoConnect) {
    // const isStale = await isChainsStale(provider, chainsToRequest);

    if (provider.session) {
      await provider.disconnect();
    }
  }

  if (walletId !== "walletConnect") {
    function handleSessionRequest() {
      const preferUniversal =
        walletInfo.mobile.universal || walletInfo.mobile.native;
      const preferNative =
        walletInfo.mobile.native || walletInfo.mobile.universal;

      if (isReactNative()) {
        const { Linking } = require("react-native");
        const appUrl = walletInfo.mobile.native || walletInfo.mobile.universal;
        if (!appUrl) {
          throw new Error(
            "No app url found for wallet connect to redirect to.",
          );
        }
        Linking.openURL(appUrl);
        return;
      }

      if (!isMobile()) {
        return;
      }

      if (isAndroid()) {
        if (preferUniversal) {
          openWindow(preferUniversal);
        }
      } else if (isIOS()) {
        if (preferNative) {
          openWindow(preferNative);
        }
      } else {
        if (preferUniversal) {
          openWindow(preferUniversal);
        }
      }
    }

    provider.signer.client.on("session_request_sent", handleSessionRequest);
    provider.events.addListener("disconnect", () => {
      provider.signer.client.off("session_request_sent", handleSessionRequest);
    });
  }

  return provider;
}

function onConnect(
  address: string,
  chain: Chain,
  provider: WCProvider,
  emitter: WalletEmitter<WCSupportedWalletIds>,
): [Account, Chain, DisconnectFn, SwitchChainFn] {
  const account: Account = {
    address,
    async sendTransaction(tx: SendTransactionOption) {
      const transactionHash = (await provider.request({
        method: "eth_sendTransaction",
        params: [
          {
            gas: tx.gas ? numberToHex(tx.gas) : undefined,
            value: tx.value ? numberToHex(tx.value) : undefined,
            from: this.address,
            to: tx.to as Address,
            data: tx.data,
          },
        ],
      })) as Hex;

      return {
        transactionHash,
      };
    },
    async signMessage({ message }) {
      const messageToSign = (() => {
        if (typeof message === "string") {
          return stringToHex(message);
        }
        if (message.raw instanceof Uint8Array) {
          return uint8ArrayToHex(message.raw);
        }
        return message.raw;
      })();
      return provider.request({
        method: "personal_sign",
        params: [messageToSign, this.address],
      });
    },
    async signTypedData(_data) {
      const data = parseTypedData(_data);
      const { domain, message, primaryType } =
        data as unknown as SignTypedDataParameters;

      const types = {
        EIP712Domain: getTypesForEIP712Domain({ domain }),
        ...data.types,
      };

      // Need to do a runtime validation check on addresses, byte ranges, integer ranges, etc
      // as we can't statically check this with TypeScript.
      validateTypedData({ domain, message, primaryType, types });

      const typedData = stringify(
        { domain: domain ?? {}, message, primaryType, types },
        (_, value) => (isHex(value) ? value.toLowerCase() : value),
      );

      return await provider.request({
        method: "eth_signTypedData_v4",
        params: [this.address, typedData],
      });
    },
  };

  async function disconnect() {
    provider.removeListener("accountsChanged", onAccountsChanged);
    provider.removeListener("chainChanged", onChainChanged);
    provider.removeListener("disconnect", onDisconnect);
    await provider.disconnect();
  }

  function onDisconnect() {
    setRequestedChainsIds([]);
    asyncLocalStorage?.removeItem(storageKeys.lastUsedChainId);
    disconnect();
    emitter.emit("disconnect", undefined);
  }

  function onAccountsChanged(accounts: string[]) {
    if (accounts[0]) {
      const newAccount: Account = {
        ...account,
        address: getAddress(accounts[0]),
      };
      emitter.emit("accountChanged", newAccount);
      emitter.emit("accountsChanged", accounts);
    } else {
      onDisconnect();
    }
  }

  function onChainChanged(newChainId: string) {
    const newChain = getCachedChain(normalizeChainId(newChainId));
    emitter.emit("chainChanged", newChain);
    asyncLocalStorage?.setItem(storageKeys.lastUsedChainId, String(newChainId));
  }

  provider.on("accountsChanged", onAccountsChanged);
  provider.on("chainChanged", onChainChanged);
  provider.on("disconnect", onDisconnect);
  provider.on("session_delete", onDisconnect);

  return [
    account,
    chain,
    disconnect,
    (newChain) => switchChainWC(provider, newChain),
  ];
}

// Storage utils  -----------------------------------------------------------------------------------------------

function getNamespaceMethods(provider: WCProvider) {
  return provider.session?.namespaces[NAMESPACE]?.methods || [];
}

function getNamespaceChainsIds(provider: WCProvider): number[] {
  const chainIds = provider.session?.namespaces[NAMESPACE]?.chains?.map(
    (chain) => Number.parseInt(chain.split(":")[1] || ""),
  );

  return chainIds ?? [];
}

async function switchChainWC(provider: WCProvider, chain: Chain) {
  const chainId = chain.id;
  try {
    const namespaceChains = getNamespaceChainsIds(provider);
    const namespaceMethods = getNamespaceMethods(provider);
    const isChainApproved = namespaceChains.includes(chainId);

    if (!isChainApproved && namespaceMethods.includes(ADD_ETH_CHAIN_METHOD)) {
      const apiChain = await getChainMetadata(chain);

      await provider.request({
        method: ADD_ETH_CHAIN_METHOD,
        params: [
          {
            chainId: numberToHex(apiChain.chainId),
            chainName: apiChain.name,
            nativeCurrency: apiChain.nativeCurrency,
            rpcUrls: getValidPublicRPCUrl(apiChain), // no clientId on purpose
            blockExplorerUrls:
              chain.blockExplorers?.slice(0, 1) ||
              apiChain.explorers?.slice(0, 1) ||
              [],
          },
        ],
      });
      const requestedChains = await getRequestedChainsIds();
      requestedChains.push(chainId);
      setRequestedChainsIds(requestedChains);
    }
    await provider.request({
      method: "wallet_switchEthereumChain",
      params: [{ chainId: numberToHex(chainId) }],
    });
  } catch (error) {
    const message =
      typeof error === "string" ? error : (error as ProviderRpcError)?.message;
    if (/user rejected request/i.test(message)) {
      throw new UserRejectedRequestError(error as Error);
    }

    throw new SwitchChainError(error as Error);
  }
}

/**
 * Set the requested chains to the storage.
 * @internal
 */
function setRequestedChainsIds(chains: number[]) {
  asyncLocalStorage?.setItem(
    storageKeys.requestedChains,
    JSON.stringify(chains),
  );
}

/**
 * Get the last requested chains from the storage.
 * @internal
 */
async function getRequestedChainsIds(): Promise<number[]> {
  const data = await asyncLocalStorage?.getItem(storageKeys.requestedChains);
  return data ? JSON.parse(data) : [];
}

type ArrayOneOrMore<T> = {
  0: T;
} & Array<T>;

function getChainsToRequest(options: {
  chain?: Chain;
  optionalChains?: Chain[];
  client: ThirdwebClient;
}) {
  const rpcMap: Record<number, string> = {};

  if (options.chain) {
    rpcMap[options.chain.id] = getRpcUrlForChain({
      chain: options.chain,
      client: options.client,
    });
  }

  // limit optional chains to 10
  const optionalChains = (options?.optionalChains || []).slice(0, 10);

  for (const chain of optionalChains) {
    rpcMap[chain.id] = getRpcUrlForChain({
      chain: chain,
      client: options.client,
    });
  }

  const optionalChainIds = optionalChains.map((c) => c.id) || [];

  const chainsToRequest: ArrayOneOrMore<number> = options.chain
    ? [options.chain.id, ...optionalChainIds]
    : optionalChainIds.length > 0
      ? (optionalChainIds as ArrayOneOrMore<number>)
      : [1];

  if (!options.chain && optionalChains.length === 0) {
    rpcMap[1] = getCachedChain(1).rpc;
  }

  return {
    rpcMap,
    chainsToRequest,
  };
}<|MERGE_RESOLUTION|>--- conflicted
+++ resolved
@@ -41,12 +41,9 @@
 import type { ThirdwebClient } from "../../client/client.js";
 import { getStorage } from "../../react/core/storage.js";
 import { getAddress } from "../../utils/address.js";
-<<<<<<< HEAD
 import { parseTypedData } from "../../utils/signatures/helpers/parseTypedData.js";
-=======
 import { isReactNative } from "../../utils/platform.js";
 import { formatWalletConnectUrl } from "../../utils/url.js";
->>>>>>> 764bce2b
 import {
   getSavedConnectParamsFromStorage,
   saveConnectParamsToStorage,
