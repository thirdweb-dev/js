import { beforeAll, describe, expect, it } from "vitest";
import { TEST_CLIENT } from "../../../test/src/test-clients.js";
import { typedData } from "../../../test/src/typed-data.js";
import { verifySignature } from "../../auth/verify-signature.js";
import { type ThirdwebContract, getContract } from "../../contract/contract.js";
import { parseEventLogs } from "../../event/actions/parse-logs.js";

<<<<<<< HEAD
import { verifyEip1271Signature } from "../../auth/verify-hash.js";
=======
import { TEST_WALLET_A } from "~test/addresses.js";
>>>>>>> 43047591
import { verifyTypedData } from "../../auth/verify-typed-data.js";
import { baseSepolia } from "../../chains/chain-definitions/base-sepolia.js";
import { sepolia } from "../../chains/chain-definitions/sepolia.js";
import {
  addAdmin,
  adminUpdatedEvent,
} from "../../exports/extensions/erc4337.js";
import { balanceOf } from "../../extensions/erc1155/__generated__/IERC1155/read/balanceOf.js";
import { claimTo } from "../../extensions/erc1155/drops/write/claimTo.js";
import { setContractURI } from "../../extensions/marketplace/__generated__/IMarketplace/write/setContractURI.js";
import { estimateGasCost } from "../../transaction/actions/estimate-gas-cost.js";
import { sendAndConfirmTransaction } from "../../transaction/actions/send-and-confirm-transaction.js";
import { sendBatchTransaction } from "../../transaction/actions/send-batch-transaction.js";
import { waitForReceipt } from "../../transaction/actions/wait-for-tx-receipt.js";
import { prepareTransaction } from "../../transaction/prepare-transaction.js";
import { getAddress } from "../../utils/address.js";
import { isContractDeployed } from "../../utils/bytecode/is-contract-deployed.js";
import { hashMessage } from "../../utils/hashing/hashMessage.js";
import { hashTypedData } from "../../utils/hashing/hashTypedData.js";
import { sleep } from "../../utils/sleep.js";
import type { Account, Wallet } from "../interfaces/wallet.js";
import { generateAccount } from "../utils/generateAccount.js";
import { predictSmartAccountAddress } from "./lib/calls.js";
import { DEFAULT_ACCOUNT_FACTORY_V0_7 } from "./lib/constants.js";
import {
  confirmContractDeployment,
  deploySmartAccount,
} from "./lib/signing.js";
import { smartWallet } from "./smart-wallet.js";

let wallet: Wallet;
let smartAccount: Account;
let smartWalletAddress: string;
let personalAccount: Account;
let accountContract: ThirdwebContract;

const chain = sepolia;
const client = TEST_CLIENT;
const contract = getContract({
  client,
  chain,
  address: "0xe2cb0eb5147b42095c2FfA6F7ec953bb0bE347D8",
});

describe.runIf(process.env.TW_SECRET_KEY)(
  "SmartWallet 0.7 core tests",
  {
    retry: 0,
    timeout: 240_000,
  },
  () => {
    beforeAll(async () => {
      personalAccount = await generateAccount({
        client,
      });
      wallet = smartWallet({
        chain,
        gasless: true,
        factoryAddress: DEFAULT_ACCOUNT_FACTORY_V0_7,
      });
      smartAccount = await wallet.connect({
        client: TEST_CLIENT,
        personalAccount,
      });
      smartWalletAddress = smartAccount.address;
      accountContract = getContract({
        address: smartWalletAddress,
        chain,
        client,
      });
    });

    it("can connect", async () => {
      expect(smartWalletAddress).toHaveLength(42);
      const predictedAddress = await predictSmartAccountAddress({
        client,
        chain,
        adminAddress: personalAccount.address,
        factoryAddress: DEFAULT_ACCOUNT_FACTORY_V0_7,
      });
      expect(predictedAddress).toEqual(smartWalletAddress);
    });

    it("can sign a msg", async () => {
      const signature = await smartAccount.signMessage({
        message: "hello world",
      });
      const isValid = await verifySignature({
        message: "hello world",
        signature,
        address: smartWalletAddress,
        chain,
        client,
      });
      expect(isValid).toEqual(true);
    });

    it("should use ERC-1271 signatures after deployment", async () => {
      await deploySmartAccount({
        chain,
        client,
        smartAccount,
        accountContract,
      });
      await new Promise((resolve) => setTimeout(resolve, 1000)); // pause for a second to prevent race condition

      const signature = await smartAccount.signMessage({
        message: "hello world",
      });

      const isValid = await verifyEip1271Signature({
        hash: hashMessage("hello world"),
        signature,
        contract: accountContract,
      });
      expect(isValid).toEqual(true);
    });

    it("can sign typed data", async () => {
      const signature = await smartAccount.signTypedData(typedData.basic);
      const isValid = await verifyTypedData({
        signature,
        address: smartWalletAddress,
        chain,
        client,
        ...typedData.basic,
      });
      expect(isValid).toEqual(true);
    });

<<<<<<< HEAD
    it("should use ERC-1271 typed data signatures after deployment", async () => {
      await deploySmartAccount({
        chain,
        client,
        smartAccount,
        accountContract,
      });

      await new Promise((resolve) => setTimeout(resolve, 1000)); // pause for a second to prevent race condition

      const signature = await smartAccount.signTypedData(typedData.basic);

      const messageHash = hashTypedData(typedData.basic);
      const isValid = await verifyEip1271Signature({
        signature,
        hash: messageHash,
        contract: accountContract,
      });
      expect(isValid).toEqual(true);
=======
    it("can send a transaction on another chain", async () => {
      const tx = await sendAndConfirmTransaction({
        transaction: prepareTransaction({
          to: TEST_WALLET_A,
          client: TEST_CLIENT,
          chain: baseSepolia,
          value: 0n,
        }),
        // biome-ignore lint/style/noNonNullAssertion: Just trust me
        account: wallet.getAccount()!,
      });
      expect(tx.transactionHash).toHaveLength(66);
>>>>>>> 43047591
    });

    it("should revert on unsuccessful transactions", async () => {
      const tx = sendAndConfirmTransaction({
        transaction: setContractURI({
          contract,
          uri: "https://example.com",
        }),
        account: smartAccount,
      });

      await expect(tx).rejects.toMatchInlineSnapshot(`
        [TransactionError: Error - Not authorized

        contract: ${contract.address}
        chainId: 11155111]
      `);
    });

    it("can execute a tx", async () => {
      const tx = await sendAndConfirmTransaction({
        transaction: claimTo({
          contract,
          quantity: 1n,
          to: smartWalletAddress,
          tokenId: 0n,
        }),
        account: smartAccount,
      });
      expect(tx.transactionHash).toHaveLength(66);
      await confirmContractDeployment({ accountContract });
      const isDeployed = await isContractDeployed(accountContract);
      expect(isDeployed).toEqual(true);
      const balance = await balanceOf({
        contract,
        owner: getAddress(smartWalletAddress),
        tokenId: 0n,
      });
      expect(balance).toEqual(1n);
    });

    it("can estimate a tx", async () => {
      const estimates = await estimateGasCost({
        transaction: claimTo({
          contract,
          quantity: 1n,
          to: smartWalletAddress,
          tokenId: 0n,
        }),
        account: smartAccount,
      });
      expect(estimates.wei.toString()).not.toBe("0");
    });

    it("can execute a batched tx", async () => {
      const tx = await sendBatchTransaction({
        account: smartAccount,
        transactions: [
          claimTo({
            contract,
            quantity: 1n,
            to: smartWalletAddress,
            tokenId: 0n,
          }),
          claimTo({
            contract,
            quantity: 1n,
            to: smartWalletAddress,
            tokenId: 0n,
          }),
        ],
      });
      expect(tx.transactionHash).toHaveLength(66);
      const result = await waitForReceipt({
        client,
        transactionHash: tx.transactionHash,
        chain,
      });
      expect(result.status).toEqual("success");
    });

    it("can sign and verify 1271 with replay protection", async () => {
      const message = "hello world";
      const signature = await smartAccount.signMessage({ message });
      const isValidV1 = await verifySignature({
        message,
        signature,
        address: smartWalletAddress,
        chain,
        client,
      });
      expect(isValidV1).toEqual(true);

      // sign typed data
      const signatureTyped = await smartAccount.signTypedData({
        ...typedData.basic,
        primaryType: "Mail",
      });
      const isValidV2 = await verifyTypedData({
        signature: signatureTyped,
        address: smartWalletAddress,
        chain,
        client,
        ...typedData.basic,
      });
      expect(isValidV2).toEqual(true);

      // add admin
      const newAdmin = await generateAccount({ client });
      const receipt = await sendAndConfirmTransaction({
        account: smartAccount,
        transaction: addAdmin({
          account: smartAccount,
          adminAddress: newAdmin.address,
          contract: getContract({
            address: smartAccount.address,
            chain,
            client,
          }),
        }),
      });
      const logs = parseEventLogs({
        events: [adminUpdatedEvent()],
        logs: receipt.logs,
      });
      expect(logs.some((l) => l.args.signer === newAdmin.address)).toBe(true);
      expect(logs.some((l) => l.args.isAdmin)).toBe(true);
    });

    it("can execute a 2 tx in parallel", async () => {
      const newSmartWallet = smartWallet({
        chain,
        gasless: true,
        overrides: {
          accountSalt: "test",
        },
      });
      const newSmartAccount = await newSmartWallet.connect({
        client: TEST_CLIENT,
        personalAccount,
      });
      const newSmartAccountContract = getContract({
        address: newSmartAccount.address,
        chain,
        client,
      });
      let isDeployed = await isContractDeployed(newSmartAccountContract);
      expect(isDeployed).toEqual(false);

      // sending transactions in parallel should deploy the account and not cause errors
      const txs = await Promise.all([
        sendAndConfirmTransaction({
          transaction: claimTo({
            contract,
            quantity: 1n,
            to: newSmartAccount.address,
            tokenId: 0n,
          }),
          account: newSmartAccount,
        }),
        sleep(1000).then(() =>
          sendAndConfirmTransaction({
            transaction: claimTo({
              contract,
              quantity: 1n,
              to: newSmartAccount.address,
              tokenId: 0n,
            }),
            account: newSmartAccount,
          }),
        ),
      ]);
      expect(txs.length).toEqual(2);
      expect(txs.every((t) => t.transactionHash.length === 66)).toBe(true);
      const result1 = await waitForReceipt({
        client,
        transactionHash: txs[0].transactionHash,
        chain,
      });
      expect(result1.status).toEqual("success");
      const result2 = await waitForReceipt({
        client,
        transactionHash: txs[1].transactionHash,
        chain,
      });
      expect(result2.status).toEqual("success");

      isDeployed = await isContractDeployed(newSmartAccountContract);
      expect(isDeployed).toEqual(true);
    });
  },
);<|MERGE_RESOLUTION|>--- conflicted
+++ resolved
@@ -5,11 +5,8 @@
 import { type ThirdwebContract, getContract } from "../../contract/contract.js";
 import { parseEventLogs } from "../../event/actions/parse-logs.js";
 
-<<<<<<< HEAD
+import { TEST_WALLET_A } from "~test/addresses.js";
 import { verifyEip1271Signature } from "../../auth/verify-hash.js";
-=======
-import { TEST_WALLET_A } from "~test/addresses.js";
->>>>>>> 43047591
 import { verifyTypedData } from "../../auth/verify-typed-data.js";
 import { baseSepolia } from "../../chains/chain-definitions/base-sepolia.js";
 import { sepolia } from "../../chains/chain-definitions/sepolia.js";
@@ -140,7 +137,6 @@
       expect(isValid).toEqual(true);
     });
 
-<<<<<<< HEAD
     it("should use ERC-1271 typed data signatures after deployment", async () => {
       await deploySmartAccount({
         chain,
@@ -160,7 +156,8 @@
         contract: accountContract,
       });
       expect(isValid).toEqual(true);
-=======
+    });
+
     it("can send a transaction on another chain", async () => {
       const tx = await sendAndConfirmTransaction({
         transaction: prepareTransaction({
@@ -173,7 +170,6 @@
         account: wallet.getAccount()!,
       });
       expect(tx.transactionHash).toHaveLength(66);
->>>>>>> 43047591
     });
 
     it("should revert on unsuccessful transactions", async () => {
