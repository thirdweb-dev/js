import type { Chain } from "../../../chains/types.js";
import { getAddress } from "../../../utils/address.js";
import { getThirdwebDomains } from "../../../utils/domains.js";

// dev only
export const DEBUG = false;

export const DUMMY_SIGNATURE =
  "0xfffffffffffffffffffffffffffffff0000000000000000000000000000000007aaaaaaaaaaaaaaaaaaaaaaaaaaaaaaaaaaaaaaaaaaaaaaaaaaaaaaaaaaaaaaa1c";

export const DEFAULT_ACCOUNT_FACTORY_V0_6 =
  "0x85e23b94e7F5E9cC1fF78BCe78cfb15B81f0DF00";
export const DEFAULT_ACCOUNT_FACTORY_V0_7 =
  "0x4be0ddfebca9a5a4a617dee4dece99e7c862dceb";

export const ENTRYPOINT_ADDRESS_v0_6 =
  "0x5FF137D4b0FDCD49DcA30c7CF57E578a026d2789"; // v0.6
export const ENTRYPOINT_ADDRESS_v0_7 =
  "0x0000000071727De22E5E9d8BAf0edAc6f37da032"; // v0.7

export const MANAGED_ACCOUNT_GAS_BUFFER = 50000n;

export const getDefaultAccountFactory = (entryPointAddress?: string) => {
  const version = getEntryPointVersion(
    entryPointAddress || ENTRYPOINT_ADDRESS_v0_6,
  );
  if (version === "v0.7") {
    return DEFAULT_ACCOUNT_FACTORY_V0_7;
  }
  return DEFAULT_ACCOUNT_FACTORY_V0_6;
};

/**
 * @internal
 */
export const getDefaultBundlerUrl = (chain: Chain, version: "v1" | "v2") => {
  const domain = getThirdwebDomains().bundler;
<<<<<<< HEAD
  return `https://${chain.id}.${domain}/${version ?? "v1"}/`;
=======
  if (domain.startsWith("localhost:")) {
    return `http://${domain}?chain=${chain.id}`;
  }
  return `https://${chain.id}.${domain}/`;
>>>>>>> 279d81ec
};

/**
 * @internal
 */
export const getDefaultPaymasterUrl = (chain: Chain, version: "v1" | "v2") => {
  const domain = getThirdwebDomains().bundler;
<<<<<<< HEAD
  return `https://${chain.id}.${domain}/${version ?? "v1"}`;
};

export const getEntryPointVersion = (address: string): "v0.6" | "v0.7" => {
  const checksummedAddress = getAddress(address);
  if (checksummedAddress === ENTRYPOINT_ADDRESS_v0_6) {
    return "v0.6";
  }
  if (checksummedAddress === ENTRYPOINT_ADDRESS_v0_7) {
    return "v0.7";
  }
  throw new Error("Unknown paymaster version");
=======
  if (domain.startsWith("localhost:")) {
    return `http://${domain}?chain=${chain.id}`;
  }
  return `https://${chain.id}.${domain}/`;
>>>>>>> 279d81ec
};<|MERGE_RESOLUTION|>--- conflicted
+++ resolved
@@ -20,6 +20,9 @@
 
 export const MANAGED_ACCOUNT_GAS_BUFFER = 50000n;
 
+/*
+ * @internal
+ */
 export const getDefaultAccountFactory = (entryPointAddress?: string) => {
   const version = getEntryPointVersion(
     entryPointAddress || ENTRYPOINT_ADDRESS_v0_6,
@@ -35,22 +38,9 @@
  */
 export const getDefaultBundlerUrl = (chain: Chain, version: "v1" | "v2") => {
   const domain = getThirdwebDomains().bundler;
-<<<<<<< HEAD
-  return `https://${chain.id}.${domain}/${version ?? "v1"}/`;
-=======
   if (domain.startsWith("localhost:")) {
-    return `http://${domain}?chain=${chain.id}`;
+    return `http://${domain}/${version ?? "v1"}?chain=${chain.id}`;
   }
-  return `https://${chain.id}.${domain}/`;
->>>>>>> 279d81ec
-};
-
-/**
- * @internal
- */
-export const getDefaultPaymasterUrl = (chain: Chain, version: "v1" | "v2") => {
-  const domain = getThirdwebDomains().bundler;
-<<<<<<< HEAD
   return `https://${chain.id}.${domain}/${version ?? "v1"}`;
 };
 
@@ -63,10 +53,4 @@
     return "v0.7";
   }
   throw new Error("Unknown paymaster version");
-=======
-  if (domain.startsWith("localhost:")) {
-    return `http://${domain}?chain=${chain.id}`;
-  }
-  return `https://${chain.id}.${domain}/`;
->>>>>>> 279d81ec
 };