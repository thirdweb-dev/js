import { decodeAbiParameters, type Hex } from "viem";
import type { Chain } from "../../../chain/index.js";
import type { ThirdwebClient } from "../../../client/client.js";
import { getContract } from "../../../contract/contract.js";
<<<<<<< HEAD
import { getContractEvents, prepareEvent } from "../../../event/index.js";
import { ENTRYPOINT_ADDRESS } from "./constants.js";
=======
import { getEvents, prepareEvent } from "../../../event/index.js";
import {
  ENTRYPOINT_ADDRESS,
  USER_OP_EVENT_ABI,
  USER_OP_REVERT_REASON_EVENT_ABI,
} from "./constants.js";
>>>>>>> 221ffec1

/**
 * @internal
 */
export async function getUserOpEventFromEntrypoint(args: {
  blockNumber: bigint;
  blockRange: bigint;
  client: ThirdwebClient;
  chain: Chain;
  userOpHash: string;
}) {
  const { blockNumber, blockRange, chain, userOpHash, client } = args;
  console.log("getUserOpEventFromEntrypoint", blockNumber, blockRange);
  const fromBlock =
    blockNumber > blockRange ? blockNumber - blockRange : blockNumber;
  const entryPointContract = getContract({
    address: ENTRYPOINT_ADDRESS,
    chain: chain,
    client: client,
  });
  const userOpEvent = prepareEvent({
    signature:
      "event UserOperationEvent(bytes32 indexed userOpHash, address indexed sender, address indexed paymaster, uint256 nonce, bool success, uint256 actualGasCost, uint256 actualGasUsed)",
    // actually only want *this* userOpHash, so we can filter here
    filters: {
      userOpHash: userOpHash as Hex,
      // TODO can we filter by sender and paymaster, too?
    },
  });
  const events = await getContractEvents({
    contract: entryPointContract,
    events: [userOpEvent],
    fromBlock,
  });

  // no longe need to `find` here because we already filter in the getContractEvents() call above
  const event = events[0];
  // UserOp can revert, so we need to surface revert reason
  if (event?.args.success === false) {
    const revertOpEvent = prepareEvent({
<<<<<<< HEAD
      signature:
        "event UserOperationRevertReasonEvent(bytes32 indexed userOpHash, address indexed sender, uint256 nonce, bytes revertReason)",
=======
      contract: entryPointContract,
      event: USER_OP_REVERT_REASON_EVENT_ABI,
>>>>>>> 221ffec1
    });
    const revertEvent = await getContractEvents({
      contract: entryPointContract,
      events: [revertOpEvent],
      fromBlock: event?.blockNumber,
      toBlock: event?.blockNumber,
    });
    const firstRevertEvent = revertEvent[0];
    if (firstRevertEvent) {
      let message: string = firstRevertEvent.args.revertReason;
      if (message.startsWith("0x08c379a0")) {
        message = decodeAbiParameters(
          [{ type: "string" }],
          `0x${message.substring(10)}`,
        )[0];
      }
      throw new Error(`UserOp failed with reason: ${message}`);
    } else {
      throw new Error("UserOp failed with unknown reason");
    }
  }
  return event;
}<|MERGE_RESOLUTION|>--- conflicted
+++ resolved
@@ -2,17 +2,8 @@
 import type { Chain } from "../../../chain/index.js";
 import type { ThirdwebClient } from "../../../client/client.js";
 import { getContract } from "../../../contract/contract.js";
-<<<<<<< HEAD
 import { getContractEvents, prepareEvent } from "../../../event/index.js";
 import { ENTRYPOINT_ADDRESS } from "./constants.js";
-=======
-import { getEvents, prepareEvent } from "../../../event/index.js";
-import {
-  ENTRYPOINT_ADDRESS,
-  USER_OP_EVENT_ABI,
-  USER_OP_REVERT_REASON_EVENT_ABI,
-} from "./constants.js";
->>>>>>> 221ffec1
 
 /**
  * @internal
@@ -39,7 +30,7 @@
     // actually only want *this* userOpHash, so we can filter here
     filters: {
       userOpHash: userOpHash as Hex,
-      // TODO can we filter by sender and paymaster, too?
+      // TODO: @joaquim can we filter by sender and paymaster, too?
     },
   });
   const events = await getContractEvents({
@@ -53,13 +44,8 @@
   // UserOp can revert, so we need to surface revert reason
   if (event?.args.success === false) {
     const revertOpEvent = prepareEvent({
-<<<<<<< HEAD
       signature:
         "event UserOperationRevertReasonEvent(bytes32 indexed userOpHash, address indexed sender, uint256 nonce, bytes revertReason)",
-=======
-      contract: entryPointContract,
-      event: USER_OP_REVERT_REASON_EVENT_ABI,
->>>>>>> 221ffec1
     });
     const revertEvent = await getContractEvents({
       contract: entryPointContract,
