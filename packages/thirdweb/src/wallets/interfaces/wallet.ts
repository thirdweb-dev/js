--- conflicted
+++ resolved
@@ -26,10 +26,6 @@
 
   // OPTIONAL
   chainId?: bigint;
-<<<<<<< HEAD
-=======
-  estimateGas?: (transaction: PreparedTransaction) => Promise<bigint>;
->>>>>>> 2c4f2542
 
   events?: {
     addListener: WalletEventListener;
@@ -56,9 +52,7 @@
 
   // OPTIONAL
   signTransaction?: (tx: TransactionSerializable) => Promise<Hex>;
-  estimateGas?: <abiFn extends AbiFunction>(
-    tx: Transaction<abiFn>,
-  ) => Promise<bigint>;
+  estimateGas?: (tx: PreparedTransaction) => Promise<bigint>;
 
   // TODO: figure out a path to remove this (or reduce it to the minimum possible interface)
   /**
