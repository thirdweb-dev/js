--- conflicted
+++ resolved
@@ -1,117 +1,3 @@
 import type { EIP1193Provider } from "viem";
 
-<<<<<<< HEAD
-type InjectedProviderFlags = {
-  isApexWallet?: true;
-  isAvalanche?: true;
-  isBitKeep?: true;
-  isBitski?: true;
-  isBraveWallet?: true;
-  isCoinbaseWallet?: true;
-  isExodus?: true;
-  isFrame?: true;
-  isKuCoinWallet?: true;
-  isMathWallet?: true;
-  isMetaMask?: true;
-  isOneInchAndroidWallet?: true;
-  isOneInchIOSWallet?: true;
-  isOpera?: true;
-  isPhantom?: true;
-  isPortal?: true;
-  isRainbow?: true;
-  isTally?: true;
-  isTokenPocket?: true;
-  isTokenary?: true;
-  isTrust?: true;
-  isTrustWallet?: true;
-  isXDEFI?: true;
-  isZerion?: true;
-  isOkxWallet?: true;
-  isCoreWallet?: true;
-  isOneKey?: true;
-  isDefiWallet?: true;
-  isRabbyWallet?: true;
-  isCoin98Wallet?: true;
-};
-type InjectedProviders = InjectedProviderFlags & {
-  isMetaMask: true;
-  /** Only exists in MetaMask as of 2022/04/03 */
-  _events: {
-    connect?: () => void;
-  };
-  /** Only exists in MetaMask as of 2022/04/03 */
-  _state?: {
-    accounts?: string[];
-    initialized?: boolean;
-    isConnected?: boolean;
-    isPermanentlyDisconnected?: boolean;
-    isUnlocked?: boolean;
-  };
-};
-export interface Ethereum extends InjectedProviders {
-  on?: (...args: any[]) => void;
-  removeListener?: (...args: any[]) => void;
-  providers?: Ethereum[];
-  /**
-   * EIP-1193: Ethereum Provider JavaScript API
-   * https://eips.ethereum.org/EIPS/eip-1193
-   */
-  request(args: { method: "eth_accounts" }): Promise<string[]>;
-  request(args: { method: "eth_chainId" }): Promise<string>;
-  request(args: { method: "eth_requestAccounts" }): Promise<string[]>;
-  /**
-   * EIP-1474: Remote procedure call specification
-   * https://eips.ethereum.org/EIPS/eip-1474
-   */
-  request(args: { method: "web3_clientVersion" }): Promise<string>;
-  /**
-   * EIP-2255: Wallet Permissions System
-   * https://eips.ethereum.org/EIPS/eip-2255
-   */
-  request(args: {
-    method: "wallet_requestPermissions";
-    params: [
-      {
-        eth_accounts: Record<string, any>;
-      },
-    ];
-  }): Promise<WalletPermission[]>;
-  request(args: {
-    method: "wallet_getPermissions";
-  }): Promise<WalletPermission[]>;
-  /**
-   * EIP-3085: Wallet Add Ethereum Chain RPC Method
-   * https://eips.ethereum.org/EIPS/eip-3085
-   */
-  request(args: {
-    method: "wallet_addEthereumChain";
-    params: AddEthereumChainParameter[];
-  }): Promise<null>;
-  /**
-   * EIP-3326: Wallet Switch Ethereum Chain RPC Method
-   * https://eips.ethereum.org/EIPS/eip-3326
-   */
-  request(args: {
-    method: "wallet_switchEthereumChain";
-    params: [
-      {
-        chainId: string;
-      },
-    ];
-  }): Promise<null>;
-
-  request(args: {
-    method: "eth_sendTransaction";
-    params: [any];
-  }): Promise<string>;
-
-  request(args: {
-    method: "personal_sign";
-    params: [string, string]; // challenge, signer address
-  }): Promise<string>;
-}
-
-export type { Ethereum as E };
-=======
-export interface Ethereum extends EIP1193Provider {}
->>>>>>> 2c4f2542
+export interface Ethereum extends EIP1193Provider {}