import type { Account, Wallet } from "../../../interfaces/wallet.js";
import type { WalletMetadata } from "../../../types.js";
import type {
  MultiStepAuthArgsType,
  PreAuthArgsType,
  SingleStepAuthArgsType,
} from "../authentication/type.js";
import type {
  AuthenticatedUser,
  EmbeddedWalletCreationOptions,
} from "./types.js";
import type { ThirdwebClient } from "../../../../client/client.js";
import type { Chain } from "../../../../chains/types.js";
import { ethereum } from "../../../../chains/chain-definitions/ethereum.js";
import {
  getSavedConnectParamsFromStorage,
  saveConnectParamsToStorage,
} from "../../../manager/storage.js";
import type { InitializedUser } from "../../implementations/index.js";

type SavedConnectParams = {
  chain: Chain;
};

export type EmbeddedWalletConnectionOptions = (
  | MultiStepAuthArgsType
  | SingleStepAuthArgsType
) & {
  chain?: Chain;
};

/**
<<<<<<< HEAD
 * Embedded Wallet
 * @param args - The args to use for the wallet
 * @returns The embedded wallet
=======
 * `embeddedWallet` allows users to connect using an Email or Social logins like Google, Apple, and Facebook sign-ins.
 * This allows developers to implement seamless onboarding and login flows for their users.
 * @param options - The options to configure the embedded wallet initialization
 * Refer to [`EmbeddedWalletCreationOptions`](https://portal.thirdweb.com/references/typescript/v5/EmbeddedWalletCreationOptions) for more details
 * @returns The [`EmbeddedWallet`](https://portal.thirdweb.com/references/typescript/v5/EmbeddedWallet) instance
>>>>>>> 2e1e9d93
 * @example
 * ```ts
 * import { embeddedWallet } from "thirdweb/wallets";
 *
 * const wallet = embeddedWallet({
 *   client,
 * });
 *
 * await wallet.connect({
 *   strategy: "google",
 * });
 * ```
 *
 * Refer to [`EmbeddedWalletConnectionOptions`](https://portal.thirdweb.com/references/typescript/v5/EmbeddedWalletConnectionOptions) to see all the available options for connecting the wallet.
 */
export function embeddedWallet(options: EmbeddedWalletCreationOptions) {
  return new EmbeddedWallet(options);
}

export const embeddedWalletMetadata: WalletMetadata = {
  id: "embedded-wallet",
  name: "Embedded Wallet",
  iconUrl:
    "data:image/svg+xml;base64,PHN2ZyB3aWR0aD0iNDgiIGhlaWdodD0iNDgiIHZpZXdCb3g9IjAgMCA0OCA0OCIgZmlsbD0ibm9uZSIgeG1sbnM9Imh0dHA6Ly93d3cudzMub3JnLzIwMDAvc3ZnIj4KPGcgY2xpcC1wYXRoPSJ1cmwoI2NsaXAwXzM1ODlfODY0OSkiPgo8cmVjdCB3aWR0aD0iNDgiIGhlaWdodD0iNDgiIHJ4PSI4IiBmaWxsPSJ1cmwoI3BhaW50MF9saW5lYXJfMzU4OV84NjQ5KSIvPgo8cmVjdCB4PSItMSIgeT0iLTEiIHdpZHRoPSI1MCIgaGVpZ2h0PSI1MCIgcng9IjkuOCIgZmlsbD0idXJsKCNwYWludDFfbGluZWFyXzM1ODlfODY0OSkiLz4KPGcgY2xpcC1wYXRoPSJ1cmwoI2NsaXAxXzM1ODlfODY0OSkiPgo8cGF0aCBkPSJNMjQgMTQuMjVDMTguNjE3MiAxNC4yNSAxNC4yNSAxOC42MTcyIDE0LjI1IDI0QzE0LjI1IDI5LjM4MjggMTguNjE3MiAzMy43NSAyNCAzMy43NUMyNC44OTg4IDMzLjc1IDI1LjYyNSAzNC40NzYyIDI1LjYyNSAzNS4zNzVDMjUuNjI1IDM2LjI3MzggMjQuODk4OCAzNyAyNCAzN0MxNi44MTk1IDM3IDExIDMxLjE4MDUgMTEgMjRDMTEgMTYuODE5NSAxNi44MTk1IDExIDI0IDExQzMxLjE4MDUgMTEgMzcgMTYuODE5NSAzNyAyNFYyNS42MjVDMzcgMjguMzE2NCAzNC44MTY0IDMwLjUgMzIuMTI1IDMwLjVDMzAuNjM3MSAzMC41IDI5LjMwMTYgMjkuODI5NyAyOC40MDc4IDI4Ljc3ODVDMjcuMjUgMjkuODQ0OSAyNS43MDEyIDMwLjUgMjQgMzAuNUMyMC40MDk4IDMwLjUgMTcuNSAyNy41OTAyIDE3LjUgMjRDMTcuNSAyMC40MDk4IDIwLjQwOTggMTcuNSAyNCAxNy41QzI1LjQxNjggMTcuNSAyNi43MjcgMTcuOTUyIDI3Ljc5MzQgMTguNzIzOEMyOC4wODI4IDE4LjQ2OTkgMjguNDU4NiAxOC4zMTI1IDI4Ljg3NSAxOC4zMTI1QzI5Ljc3MzggMTguMzEyNSAzMC41IDE5LjAzODcgMzAuNSAxOS45Mzc1VjI1LjYyNUMzMC41IDI2LjUyMzggMzEuMjI2MiAyNy4yNSAzMi4xMjUgMjcuMjVDMzMuMDIzOCAyNy4yNSAzMy43NSAyNi41MjM4IDMzLjc1IDI1LjYyNVYyNEMzMy43NSAxOC42MTcyIDI5LjM4MjggMTQuMjUgMjQgMTQuMjVaTTI3LjI1IDI0QzI3LjI1IDIzLjEzOCAyNi45MDc2IDIyLjMxMTQgMjYuMjk4MSAyMS43MDE5QzI1LjY4ODYgMjEuMDkyNCAyNC44NjIgMjAuNzUgMjQgMjAuNzVDMjMuMTM4IDIwLjc1IDIyLjMxMTQgMjEuMDkyNCAyMS43MDE5IDIxLjcwMTlDMjEuMDkyNCAyMi4zMTE0IDIwLjc1IDIzLjEzOCAyMC43NSAyNEMyMC43NSAyNC44NjIgMjEuMDkyNCAyNS42ODg2IDIxLjcwMTkgMjYuMjk4MUMyMi4zMTE0IDI2LjkwNzYgMjMuMTM4IDI3LjI1IDI0IDI3LjI1QzI0Ljg2MiAyNy4yNSAyNS42ODg2IDI2LjkwNzYgMjYuMjk4MSAyNi4yOTgxQzI2LjkwNzYgMjUuNjg4NiAyNy4yNSAyNC44NjIgMjcuMjUgMjRaIiBmaWxsPSJ3aGl0ZSIvPgo8L2c+CjwvZz4KPGRlZnM+CjxsaW5lYXJHcmFkaWVudCBpZD0icGFpbnQwX2xpbmVhcl8zNTg5Xzg2NDkiIHgxPSIyNS41IiB5MT0iLTYuMjk1NzJlLTA2IiB4Mj0iMzAuMjAxNiIgeTI9IjQ3LjUzNSIgZ3JhZGllbnRVbml0cz0idXNlclNwYWNlT25Vc2UiPgo8c3RvcCBzdG9wLWNvbG9yPSIjODM1OEJBIi8+CjxzdG9wIG9mZnNldD0iMSIgc3RvcC1jb2xvcj0iIzdCMUNGNyIvPgo8L2xpbmVhckdyYWRpZW50Pgo8bGluZWFyR3JhZGllbnQgaWQ9InBhaW50MV9saW5lYXJfMzU4OV84NjQ5IiB4MT0iMjUuNTYyNSIgeTE9Ii0xLjAwMDAxIiB4Mj0iMzAuNDYiIHkyPSI0OC41MTU2IiBncmFkaWVudFVuaXRzPSJ1c2VyU3BhY2VPblVzZSI+CjxzdG9wIHN0b3AtY29sb3I9IiM4MzU4QkEiLz4KPHN0b3Agb2Zmc2V0PSIxIiBzdG9wLWNvbG9yPSIjN0IxQ0Y3Ii8+CjwvbGluZWFyR3JhZGllbnQ+CjxjbGlwUGF0aCBpZD0iY2xpcDBfMzU4OV84NjQ5Ij4KPHJlY3Qgd2lkdGg9IjQ4IiBoZWlnaHQ9IjQ4IiByeD0iOCIgZmlsbD0id2hpdGUiLz4KPC9jbGlwUGF0aD4KPGNsaXBQYXRoIGlkPSJjbGlwMV8zNTg5Xzg2NDkiPgo8cmVjdCB3aWR0aD0iMjYiIGhlaWdodD0iMjYiIGZpbGw9IndoaXRlIiB0cmFuc2Zvcm09InRyYW5zbGF0ZSgxMSAxMSkiLz4KPC9jbGlwUGF0aD4KPC9kZWZzPgo8L3N2Zz4K", // TODO (ew)
};

/**
 * Embedded Wallet allows users to connect to connect using the Email or Social logins.
 */
export class EmbeddedWallet implements Wallet {
  metadata: WalletMetadata;
  client: ThirdwebClient;
  isEmbeddedWallet: true;

  private account?: Account;
  private chain: Chain | undefined;
  private user: InitializedUser | undefined;

  events: Wallet["events"];

  /**
   * Create a new Embedded Wallet
   * @param options  - The options to configure the embedded wallet initialization
   * Refer to [`EmbeddedWalletCreationOptions`](https://portal.thirdweb.com/references/typescript/v5/EmbeddedWalletConfig) for more details
   * @example
   * ```ts
   * const wallet = embeddedWallet({
   *  client,
   * });
   * ```
   */
  constructor(options: EmbeddedWalletCreationOptions) {
    this.client = options.client;
    this.metadata = embeddedWalletMetadata;
    this.isEmbeddedWallet = true;
  }

  /**
   * Pre step for 2 step authentication like sending an OTP verification email
   * @param options - The options for pre-authentication
   * @example
   * ```ts
   * await wallet.preAuthenticate(options);
   * ```
   * @returns information about the un-authenticated user.
   */
  async preAuthenticate(options: Omit<PreAuthArgsType, "client">) {
    const { preAuthenticate } = await import("../authentication/index.js");
    return preAuthenticate({
      client: this.client,
      ...options,
    });
  }

  /**
   * Connect the Embedded Wallet
   * @param options - The options for configuring the connection
   * Refer to [`EmbeddedWalletConnectionOptions`](https://portal.thirdweb.com/references/typescript/v5/EmbeddedWalletConnectionOptions) for more details
   * @example
   * ```ts
   * const account = await wallet.connect(options);
   * ```
   * @returns A Promise that resolves to the connected `Account`
   */
  async connect(options: EmbeddedWalletConnectionOptions): Promise<Account> {
    const { authenticate } = await import("../authentication/index.js");

    const authResult = await authenticate({
      client: this.client,
      ...options,
    });
    const authAccount = await authResult.user.wallet.getAccount();

    this.account = authAccount;
    this.user = authResult.user;
    this.chain = options.chain || ethereum;

    const params: SavedConnectParams = {
      chain: this.chain,
    };
    saveConnectParamsToStorage(this.metadata.id, params);

    return authAccount;
  }

  /**
   * Auto connect to saved session
   * @example
   * ```ts
   * const account = await wallet.autoConnect();
   * ```
   * @returns A Promise that resolves to the connected `Account`
   */
  async autoConnect(): Promise<Account> {
    const { getAuthenticatedUser } = await import("../authentication/index.js");
    const user = await getAuthenticatedUser({ client: this.client });
    if (!user) {
      throw new Error("not authenticated");
    }

    const savedParams: SavedConnectParams | null =
      await getSavedConnectParamsFromStorage(this.metadata.id);

    const authAccount = await user.wallet.getAccount();

    this.account = authAccount;
    this.user = user;
    if (savedParams) {
      this.chain = savedParams.chain;
    } else {
      this.chain = ethereum;
    }

    return authAccount;
  }

  /**
   * Disconnect the Embedded wallet
   * @example
   * ```ts
   * await wallet.disconnect();
   * ```
   */
  async disconnect(): Promise<void> {
    this.account = undefined;
    this.chain = undefined;
    this.user = undefined;
  }

  /**
   * Get the account associated with the wallet
   * @example
   * ```ts
   * const account = wallet.getAccount();
   * ```
   * @returns The `Account` object associated with the wallet
   */
  getAccount(): Account | undefined {
    return this.account;
  }

  /**
   * Get the chain the wallet is currently connected to
   * @example
   * ```ts
   * const chain = wallet.getChain();
   * ```
   * @returns The `Chain` object for the chain the wallet is currently connected to
   */
  getChain() {
    return this.chain;
  }

  /**
   * Switch wallet to chain with given `Chain` object
   * @param chain - The chain to switch to
   * @example
   * ```ts
   * await wallet.switchChain(chain);
   * ```
   */
  async switchChain(chain: Chain) {
    saveConnectParamsToStorage(this.metadata.id, { chain });
    this.chain = chain;
  }

  /**
   * Get the Embedded Wallet user information. It returns an `AuthenticatedUser` object if wallet is connected. Otherwise, it returns `undefined`.
   * @example
   * ```ts
   * const user = wallet.getUser();
   * ```
   * @returns The `AuthenticatedUser` object associated with the wallet
   */
  getUser(): AuthenticatedUser | undefined {
    if (!this.user) {
      return undefined;
    }
    return {
      email: this.user.authDetails.email,
      walletAddress: this.user.walletAddress,
    };
  }
}<|MERGE_RESOLUTION|>--- conflicted
+++ resolved
@@ -30,17 +30,11 @@
 };
 
 /**
-<<<<<<< HEAD
- * Embedded Wallet
- * @param args - The args to use for the wallet
- * @returns The embedded wallet
-=======
  * `embeddedWallet` allows users to connect using an Email or Social logins like Google, Apple, and Facebook sign-ins.
  * This allows developers to implement seamless onboarding and login flows for their users.
  * @param options - The options to configure the embedded wallet initialization
  * Refer to [`EmbeddedWalletCreationOptions`](https://portal.thirdweb.com/references/typescript/v5/EmbeddedWalletCreationOptions) for more details
  * @returns The [`EmbeddedWallet`](https://portal.thirdweb.com/references/typescript/v5/EmbeddedWallet) instance
->>>>>>> 2e1e9d93
  * @example
  * ```ts
  * import { embeddedWallet } from "thirdweb/wallets";
