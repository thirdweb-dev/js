--- conflicted
+++ resolved
@@ -3,15 +3,11 @@
 import { useState } from "react";
 import type { ThirdwebClient } from "../../../../client/client.js";
 import type { WalletId } from "../../../../wallets/wallet-types.js";
-<<<<<<< HEAD
 import {
   fontSize,
   iconSize,
   spacing,
 } from "../../../core/design-system/index.js";
-import { useConnectUI } from "../../../core/hooks/others/useWalletConnectionCtx.js";
-=======
->>>>>>> e7b9b9f4
 import { AccentFailIcon } from "../../ui/ConnectWallet/icons/AccentFailIcon.js";
 import { QRCode } from "../../ui/components/QRCode.js";
 import { Spacer } from "../../ui/components/Spacer.js";
