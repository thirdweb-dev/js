--- conflicted
+++ resolved
@@ -37,19 +37,13 @@
  * @internal
  */
 export function InAppWalletFormUIScreen(props: InAppWalletFormUIProps) {
-<<<<<<< HEAD
-  const locale = props.locale.emailLoginScreen;
-  const { connectModal, client, wallets } = useConnectUI();
-  const isCompact = connectModal.size === "compact";
-=======
   const isCompact = props.size === "compact";
->>>>>>> c35a9adb
   const { initialScreen, screen } = useScreenContext();
 
-  const onBack =
-    screen === props.wallet && initialScreen === props.wallet
-      ? undefined
-      : props.goBack;
+  const isInitialScreen =
+    screen === props.wallet && initialScreen === props.wallet;
+
+  const onBack = isInitialScreen ? undefined : props.goBack;
 
   return (
     <Container
@@ -61,7 +55,7 @@
         minHeight: "250px",
       }}
     >
-      {isCompact && wallets.length === 1 ? (
+      {isCompact && isInitialScreen ? (
         <>
           <ModalHeader
             onBack={onBack}
@@ -86,7 +80,7 @@
           <Spacer y="lg" />
         </>
       ) : (
-        <ModalHeader onBack={onBack} title={locale.title} />
+        <ModalHeader onBack={onBack} title={props.inAppWalletLocale.signIn} />
       )}
 
       <Container
