--- conflicted
+++ resolved
@@ -170,7 +170,6 @@
         position: "relative",
       }}
     >
-<<<<<<< HEAD
       {config?.metadata?.image && (
         <Img
           loading="eager"
@@ -187,8 +186,6 @@
         />
       )}
 
-=======
->>>>>>> 128a1fa6
       {/* Social Login */}
       {hasSocialLogins && (
         <Container
@@ -346,7 +343,6 @@
         minHeight: "250px",
       }}
     >
-<<<<<<< HEAD
       <Container flex="column" py="lg" style={{ minHeight: "100%" }}>
         {isCompact ? (
           <ModalHeader onBack={onBack} title={locale.title} />
@@ -354,43 +350,26 @@
 
         <Container
           expand
-          fullHeight
           flex="column"
           center="y"
           p={isCompact ? undefined : "lg"}
         >
           <InAppWalletFormUI {...props} />
         </Container>
-=======
-      {isCompact ? (
-        <>
-          <ModalHeader onBack={onBack} title={locale.title} />
-          <Spacer y="xl" />
-        </>
-      ) : null}
-
-      <Container
-        expand
-        flex="column"
-        center="y"
-        p={isCompact ? undefined : "lg"}
-      >
-        <InAppWalletFormUI {...props} />
-      </Container>
->>>>>>> 128a1fa6
-
-      {isCompact &&
-        (connectModal.showThirdwebBranding !== false ||
-          connectModal.termsOfServiceUrl ||
-          connectModal.privacyPolicyUrl) && <Spacer y="xl" />}
-
-      <Container flex="column" gap="lg">
-        <TOS
-          termsOfServiceUrl={connectModal.termsOfServiceUrl}
-          privacyPolicyUrl={connectModal.privacyPolicyUrl}
-        />
-
-        {connectModal.showThirdwebBranding !== false && <PoweredByThirdweb />}
+
+        {isCompact &&
+          (connectModal.showThirdwebBranding !== false ||
+            connectModal.termsOfServiceUrl ||
+            connectModal.privacyPolicyUrl) && <Spacer y="xl" />}
+
+        <Container flex="column" gap="lg">
+          <TOS
+            termsOfServiceUrl={connectModal.termsOfServiceUrl}
+            privacyPolicyUrl={connectModal.privacyPolicyUrl}
+          />
+
+          {connectModal.showThirdwebBranding !== false && <PoweredByThirdweb />}
+        </Container>
       </Container>
     </Container>
   );
