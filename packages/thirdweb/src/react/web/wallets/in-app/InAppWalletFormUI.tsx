--- conflicted
+++ resolved
@@ -2,11 +2,6 @@
 import type { Wallet } from "../../../../wallets/interfaces/wallet.js";
 import { iconSize } from "../../../core/design-system/index.js";
 import { useConnectUI } from "../../../core/hooks/others/useWalletConnectionCtx.js";
-<<<<<<< HEAD
-import { setLastAuthProvider } from "../../../core/utils/storage.js";
-import { useSetSelectionData } from "../../providers/wallet-ui-states-provider.js";
-=======
->>>>>>> 1fb60a65
 import { TOS } from "../../ui/ConnectWallet/Modal/TOS.js";
 import { useScreenContext } from "../../ui/ConnectWallet/Modal/screen.js";
 import { PoweredByThirdweb } from "../../ui/ConnectWallet/PoweredByTW.js";
@@ -14,26 +9,8 @@
 import { Spacer } from "../../ui/components/Spacer.js";
 import { Container, ModalHeader } from "../../ui/components/basic.js";
 import { ModalTitle } from "../../ui/components/modalElements.js";
-<<<<<<< HEAD
-import { InputSelectionUI } from "./InputSelectionUI.js";
-import type { InAppWalletLocale } from "./locale/types.js";
-import { openOauthSignInWindow } from "./openOauthSignInWindow.js";
-import { socialIcons } from "./socialIcons.js";
-import type { InAppWalletSelectUIState } from "./types.js";
-import { validateEmail } from "./validateEmail.js";
-
-const defaultAuthOptions: InAppWalletAuth[] = [
-  "email",
-  "phone",
-  "google",
-  "apple",
-  "facebook",
-  "passkey",
-];
-=======
 import { ConnectWalletSocialOptions } from "../shared/ConnectWalletSocialOptions.js";
 import type { ConnectLocale } from "../shared/locale/types.js";
->>>>>>> 1fb60a65
 
 export type InAppWalletFormUIProps = {
   select: () => void;
