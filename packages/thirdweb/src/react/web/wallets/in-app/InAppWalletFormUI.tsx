--- conflicted
+++ resolved
@@ -329,38 +329,16 @@
         minHeight: "250px",
       }}
     >
-<<<<<<< HEAD
       <Container flex="column" py="lg" style={{ minHeight: "100%" }}>
-        <ModalHeader
-          onBack={
-            screen === props.wallet && initialScreen === props.wallet
-              ? undefined
-              : props.goBack
-          }
-          title={locale.title}
-        />
-        {isCompact ? <Spacer y="xl" /> : null}
-=======
-      {isCompact ? (
-        <>
-          <ModalHeader onBack={onBack} title={locale.title} />
-          <Spacer y="xl" />
-        </>
-      ) : null}
-
-      <Container
-        expand
-        flex="column"
-        center="y"
-        p={isCompact ? undefined : "lg"}
-      >
-        <InAppWalletFormUI {...props} />
-      </Container>
->>>>>>> 9caa9d7a
+        {isCompact ? (
+          <>
+            <ModalHeader onBack={onBack} title={locale.title} />
+            <Spacer y="xl" />
+          </>
+        ) : null}
 
         <Container
           expand
-          fullHeight
           flex="column"
           center="y"
           p={isCompact ? undefined : "lg"}
@@ -378,8 +356,33 @@
             termsOfServiceUrl={connectModal.termsOfServiceUrl}
             privacyPolicyUrl={connectModal.privacyPolicyUrl}
           />
-
-          {connectModal.showThirdwebBranding !== false && <PoweredByThirdweb />}
+          {isCompact ? <Spacer y="xl" /> : null}
+
+          <Container
+            expand
+            fullHeight
+            flex="column"
+            center="y"
+            p={isCompact ? undefined : "lg"}
+          >
+            <InAppWalletFormUI {...props} />
+          </Container>
+
+          {isCompact &&
+            (connectModal.showThirdwebBranding !== false ||
+              connectModal.termsOfServiceUrl ||
+              connectModal.privacyPolicyUrl) && <Spacer y="xl" />}
+
+          <Container flex="column" gap="lg">
+            <TOS
+              termsOfServiceUrl={connectModal.termsOfServiceUrl}
+              privacyPolicyUrl={connectModal.privacyPolicyUrl}
+            />
+
+            {connectModal.showThirdwebBranding !== false && (
+              <PoweredByThirdweb />
+            )}
+          </Container>
         </Container>
       </Container>
     </Container>
