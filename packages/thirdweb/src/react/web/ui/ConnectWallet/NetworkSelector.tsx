import styled from "@emotion/styled";
import { CrossCircledIcon, MagnifyingGlassIcon } from "@radix-ui/react-icons";
import { useState, useMemo, useCallback, memo, useEffect } from "react";
import { ChainIcon } from "../components/ChainIcon.js";
import { Skeleton } from "../components/Skeleton.js";
import { Spacer } from "../components/Spacer.js";
import { Spinner } from "../components/Spinner.js";
import { Container, ModalHeader, Line } from "../components/basic.js";
import { Button } from "../components/buttons.js";
import { Input } from "../components/formElements.js";
import { ModalTitle } from "../components/modalElements.js";
import { useCustomTheme } from "../design-system/CustomThemeProvider.js";
import { StyledP, StyledUl, StyledButton } from "../design-system/elements.js";
import {
  spacing,
  iconSize,
  fontSize,
  radius,
  media,
} from "../design-system/index.js";
import Fuse from "fuse.js";
import {
  useActiveWalletChain,
  useSwitchActiveWalletChain,
} from "../../../core/hooks/wallets/wallet-hooks.js";
import { Text } from "../components/text.js";
import {
  useChainQuery,
  useChainsQuery,
} from "../../../core/hooks/others/useChainQuery.js";
import type React from "react";
import type { ChainMetadata, Chain } from "../../../../chains/types.js";
import { convertApiChainToChain } from "../../../../chains/utils.js";
<<<<<<< HEAD
import { useWalletConnectionCtx } from "../../../core/hooks/others/useWalletConnectionCtx.js";
=======
import { useDebouncedValue } from "../hooks/useDebouncedValue.js";
>>>>>>> 93fbd985

type NetworkSelectorChainProps = {
  /**
   * `Chain` object to be displayed
   */
  chain: Chain;
  /**
   * function to be called for switching to the given chain
   */
  switchChain: () => void;
  /**
   * flag indicating whether the SDK is currently switching to the given chain
   */
  switching: boolean;
  /**
   * flag indicating whether the SDK failed to switch to the given chain
   */
  switchFailed: boolean;
  /**
   * function to close the modal
   */
  close?: () => void;
};

/**
 * @connectWallet
 */
export type NetworkSelectorProps = {
  /**
   * Chains to be displayed as "Popular"
   */
  popularChainIds?: number[];

  /**
   * Chains to be displayed as "Recent"
   */
  recentChainIds?: number[];

  /**
   * Override how the chain button is rendered in the Modal
   */
  renderChain?: React.FC<NetworkSelectorChainProps>;

  /**
   * Callback to be called when a chain is successfully switched
   * @param chain - The `Chain` of the chain that was switched to
   */
  onSwitch?: (chain: Chain) => void;

  /**
   * Callback to be called when the "Add Custom Network" button is clicked
   *
   * The "Add Custom Network" button is displayed at the bottom of the modal - only if this prop is provided
   */
  onCustomClick?: () => void;
};

let fuseInstances:
  | {
      all: Fuse<ChainMetadata>;
      popular: Fuse<ChainMetadata>;
      recent: Fuse<ChainMetadata>;
    }
  | undefined = undefined;

let fuseInitializationStarted = false;

// initialize fuse instances if not already initialized
function initializeFuseInstances() {
  if (fuseInitializationStarted) {
    return;
  }

  fuseInitializationStarted = true;

  const fuseConfig = {
    threshold: 0.4,
    keys: [
      {
        name: "name",
        weight: 1,
      },
      {
        name: "chainId",
        weight: 1,
      },
    ],
  };

  fuseInstances = {
    all: new Fuse([], fuseConfig),
    popular: new Fuse([], fuseConfig),
    recent: new Fuse([], fuseConfig),
  };
}

type ChainData = {
  allChains: ChainMetadata[];
  popularChains: ChainMetadata[];
  recentChains: ChainMetadata[];
  isLoading: boolean;
};

function useLoadChains(
  allChainsInput: Chain[],
  popularChainIds: number[],
  recentChainIds: number[],
): ChainData {
  // load all chains with react query
  const chainsQueries = useChainsQuery(allChainsInput, 50);
  const isLoading = chainsQueries.some((q) => q.isLoading);

  const { allChains, chainsMap } = useMemo(() => {
    const _chains: ChainMetadata[] = [];
    const _chainsMap = new Map<number, ChainMetadata>();

    if (isLoading) {
      return { allChains: [], chainsMap: _chainsMap };
    }

    for (const chainQuery of chainsQueries) {
      _chains.push({
        ...chainQuery.data,
      } as ChainMetadata);
    }

    for (const chain of _chains) {
      _chainsMap.set(chain.chainId, chain);
    }

    return { allChains: _chains, chainsMap: _chainsMap, isLoading: false };
  }, [chainsQueries, isLoading]);

  const recentChains = useMemo(() => {
    if (!recentChainIds) {
      return [];
    }
    const _recentChains: ChainMetadata[] = [];
    for (const chainId of recentChainIds) {
      const _chain = chainsMap.get(chainId);
      if (_chain) {
        _recentChains.push(_chain);
      }
    }
    return _recentChains;
  }, [recentChainIds, chainsMap]);

  const popularChains = useMemo(() => {
    if (!popularChainIds) {
      return [];
    }
    const _popularChains: ChainMetadata[] = [];
    for (const chainId of popularChainIds) {
      const _chain = chainsMap.get(chainId);
      if (_chain) {
        _popularChains.push(_chain);
      }
    }
    return _popularChains;
  }, [popularChainIds, chainsMap]);

  return {
    allChains,
    popularChains,
    recentChains,
    isLoading,
  };
}

type NetworkSelectorContentProps = {
  onBack?: () => void;
  closeModal: () => void;
  chains: Chain[];
  networkSelector?: NetworkSelectorProps;
  showTabs?: boolean;
};

/**
 * @internal
 */
export function NetworkSelectorContent(props: NetworkSelectorContentProps) {
  const chainsData = useLoadChains(
    props.chains,
    props.networkSelector?.popularChainIds || [],
    props.networkSelector?.recentChainIds || [],
  );

  initializeFuseInstances();

  return <NetworkSelectorContentInner {...props} chainsData={chainsData} />;
}

function NetworkSelectorContentInner(
  props: NetworkSelectorContentProps & {
    chainsData: ChainData;
  },
) {
  const { chainsData } = props;

  const chainMap = useMemo(() => {
    const _chainMap = new Map<number, Chain>();
    for (const chain of props.chains) {
      _chainMap.set(chain.id, chain);
    }
    return _chainMap;
  }, [props.chains]);

  const locale = useWalletConnectionCtx().connectLocale.networkSelector;
  const [searchTerm, setSearchTerm] = useState("");
  const [selectedTab, setSelectedTab] = useState<"all" | "mainnet" | "testnet">(
    "all",
  );
  const deferredSearchTerm = useDebouncedValue(searchTerm, 300);

  const { onSwitch, onCustomClick } = props.networkSelector || {};

  const allChainsTab = useMemo(() => {
    return filterChainByType(chainsData.allChains, selectedTab);
  }, [chainsData.allChains, selectedTab]);

  const popularChainsTab = useMemo(() => {
    return filterChainByType(chainsData.popularChains, selectedTab);
  }, [chainsData.popularChains, selectedTab]);

  const recentChainsTab = useMemo(() => {
    return filterChainByType(chainsData.recentChains, selectedTab);
  }, [chainsData.recentChains, selectedTab]);

  // chains filtered by search term + type
  const allChainsFiltered = useMemo(() => {
    if (!fuseInstances) {
      return allChainsTab;
    }

    if (deferredSearchTerm === "") {
      return allChainsTab;
    }

    fuseInstances.all.setCollection(allChainsTab);
    return fuseInstances.all.search(deferredSearchTerm).map((r) => r.item);
  }, [allChainsTab, deferredSearchTerm]);

  const popularChainsFiltered = useMemo(() => {
    if (!fuseInstances) {
      return popularChainsTab;
    }

    if (deferredSearchTerm === "") {
      return popularChainsTab;
    }

    fuseInstances.popular.setCollection(popularChainsTab);
    return fuseInstances.popular.search(deferredSearchTerm).map((r) => r.item);
  }, [deferredSearchTerm, popularChainsTab]);

  const recentChainsFiltered = useMemo(() => {
    if (!fuseInstances) {
      return recentChainsTab;
    }

    if (deferredSearchTerm === "") {
      return recentChainsTab;
    }

    fuseInstances.recent.setCollection(recentChainsTab);
    return fuseInstances.recent.search(deferredSearchTerm).map((r) => r.item);
  }, [deferredSearchTerm, recentChainsTab]);

  const handleSwitch = useCallback(
    (chain: Chain) => {
      if (onSwitch) {
        onSwitch(chain);
      }
      props.closeModal();
    },
    [onSwitch, props],
  );

  const allChainsToShow = useMemo(() => {
    if (chainsData.isLoading) {
      return props.chains;
    }
    return allChainsFiltered.map(convertApiChainToChain);
  }, [allChainsFiltered, chainsData.isLoading, props.chains]);

  const popularChainsToShow = useMemo(() => {
    if (chainsData.isLoading) {
      return (
        props.networkSelector?.popularChainIds?.map(
          (id) => chainMap.get(id) as Chain,
        ) || []
      );
    }
    return popularChainsFiltered.map(convertApiChainToChain);
  }, [
    chainMap,
    chainsData.isLoading,
    popularChainsFiltered,
    props.networkSelector?.popularChainIds,
  ]);

  const recentChainsToShow = useMemo(() => {
    if (chainsData.isLoading) {
      return (
        props.networkSelector?.recentChainIds?.map(
          (id) => chainMap.get(id) as Chain,
        ) || []
      );
    }
    return recentChainsFiltered.map(convertApiChainToChain);
  }, [
    chainMap,
    chainsData.isLoading,
    props.networkSelector?.recentChainIds,
    recentChainsFiltered,
  ]);

  return (
    <Container>
      <Container p="lg">
        {props.onBack ? (
          <ModalHeader title={locale.title} onBack={props.onBack} />
        ) : (
          <ModalTitle>{locale.title}</ModalTitle>
        )}
      </Container>

      {/* Tabs */}
      {props.showTabs !== false && (
        <>
          <Container px="lg">
            <Container flex="row" gap="xxs">
              <TabButton
                onClick={() => setSelectedTab("all")}
                data-active={selectedTab === "all"}
              >
                {locale.allNetworks}
              </TabButton>
              <TabButton
                onClick={() => setSelectedTab("mainnet")}
                data-active={selectedTab === "mainnet"}
              >
                {locale.mainnets}
              </TabButton>
              <TabButton
                onClick={() => setSelectedTab("testnet")}
                data-active={selectedTab === "testnet"}
              >
                {locale.testnets}
              </TabButton>
            </Container>
          </Container>
          <Spacer y="lg" />
        </>
      )}

      {props.showTabs === false && <Spacer y="xxs" />}

      <Container px="lg">
        {/* Search */}
        <div
          style={{
            display: "flex",
            alignItems: "center",
            position: "relative",
          }}
        >
          <StyledMagnifyingGlassIcon width={iconSize.md} height={iconSize.md} />

          <Input
            style={{
              padding: `${spacing.sm} ${spacing.md} ${spacing.sm} ${spacing.xxl}`,
            }}
            tabIndex={-1}
            variant="outline"
            disabled={chainsData.isLoading}
            placeholder={
              chainsData.isLoading
                ? "Loading chains..."
                : locale.inputPlaceholder
            }
            value={searchTerm}
            onChange={(e) => {
              setSearchTerm(e.target.value);
            }}
          />
          {/* Searching Spinner */}
          {(deferredSearchTerm !== searchTerm || chainsData.isLoading) && (
            <div
              style={{
                position: "absolute",
                right: spacing.md,
              }}
            >
              <Spinner size="md" color="accentText" />
            </div>
          )}
        </div>
      </Container>
      <Spacer y="lg" />
      <Container px="md">
        <NetworkTabContent
          allChainIds={allChainsToShow}
          popularChainIds={popularChainsToShow}
          recentChainIds={recentChainsToShow}
          onSwitch={handleSwitch}
          renderChain={props.networkSelector?.renderChain}
        />
      </Container>
      {onCustomClick && (
        <>
          <Line />
          <Container p="lg">
            <Button
              fullWidth
              variant="link"
              onClick={() => {
                onCustomClick();
              }}
              style={{
                display: "flex",
                fontSize: fontSize.sm,
                boxShadow: "none",
              }}
            >
              {locale.addCustomNetwork}
            </Button>
          </Container>
        </>
      )}
    </Container>
  );
}

/**
 *
 * @internal
 */
const filterChainByType = (
  chains: ChainMetadata[],
  type: "testnet" | "mainnet" | "all",
) => {
  if (type === "all") {
    return chains;
  }

  if (type === "testnet") {
    return chains.filter((c) => c.testnet);
  }

  return chains.filter((c) => !c.testnet);
};

/**
 *
 * @internal
 */
const NetworkTabContent = (props: {
  allChainIds: Chain[];
  recentChainIds?: Chain[];
  popularChainIds?: Chain[];
  onSwitch: (chain: Chain) => void;
  renderChain?: React.FC<NetworkSelectorChainProps>;
  close?: () => void;
}) => {
  const locale =
    useWalletConnectionCtx().connectLocale.networkSelector.categoryLabel;

  const { recentChainIds, popularChainIds, allChainIds } = props;

  const noChainsToShow =
    recentChainIds?.length === 0 &&
    popularChainIds?.length === 0 &&
    allChainIds.length === 0;

  return (
    <Container
      scrollY
      animate="fadein"
      style={{
        height: "330px",
        paddingBottom: spacing.lg,
      }}
    >
      {recentChainIds && recentChainIds.length > 0 && (
        <div>
          <SectionLabel>{locale.recentlyUsed}</SectionLabel>
          <Spacer y="sm" />
          <NetworkList
            chains={recentChainIds}
            onSwitch={props.onSwitch}
            renderChain={props.renderChain}
            close={props.close}
          />
          <Spacer y="lg" />
        </div>
      )}

      {popularChainIds && popularChainIds.length > 0 && (
        <div>
          <SectionLabel>{locale.popular}</SectionLabel>
          <Spacer y="sm" />
          <NetworkList
            chains={popularChainIds}
            onSwitch={props.onSwitch}
            renderChain={props.renderChain}
            close={props.close}
          />
          <Spacer y="lg" />
        </div>
      )}

      {/* separator  */}
      {((popularChainIds && popularChainIds.length > 0) ||
        (recentChainIds && recentChainIds.length > 0)) && (
        <>
          <SectionLabel>{locale.others}</SectionLabel>
          <Spacer y="sm" />
        </>
      )}

      <NetworkList
        chains={allChainIds}
        onSwitch={props.onSwitch}
        renderChain={props.renderChain}
        close={props.close}
      />

      {noChainsToShow && (
        <Container flex="column" gap="md" center="both" color="secondaryText">
          <Spacer y="xl" />
          <CrossCircledIcon width={iconSize.xl} height={iconSize.xl} />
          <Text> No Results </Text>
        </Container>
      )}
    </Container>
  );
};

type NetworkListProps = {
  chains: Chain[];
  onSwitch: (chain: Chain) => void;
  renderChain?: React.FC<NetworkSelectorChainProps>;
  close?: () => void;
};

const NetworkList = /* @__PURE__ */ memo(function NetworkList(
  props: NetworkListProps,
) {
  // show 10 items first, when reaching the last item, show 10 more
  const { itemsToShow, lastItemRef } = useShowMore<HTMLLIElement>(10, 10);
  const switchChain = useSwitchActiveWalletChain();
  const activeChain = useActiveWalletChain();
  const [switchingChainId, setSwitchingChainId] = useState(-1);
  const [errorSwitchingChainId, setErrorSwitchingChainId] = useState(-1);

  const close = props.close;

  useEffect(() => {
    // if switching and switched successfully - close modal
    if (switchingChainId !== -1 && activeChain?.id === switchingChainId) {
      if (close) {
        close();
      }
    }
  }, [switchingChainId, close, activeChain?.id]);

  const handleSwitch = async (chain: Chain) => {
    setErrorSwitchingChainId(-1);
    setSwitchingChainId(chain.id);

    try {
      await switchChain(chain);
      props.onSwitch(chain);
    } catch (e: any) {
      setErrorSwitchingChainId(chain.id);
      console.error(e);
    } finally {
      setSwitchingChainId(-1);
    }
  };

  const RenderChain = props.renderChain;
  const chainsToShow = props.chains.slice(0, itemsToShow);

  return (
    <NetworkListUl>
      {chainsToShow.map((chain, i) => {
        if (!chain) {
          return null;
        }
        const confirming = switchingChainId === chain.id;
        const switchingFailed = errorSwitchingChainId === chain.id;
        const isLast = i === chainsToShow.length - 1;

        return (
          <li key={chain.id} ref={isLast ? lastItemRef : undefined}>
            {RenderChain ? (
              <RenderChain
                switchChain={() => {
                  handleSwitch(chain);
                }}
                chain={chain}
                switching={switchingChainId === chain.id}
                switchFailed={errorSwitchingChainId === chain.id}
                close={props.close}
              />
            ) : (
              <ChainButton
                chain={chain}
                confirming={confirming}
                onClick={() => handleSwitch(chain)}
                switchingFailed={switchingFailed}
              />
            )}
          </li>
        );
      })}
    </NetworkListUl>
  );
} as React.FC<NetworkListProps>);

export const ChainButton = /* @__PURE__ */ memo(function ChainButton(props: {
  chain: Chain;
  onClick: () => void;
  confirming: boolean;
  switchingFailed: boolean;
}) {
<<<<<<< HEAD
  const locale = useWalletConnectionCtx().connectLocale;
  const { chain, handleSwitch, confirming, switchingFailed } = props;
=======
  const twLocale = useTWLocale();
  const locale = twLocale.connectWallet.networkSelector;
  const { chain, confirming, switchingFailed } = props;
>>>>>>> 93fbd985
  const activeChain = useActiveWalletChain();
  const apiChainQuery = useChainQuery(chain);

  const chainName = apiChainQuery.data ? (
    <span>{apiChainQuery.data.name} </span>
  ) : (
    <Skeleton width="150px" height="20px" />
  );
  return (
    <NetworkButton
      data-active={activeChain?.id === chain.id}
      onClick={props.onClick}
    >
      {apiChainQuery.data ? (
        <ChainIcon
          chain={apiChainQuery.data}
          size={iconSize.lg}
          active={activeChain?.id === chain.id}
          loading="lazy"
        />
      ) : (
        <Skeleton width={iconSize.lg + "px"} height={iconSize.lg + "px"} />
      )}

      {confirming || switchingFailed ? (
        <div
          style={{
            display: "flex",
            flexDirection: "column",
            gap: spacing.xs,
          }}
        >
          {chainName}
          <Container animate="fadein" flex="row" gap="xs">
            {confirming && (
              <>
                <Text size="xs" color="accentText">
                  {locale.confirmInWallet}
                </Text>
                <Spinner size="xs" color="accentText" />
              </>
            )}

            {switchingFailed && (
              <Container animate="fadein">
                <Text size="xs" color="danger">
                  {locale.networkSelector.failedToSwitch}
                </Text>
              </Container>
            )}
          </Container>
        </div>
      ) : (
        chainName
      )}
    </NetworkButton>
  );
});

const TabButton = /* @__PURE__ */ (() =>
  styled.button(() => {
    const theme = useCustomTheme();
    return {
      all: "unset",
      fontSize: fontSize.sm,
      fontWeight: 500,
      color: theme.colors.secondaryText,
      cursor: "pointer",
      padding: `${spacing.sm} ${spacing.sm}`,
      WebkitTapHighlightColor: "transparent",
      borderRadius: radius.lg,
      transition: "background 0.2s ease, color 0.2s ease",

      "&[data-active='true']": {
        background: theme.colors.secondaryButtonBg,
        color: theme.colors.primaryText,
      },
    };
  }))();

const SectionLabel = /* @__PURE__ */ StyledP(() => {
  const theme = useCustomTheme();
  return {
    fontSize: fontSize.sm,
    color: theme.colors.secondaryText,
    margin: 0,
    display: "block",
    padding: `0 ${spacing.xs}`,
  };
});

const NetworkListUl = /* @__PURE__ */ StyledUl({
  padding: 0,
  margin: 0,
  listStyle: "none",
  display: "flex",
  flexDirection: "column",
  gap: spacing.xs,
  boxSizing: "border-box",
});

const NetworkButton = /* @__PURE__ */ StyledButton(() => {
  const theme = useCustomTheme();
  return {
    all: "unset",
    display: "flex",
    width: "100%",
    boxSizing: "border-box",
    alignItems: "center",
    gap: spacing.md,
    padding: `${spacing.xs} ${spacing.sm}`,
    borderRadius: radius.md,
    cursor: "pointer",
    transition: "background 0.2s ease",
    color: theme.colors.primaryText,
    fontWeight: 500,
    fontSize: fontSize.md,
    "&:hover": {
      background: theme.colors.secondaryButtonBg,
    },

    [media.mobile]: {
      fontSize: fontSize.sm,
    },
  };
});

const StyledMagnifyingGlassIcon = /* @__PURE__ */ styled(MagnifyingGlassIcon)(
  () => {
    const theme = useCustomTheme();
    return {
      color: theme.colors.secondaryText,
      position: "absolute",
      left: spacing.sm,
    };
  },
);

function useShowMore<T extends HTMLElement>(
  initialItemsToShow: number,
  itemsToAdd: number,
) {
  // start with showing first 10 items, when the last item is in view, show 10 more
  const [itemsToShow, setItemsToShow] = useState(initialItemsToShow);
  const lastItemRef = useCallback(
    (node: T) => {
      if (!node) {
        return;
      }

      const observer = new IntersectionObserver(
        (entries) => {
          if (entries[0] && entries[0].isIntersecting) {
            setItemsToShow((prev) => prev + itemsToAdd); // show 10 more items
          }
        },
        { threshold: 1 },
      );

      observer.observe(node);
      // when the node is removed from the DOM, observer will be disconnected automatically by the browser
    },
    [itemsToAdd],
  );

  return { itemsToShow, lastItemRef };
}<|MERGE_RESOLUTION|>--- conflicted
+++ resolved
@@ -31,11 +31,8 @@
 import type React from "react";
 import type { ChainMetadata, Chain } from "../../../../chains/types.js";
 import { convertApiChainToChain } from "../../../../chains/utils.js";
-<<<<<<< HEAD
 import { useWalletConnectionCtx } from "../../../core/hooks/others/useWalletConnectionCtx.js";
-=======
 import { useDebouncedValue } from "../hooks/useDebouncedValue.js";
->>>>>>> 93fbd985
 
 type NetworkSelectorChainProps = {
   /**
@@ -664,14 +661,9 @@
   confirming: boolean;
   switchingFailed: boolean;
 }) {
-<<<<<<< HEAD
   const locale = useWalletConnectionCtx().connectLocale;
-  const { chain, handleSwitch, confirming, switchingFailed } = props;
-=======
-  const twLocale = useTWLocale();
-  const locale = twLocale.connectWallet.networkSelector;
   const { chain, confirming, switchingFailed } = props;
->>>>>>> 93fbd985
+
   const activeChain = useActiveWalletChain();
   const apiChainQuery = useChainQuery(chain);
 
