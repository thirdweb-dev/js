import {
  ExitIcon,
  ChevronRightIcon,
  TextAlignJustifyIcon,
  // EnterIcon,
  PaperPlaneIcon,
  PinBottomIcon,
  PlusIcon,
} from "@radix-ui/react-icons";
import styled from "@emotion/styled";
import { useState, useEffect, useSyncExternalStore } from "react";
import {
  useActiveAccount,
  useActiveWallet,
  useActiveWalletChain,
  // useConnect,
  useDisconnect,
} from "../../../core/hooks/wallets/wallet-hooks.js";
import { Modal } from "../components/Modal.js";
import { Skeleton } from "../components/Skeleton.js";
import { Spacer } from "../components/Spacer.js";
import { Container, Line } from "../components/basic.js";
import { Button, IconButton } from "../components/buttons.js";
import { useCustomTheme } from "../design-system/CustomThemeProvider.js";
import { fadeInAnimation } from "../design-system/animations.js";
import { StyledButton, StyledDiv } from "../design-system/elements.js";
import {
  type Theme,
  iconSize,
  radius,
  fontSize,
  spacing,
  media,
} from "../design-system/index.js";
import { NetworkSelectorContent } from "./NetworkSelector.js";
import { onModalUnmount } from "./constants.js";
import type { SupportedTokens } from "./defaultTokens.js";
import { Link, Text } from "../components/text.js";
import { CopyIcon } from "../components/CopyIcon.js";
import { shortenString } from "../../../core/utils/addresses.js";
import { Img } from "../components/Img.js";
import {
  useChainQuery,
  useChainsQuery,
} from "../../../core/hooks/others/useChainQuery.js";
import { ChainIcon } from "../components/ChainIcon.js";
import { useWalletBalance } from "../../../core/hooks/others/useWalletBalance.js";
import { FundsIcon } from "./icons/FundsIcon.js";
import type {
  ConnectButton_detailsButtonOptions,
  ConnectButton_detailsModalOptions,
} from "./ConnectWalletProps.js";
// import { connectionManager } from "../../../core/connectionManager.js";
import { SendFunds } from "./screens/SendFunds.js";
import { ReceiveFunds } from "./screens/ReceiveFunds.js";
import type { Chain } from "../../../../chains/types.js";
// import type {
//   Wallet,
//   WalletWithPersonalAccount,
// } from "../../../../wallets/interfaces/wallet.js";
import {
  // personalAccountToSmartAccountMap,
  smartWalletMetadata,
} from "../../../../wallets/smart/index.js";
import type { EmbeddedWallet } from "../../../../wallets/embedded/core/wallet/index.js";
import { localWalletMetadata } from "../../../../wallets/local/index.js";
import { ExportLocalWallet } from "./screens/ExportLocalWallet.js";
<<<<<<< HEAD
import { useWalletConnectionCtx } from "../../../core/hooks/others/useWalletConnectionCtx.js";
=======
import { swapTransactionsStore } from "./screens/Buy/swap/pendingSwapTx.js";
import { SwapScreen } from "./screens/Buy/SwapScreen.js";
import { SwapTransactionsScreen } from "./screens/SwapTransactionsScreen.js";
import { useSwapSupportedChains } from "./screens/Buy/swap/useSwapSupportedChains.js";
>>>>>>> 93fbd985

const TW_CONNECTED_WALLET = "tw-connected-wallet";

const LocalhostChainId = 1337;

type WalletDetailsModalScreen =
  | "main"
  | "export"
  | "send"
  | "receive"
  | "buy"
  | "network-switcher"
  | "pending-tx";

/**
 * @internal
 */
export const ConnectedWalletDetails: React.FC<{
  onDisconnect: () => void;
  detailsButton?: ConnectButton_detailsButtonOptions;
  detailsModal?: ConnectButton_detailsModalOptions;
  theme: "light" | "dark" | Theme;
  supportedTokens: SupportedTokens;
  chains: Chain[];
}> = (props) => {
  const locale = useWalletConnectionCtx().connectLocale;
  const activeWallet = useActiveWallet();
  const activeAccount = useActiveAccount();
  const walletChain = useActiveWalletChain();
  const chainQuery = useChainQuery(walletChain);
  const { disconnect } = useDisconnect();
  const swapTxs = useSyncExternalStore(
    swapTransactionsStore.subscribe,
    swapTransactionsStore.getValue,
  );
  const pendingSwapTxs = swapTxs.filter((tx) => tx.status === "PENDING");

  // prefetch chains metadata with low concurrency
  useChainsQuery(props.chains, 5);

  // prefetch swap supported chains
  useSwapSupportedChains();

  const tokenAddress =
    walletChain && props.detailsButton?.displayBalanceToken
      ? props.detailsButton.displayBalanceToken[Number(walletChain.id)]
      : undefined;

  const balanceQuery = useWalletBalance({
    chain: walletChain ? walletChain : undefined,
    tokenAddress,
    account: activeAccount,
  });

  const [screen, setScreen] = useState<WalletDetailsModalScreen>("main");
  const [isOpen, setIsOpen] = useState(false);

  // const ensQuery = useENS();

  // const [overrideWalletIconUrl, setOverrideWalletIconUrl] = useState<
  //   string | undefined
  // >(undefined);

  // const personalAccount = (activeWallet as WalletWithPersonalAccount)
  //   ?.personalAccount;

  // const smartWallet = activeWallet
  //   ? personalAccountToSmartAccountMap.get(activeWallet.getAccount())
  //   : undefined;

  const disableSwitchChain = !activeWallet?.switchChain;

  // const isActuallyMetaMask =
  //   activeWallet && activeWallet instanceof MetaMaskWallet;

  // const shortAddress = "<address>";
  const shortAddress = activeAccount?.address
    ? shortenString(activeAccount.address, false)
    : "";

  const addressOrENS = shortAddress;

  useEffect(() => {
    if (!isOpen) {
      onModalUnmount(() => {
        setScreen("main");
      });
    }
  }, [isOpen]);

  let avatarOrWalletIconUrl = activeWallet?.metadata.iconUrl || "";

  if (activeWallet && "isSmartWallet" in activeWallet) {
    avatarOrWalletIconUrl = smartWalletMetadata.iconUrl;
  }

  const trigger = props.detailsButton?.render ? (
    <div>
      <props.detailsButton.render />
    </div>
  ) : (
    <WalletInfoButton
      type="button"
      className={`${TW_CONNECTED_WALLET} ${
        props.detailsButton?.className || ""
      }`}
      style={props.detailsButton?.style}
      data-test="connected-wallet-details"
    >
      <Img
        width={iconSize.lg}
        height={iconSize.lg}
        src={avatarOrWalletIconUrl}
        className={`${TW_CONNECTED_WALLET}__wallet-icon`}
        style={{
          borderRadius: radius.sm,
        }}
      />

      <Container flex="column" gap="xxs">
        {/* Address */}
        {activeWallet?.metadata.id === localWalletMetadata.id ? (
          <Text
            color="danger"
            size="xs"
            style={{
              minWidth: "70px",
            }}
          >
            {locale.guest}
          </Text>
        ) : addressOrENS ? (
          <Text
            size="sm"
            color="primaryText"
            weight={500}
            className={`${TW_CONNECTED_WALLET}__address`}
          >
            {addressOrENS}
          </Text>
        ) : (
          <Skeleton height={fontSize.sm} width="88px" />
        )}

        {/* Balance */}
        {balanceQuery.data ? (
          <Text
            className={`${TW_CONNECTED_WALLET}__balance`}
            size="xs"
            weight={500}
          >
            {Number(balanceQuery.data.displayValue).toFixed(3)}{" "}
            {balanceQuery.data.symbol}
          </Text>
        ) : (
          <Skeleton height={fontSize.xs} width="82px" />
        )}
      </Container>
    </WalletInfoButton>
  );

  const networkSwitcherButton = (
    <MenuButton
      type="button"
      disabled={disableSwitchChain}
      onClick={() => {
        setScreen("network-switcher");
      }}
      data-variant="primary"
    >
      <div
        style={{
          display: "flex",
          alignItems: "center",
          position: "relative",
        }}
      >
        {chainQuery.data ? (
          <ChainIcon chain={chainQuery.data} size={iconSize.md} active />
        ) : (
          <Skeleton height={iconSize.md} width={iconSize.md} />
        )}
      </div>

      {chainQuery.isLoading ? (
        <Skeleton height={"16px"} width={"200px"} />
      ) : (
        <Text color="primaryText" multiline>
          {chainQuery.data?.name || `Unknown chain #${walletChain?.id}`}
        </Text>
      )}

      <StyledChevronRightIcon
        width={iconSize.sm}
        height={iconSize.sm}
        style={{
          flexShrink: 0,
          marginLeft: "auto",
        }}
      />
    </MenuButton>
  );

  let content = (
    <div>
      <Spacer y="xl" />
      <Container px="lg" flex="column" center="x">
        <Img
          width={iconSize.xxl}
          height={iconSize.xxl}
          src={avatarOrWalletIconUrl}
          alt=""
          style={{
            borderRadius: radius.sm,
          }}
        />

        <Spacer y="md" />

        {/* Address */}
        <div
          style={{
            display: "flex",
            gap: spacing.xxs,
            alignItems: "center",
            transform: "translateX(10px)",
          }}
          data-test="connected-wallet-address"
          data-address={activeAccount?.address}
        >
          <Text color="primaryText" weight={500} size="md">
            {addressOrENS}
          </Text>
          <IconButton
            style={{
              padding: "3px",
            }}
            data-test="copy-address"
          >
            <CopyIcon
              text={activeAccount?.address || ""}
              tip={locale.copyAddress}
              side="top"
            />
          </IconButton>
        </div>

        <Spacer y="xxs" />

        {/* Balance */}
        <Text weight={500} size="sm">
          {balanceQuery.data ? (
            Number(balanceQuery.data.displayValue).toFixed(3)
          ) : (
            <Skeleton height="1em" width="100px" />
          )}{" "}
          {balanceQuery.data?.symbol}{" "}
        </Text>
      </Container>

      <Spacer y="lg" />

      <Container px="lg">
        <ConnectedToSmartWallet />
        <EmbeddedWalletEmail />

        {/* Send, Receive, Swap */}
        <Container
          style={{
            display: "grid",
            gridTemplateColumns: "1fr 1fr 1fr",
            gap: spacing.xs,
          }}
        >
          <Button
            variant="outline"
            style={{
              fontSize: fontSize.sm,
              display: "flex",
              gap: spacing.xs,
              alignItems: "center",
              padding: spacing.sm,
            }}
            onClick={() => {
              setScreen("send");
            }}
          >
            <Container color="secondaryText" flex="row" center="both">
              <PaperPlaneIcon
                width={iconSize.sm}
                height={iconSize.sm}
                style={{
                  transform: "translateY(-10%) rotate(-45deg) ",
                }}
              />
            </Container>

            {locale.send}
          </Button>

          <Button
            variant="outline"
            style={{
              fontSize: fontSize.sm,
              display: "flex",
              gap: spacing.xs,
              alignItems: "center",
              padding: spacing.sm,
            }}
            onClick={() => {
              setScreen("receive");
            }}
          >
            <Container color="secondaryText" flex="row" center="both">
              <PinBottomIcon width={iconSize.sm} height={iconSize.sm} />{" "}
            </Container>
            {locale.receive}{" "}
          </Button>

          <Button
            variant="outline"
            style={{
              fontSize: fontSize.sm,
              display: "flex",
              gap: spacing.xs,
              alignItems: "center",
              padding: spacing.sm,
            }}
            onClick={() => {
              setScreen("buy");
            }}
          >
            <Container color="secondaryText" flex="row" center="both">
              <PlusIcon width={iconSize.sm} height={iconSize.sm} />
            </Container>
            Buy
          </Button>
        </Container>
      </Container>

      <Spacer y="md" />

      <Container px="md">
        {/* Network Switcher */}
        <Container
          flex="column"
          style={{
            gap: "1px",
          }}
        >
          {networkSwitcherButton}

          {/* Transactions */}
          <MenuButton
            onClick={() => {
              setScreen("pending-tx");
            }}
            style={{
              fontSize: fontSize.sm,
            }}
          >
            <TextAlignJustifyIcon width={iconSize.md} height={iconSize.md} />
            <Container flex="row" gap="xs" center="y">
              <Text color="primaryText">Transactions</Text>
              {pendingSwapTxs && pendingSwapTxs.length > 0 && (
                <BadgeCount>{pendingSwapTxs.length}</BadgeCount>
              )}
            </Container>
          </MenuButton>

          {/* Switch to Personal Wallet  */}
          {/* {personalWallet &&
            !props.detailsModal?.hideSwitchToPersonalWallet && (
              <AccountSwitcher
                wallet={personalWallet}
                name={locale.personalWallet}
              />
            )} */}

          {/* Switch to Smart Wallet */}
          {/* {smartWallet && (
            <AccountSwitcher name={locale.smartWallet} wallet={smartWallet} />
          )} */}

          {/* Switch Account for Metamask */}
          {/* {isActuallyMetaMask &&
            activeWalletConfig &&
            activeWalletConfig.isInstalled &&
            activeWalletConfig.isInstalled() &&
            !isMobile() && (
              <MenuButton
                type="button"
                onClick={() => {
                  (activeWallet as MetaMaskWallet).switchAccount();
                  setIsOpen(false);
                }}
              >
                <ShuffleIcon width={iconSize.md} height={iconSize.md} />
                <Text color="primaryText">{locale.switchAccount}</Text>
              </MenuButton>
            )} */}

          {/* Request Testnet funds */}
          {(props.detailsModal?.showTestnetFaucet ?? false) &&
            ((chainQuery.data?.faucets && chainQuery.data.faucets.length > 0) ||
              chainQuery.data?.chainId === LocalhostChainId) && (
              <MenuLink
                href={
                  chainQuery.data?.faucets ? chainQuery.data.faucets[0] : "#"
                }
                target="_blank"
                as="a"
                onClick={async () => {
                  // if (chain.chainId === LocalhostChainId) {
                  //   e.preventDefault();
                  //   setIsOpen(false);
                  //   await sdk?.wallet.requestFunds(10);
                  //   await balanceQuery.refetch();
                  // }
                }}
                style={{
                  textDecoration: "none",
                  color: "inherit",
                }}
              >
                <Container flex="row" center="both" color="secondaryText">
                  <FundsIcon size={iconSize.md} />
                </Container>
                {locale.requestTestnetFunds}
              </MenuLink>
            )}

          {/* Export  Wallet */}
          {activeWallet?.metadata.id === localWalletMetadata.id && (
            <div>
              <MenuButton
                onClick={() => {
                  setScreen("export");
                }}
                style={{
                  fontSize: fontSize.sm,
                }}
              >
                <PinBottomIcon width={iconSize.md} height={iconSize.md} />
                <Text color="primaryText">{locale.backupWallet}</Text>
              </MenuButton>
            </div>
          )}

          {props.detailsModal?.footer && (
            <props.detailsModal.footer close={() => setIsOpen(false)} />
          )}
        </Container>

        <Spacer y="md" />
      </Container>

      {props.detailsModal?.hideDisconnect !== true && (
        <Container>
          <Line />
          <Spacer y="sm" />
          <Container px="md">
            <MenuButton
              data-variant="danger"
              type="button"
              onClick={() => {
                if (activeWallet) {
                  disconnect(activeWallet);
                  props.onDisconnect();
                }
              }}
            >
              <ExitIcon width={iconSize.md} height={iconSize.md} />
              <Text color="primaryText">{locale.disconnectWallet}</Text>
            </MenuButton>
          </Container>
          <Spacer y="sm" />
        </Container>
      )}
      {/* {activeWallet?.walletId === walletIds.localWallet && (
        <>
          <Line />
          <Container py="md">
            <Text size="xs" center multiline color="danger" balance>
              {locale.guestWalletWarning}
            </Text>
          </Container>
        </>
      )} */}
    </div>
  );

  if (screen === "pending-tx") {
    content = <SwapTransactionsScreen onBack={() => setScreen("main")} />;
  }

  if (screen === "network-switcher") {
    content = (
      <NetworkSelectorContent
        // add currently connected chain to the list of chains if it's not already in the list
        chains={
          walletChain &&
          props.chains.find((c) => c.id === walletChain.id) === undefined
            ? [walletChain, ...props.chains]
            : props.chains
        }
        closeModal={() => {
          setIsOpen(false);
        }}
        networkSelector={props.detailsModal?.networkSelector}
        onBack={() => {
          setScreen("main");
        }}
      />
    );
  }

  // export local wallet
  else if (screen === "export") {
    content = (
      <ExportLocalWallet
        onExport={() => {
          setIsOpen(false);
        }}
        onBack={() => {
          setScreen("main");
        }}
      />
    );
  }

  // send funds
  else if (screen === "send") {
    content = (
      <SendFunds
        supportedTokens={props.supportedTokens}
        onBack={() => {
          setScreen("main");
        }}
      />
    );
  }

  // receive funds
  else if (screen === "receive") {
    content = (
      <ReceiveFunds
        iconUrl={avatarOrWalletIconUrl}
        onBack={() => {
          setScreen("main");
        }}
      />
    );
  }

  // swap tokens
  else if (screen === "buy") {
    content = (
      <SwapScreen
        onBack={() => setScreen("main")}
        supportedTokens={props.supportedTokens}
        onViewPendingTx={() => setScreen("pending-tx")}
      />
    );
  }

  return (
    <Modal size={"compact"} trigger={trigger} open={isOpen} setOpen={setIsOpen}>
      {content}
    </Modal>
  );
};

const WalletInfoButton = /* @__PURE__ */ StyledButton(() => {
  const theme = useCustomTheme();
  return {
    all: "unset",
    background: theme.colors.connectedButtonBg,
    border: `1px solid ${theme.colors.borderColor}`,
    padding: `${spacing.sm} ${spacing.sm}`,
    borderRadius: radius.lg,
    cursor: "pointer",
    display: "inline-flex",
    alignItems: "center",
    minWidth: "180px",
    gap: spacing.sm,
    boxSizing: "border-box",
    WebkitTapHighlightColor: "transparent",
    lineHeight: "normal",
    animation: `${fadeInAnimation} 300ms ease`,
    [media.mobile]: {
      gap: spacing.sm,
      padding: `${spacing.xs} ${spacing.sm}`,
      img: {
        width: `${iconSize.md}px`,
        height: `${iconSize.md}px`,
      },
    },
    "&:hover": {
      transition: "background 250ms ease",
      background: theme.colors.connectedButtonBgHover,
    },
  };
});

const MenuButton = /* @__PURE__ */ StyledButton(() => {
  const theme = useCustomTheme();
  return {
    all: "unset",
    padding: `${spacing.sm} ${spacing.sm}`,
    borderRadius: radius.md,
    backgroundColor: "transparent",
    // border: `1px solid ${theme.colors.borderColor}`,
    boxSizing: "border-box",
    display: "flex",
    alignItems: "center",
    width: "100%",
    cursor: "pointer",
    fontSize: fontSize.md,
    fontWeight: 500,
    color: theme.colors.secondaryText,
    gap: spacing.sm,
    WebkitTapHighlightColor: "transparent",
    lineHeight: 1.3,
    transition: "background-color 200ms ease, transform 200ms ease",
    "&:hover": {
      backgroundColor: theme.colors.walletSelectorButtonHoverBg,
      transform: "scale(1.01)",
      svg: {
        color: theme.colors.accentText,
      },
    },
    "&[disabled]": {
      cursor: "not-allowed",
      svg: {
        display: "none",
      },
    },
    svg: {
      color: theme.colors.secondaryText,
      transition: "color 200ms ease",
    },
    "&[data-variant='danger']:hover svg": {
      color: theme.colors.danger + "!important",
    },
    "&[data-variant='primary']:hover svg": {
      color: theme.colors.primaryText + "!important",
    },
  };
});

const BadgeCount = /* @__PURE__ */ StyledDiv(() => {
  const theme = useCustomTheme();
  return {
    background: theme.colors.primaryButtonBg,
    color: theme.colors.primaryButtonText,
    fontSize: fontSize.sm,
    fontWeight: 500,
    borderRadius: "50%",
    display: "flex",
    alignItems: "center",
    justifyContent: "center",
    minWidth: "22px",
    minHeight: "22px",
  };
});

const MenuLink = /* @__PURE__ */ (() => MenuButton.withComponent("a"))();

const StyledChevronRightIcon = /* @__PURE__ */ styled(
  /* @__PURE__ */ ChevronRightIcon,
)(() => {
  const theme = useCustomTheme();
  return {
    color: theme.colors.secondaryText,
  };
});

// function AccountSwitcher(props: { wallet: Wallet; name: string }) {
//   const { connect } = useConnect();
//   const locale = useTWLocale().connectWallet;
//   const activeWallet = useActiveWallet();

//   return (
//     <MenuButton
//       type="button"
//       onClick={() => {
//         // remove the current active account as "connected"
//         if (activeWallet) {
//           connectionManager.removeConnectedWallet(activeWallet);
//         }
//         // set as connected and active
//         connect(props.wallet);
//       }}
//       style={{
//         fontSize: fontSize.sm,
//       }}
//     >
//       <EnterIcon width={iconSize.md} height={iconSize.md} />
//       <Text color="primaryText">
//         {locale.switchTo} {props.name}
//       </Text>
//     </MenuButton>
//   );
// }

const ActiveDot = /* @__PURE__ */ StyledDiv(() => {
  const theme = useCustomTheme();
  return {
    width: "8px",
    height: "8px",
    borderRadius: "50%",
    backgroundColor: theme.colors.success,
  };
});

function ConnectedToSmartWallet() {
  const activeAccount = useActiveAccount();
  const activeWallet = useActiveWallet();
  const chain = useActiveWalletChain();
  const locale = useWalletConnectionCtx().connectLocale;
  const isSmartWallet = activeWallet && "isSmartWallet" in activeWallet;

  const [isSmartWalletDeployed] = useState(false);

  // useEffect(() => {
  //   if (activeAccount && isSmartWallet) {
  //     (activeAccount.wallet as SmartWallet).isDeployed().then((isDeployed) => {
  //       setIsSmartWalletDeployed(isDeployed);
  //     });
  //   } else {
  //     setIsSmartWalletDeployed(false);
  //   }
  // }, [activeWallet]);

  const content = (
    <Container flex="row" gap="xxs" center="both">
      <ActiveDot />
      {locale.connectedToSmartWallet}
    </Container>
  );

  if (chain && activeAccount && isSmartWallet) {
    return (
      <>
        {isSmartWalletDeployed ? (
          <Link
            color="secondaryText"
            hoverColor="primaryText"
            href={`https://thirdweb.com/${chain.id}/${activeAccount.address}/account`}
            target="_blank"
            size="sm"
          >
            {content}
          </Link>
        ) : (
          <Text size="sm"> {content}</Text>
        )}

        <Spacer y="md" />
      </>
    );
  }

  return null;
}

function EmbeddedWalletEmail() {
  const user = useEmbeddedWalletUser();
  if (user?.email) {
    return (
      <Container
        flex="row"
        center="x"
        style={{
          paddingBottom: spacing.md,
        }}
      >
        <Text size="sm">{user.email}</Text>
      </Container>
    );
  }

  return undefined;
}

function useEmbeddedWalletUser() {
  const activeWallet = useActiveWallet();
  const user =
    activeWallet &&
    "isEmbeddedWallet" in activeWallet &&
    "getUser" in activeWallet
      ? (activeWallet as EmbeddedWallet).getUser()
      : undefined;

  return user;
}<|MERGE_RESOLUTION|>--- conflicted
+++ resolved
@@ -65,14 +65,11 @@
 import type { EmbeddedWallet } from "../../../../wallets/embedded/core/wallet/index.js";
 import { localWalletMetadata } from "../../../../wallets/local/index.js";
 import { ExportLocalWallet } from "./screens/ExportLocalWallet.js";
-<<<<<<< HEAD
-import { useWalletConnectionCtx } from "../../../core/hooks/others/useWalletConnectionCtx.js";
-=======
 import { swapTransactionsStore } from "./screens/Buy/swap/pendingSwapTx.js";
 import { SwapScreen } from "./screens/Buy/SwapScreen.js";
 import { SwapTransactionsScreen } from "./screens/SwapTransactionsScreen.js";
 import { useSwapSupportedChains } from "./screens/Buy/swap/useSwapSupportedChains.js";
->>>>>>> 93fbd985
+import { useWalletConnectionCtx } from "../../../core/hooks/others/useWalletConnectionCtx.js";
 
 const TW_CONNECTED_WALLET = "tw-connected-wallet";
 
@@ -98,7 +95,7 @@
   supportedTokens: SupportedTokens;
   chains: Chain[];
 }> = (props) => {
-  const locale = useWalletConnectionCtx().connectLocale;
+  const { connectLocale: locale, client } = useWalletConnectionCtx();
   const activeWallet = useActiveWallet();
   const activeAccount = useActiveAccount();
   const walletChain = useActiveWalletChain();
@@ -114,7 +111,7 @@
   useChainsQuery(props.chains, 5);
 
   // prefetch swap supported chains
-  useSwapSupportedChains();
+  useSwapSupportedChains(client);
 
   const tokenAddress =
     walletChain && props.detailsButton?.displayBalanceToken
@@ -566,7 +563,12 @@
   );
 
   if (screen === "pending-tx") {
-    content = <SwapTransactionsScreen onBack={() => setScreen("main")} />;
+    content = (
+      <SwapTransactionsScreen
+        onBack={() => setScreen("main")}
+        client={client}
+      />
+    );
   }
 
   if (screen === "network-switcher") {
@@ -632,6 +634,7 @@
   else if (screen === "buy") {
     content = (
       <SwapScreen
+        client={client}
         onBack={() => setScreen("main")}
         supportedTokens={props.supportedTokens}
         onViewPendingTx={() => setScreen("pending-tx")}
