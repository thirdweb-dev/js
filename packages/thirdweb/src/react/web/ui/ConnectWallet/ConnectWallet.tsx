import styled from "@emotion/styled";
import { useContext, useEffect, useMemo, useState } from "react";
import type { Chain } from "../../../../chains/types.js";
import { AutoConnect } from "../../../core/hooks/connection/useAutoConnect.js";
import { useWalletConnectionCtx } from "../../../core/hooks/others/useWalletConnectionCtx.js";
import {
  useActiveAccount,
  useActiveWalletConnectionStatus,
} from "../../../core/hooks/wallets/wallet-hooks.js";
import { WalletConnectionContext } from "../../../core/providers/wallet-connection.js";
import {
  SetModalConfigCtx,
  WalletUIStatesProvider,
  useSetIsWalletModalOpen,
} from "../../providers/wallet-ui-states-provider.js";
import { canFitWideModal } from "../../utils/canFitWideModal.js";
<<<<<<< HEAD
import type { ConnectLocale } from "./locale/types.js";
import { WalletConnectionContext } from "../../../core/providers/wallet-connection.js";
=======
>>>>>>> a92311a5
import { getDefaultWallets } from "../../wallets/defaultWallets.js";
import { Spinner } from "../components/Spinner.js";
import { Button } from "../components/buttons.js";
import {
  CustomThemeProvider,
  useCustomTheme,
} from "../design-system/CustomThemeProvider.js";
import { fadeInAnimation } from "../design-system/animations.js";
import type { ConnectButtonProps } from "./ConnectWalletProps.js";
import { ConnectedWalletDetails } from "./Details.js";
import ConnectModal from "./Modal/ConnectModal.js";
<<<<<<< HEAD
=======
import { defaultTokens } from "./defaultTokens.js";
>>>>>>> a92311a5
import { getConnectLocale } from "./locale/getConnectLocale.js";
import type { ConnectLocale } from "./locale/types.js";

const TW_CONNECT_WALLET = "tw-connect-wallet";

/**
 * A component that allows the user to connect their wallet.
 * It renders a button which when clicked opens a modal to allow users to connect to wallets specified in the `ThirdwebProvider`'s `wallets` prop.
 * @example
 * ```tsx
 * <ConnectButton
 *    client={client}
 * />
 * ```
 * @param props
 * Props for the `ConnectButton` component
 *
 * Refer to [ConnectButtonProps](https://portal.thirdweb.com/references/typescript/v5/ConnectButtonProps) to see the available props.
 * @component
 */
export function ConnectButton(props: ConnectButtonProps) {
  const wallets = props.wallets || getDefaultWallets();
  const localeId = props.locale || "en_US";
  const [locale, setLocale] = useState<ConnectLocale | undefined>();

  useEffect(() => {
    getConnectLocale(localeId).then(setLocale);
  }, [localeId]);

  const autoConnectComp = props.autoConnect !== false && (
    <AutoConnect
      appMetadata={props.appMetadata}
      client={props.client}
      wallets={wallets}
      timeout={
        typeof props.autoConnect === "boolean"
          ? undefined
          : props.autoConnect?.timeout
      }
      accountAbstraction={props.accountAbstraction}
    />
  );

  if (!locale) {
    return (
      <AnimatedButton
        disabled={true}
        className={`${
          props.connectButton?.className || ""
        } ${TW_CONNECT_WALLET}`}
        variant="primary"
        type="button"
        style={{
          minWidth: "140px",
          ...props.connectButton?.style,
        }}
      >
        {autoConnectComp}
        <Spinner size="sm" color="primaryButtonText" />
      </AnimatedButton>
    );
  }

  return (
    <WalletConnectionContext.Provider
      value={{
        appMetadata: props.appMetadata,
        client: props.client,
        wallets: wallets,
        locale: props.locale || "en_US",
        connectLocale: locale,
        chain: props.chain,
        chains: props.chains,
        walletConnect: props.walletConnect,
        accountAbstraction: props.accountAbstraction,
        recommendedWallets: props.recommendedWallets,
        showAllWallets: props.showAllWallets,
      }}
    >
      <WalletUIStatesProvider theme="dark">
        <ConnectButtonInner {...props} connectLocale={locale} />
        <ConnectModal />
        {autoConnectComp}
      </WalletUIStatesProvider>
    </WalletConnectionContext.Provider>
  );
}

function ConnectButtonInner(
  props: ConnectButtonProps & {
    connectLocale: ConnectLocale;
  },
) {
  const activeAccount = useActiveAccount();
  const contextTheme = useCustomTheme();
  const theme = props.theme || contextTheme || "dark";
  const connectionStatus = useActiveWalletConnectionStatus();
  const locale = props.connectLocale;

  const isLoading = connectionStatus === "connecting";

  const connectButtonLabel =
    props.connectButton?.label || locale.defaultButtonTitle;

  const setIsWalletModalOpen = useSetIsWalletModalOpen();

  const setModalConfig = useContext(SetModalConfigCtx);

  // const authConfig = useThirdwebAuthContext();
  // const { logout } = useLogout();
  // const isNetworkMismatch = useNetworkMismatch();

  // const [showSignatureModal, setShowSignatureModal] = useState(false);
  // const address = useActiveWalletAddress();
  // const { user } = useUser();

  // const connectedButNotSignedIn =
  //   !!authConfig?.authUrl &&
  //   !!address &&
  //   (!user?.address || address !== user?.address);

  // const requiresSignIn = props.auth?.loginOptional
  //   ? false
  //   : connectedButNotSignedIn;

  const supportedTokens = useMemo(() => {
    if (!props.supportedTokens) {
      return defaultTokens;
    }

    const tokens = { ...defaultTokens };
    for (const k in props.supportedTokens) {
      const key = Number(k);
      const tokenList = props.supportedTokens[key];
      if (tokenList) {
        tokens[key] = tokenList;
      }
    }

    return tokens;
  }, [props.supportedTokens]);

  // if wallet gets disconnected, close the signature modal
  // useEffect(() => {
  //   if (!activeWallet) {
  //     setShowSignatureModal(false);
  //   }
  // }, [activeWallet]);

  const wallets = props.wallets || getDefaultWallets();

  return (
    <CustomThemeProvider theme={theme}>
      {/* <Modal
        size="compact"
        open={showSignatureModal}
        setOpen={(value) => {
          if (!value) {
            setShowSignatureModal(false);
          }
        }}
      >
        <SignatureScreen
          modalSize="compact"
          termsOfServiceUrl={props.termsOfServiceUrl}
          privacyPolicyUrl={props.privacyPolicyUrl}
          onDone={() => setShowSignatureModal(false)}
        />
      </Modal> */}

      {(() => {
        // wallet is not connected
        if (!activeAccount) {
          // Connect Wallet button
          return (
            <AnimatedButton
              disabled={isLoading}
              className={`${
                props.connectButton?.className || ""
              } ${TW_CONNECT_WALLET}`}
              data-theme={theme}
              data-is-loading={isLoading}
              variant="primary"
              type="button"
              style={{
                minWidth: "140px",
                ...props.connectButton?.style,
              }}
              aria-label={
                connectionStatus === "connecting"
                  ? locale.connecting
                  : connectButtonLabel
              }
              onClick={() => {
                let modalSize = props.connectModal?.size || "wide";

                if (!canFitWideModal() || wallets.length === 1) {
                  modalSize = "compact";
                }

                setModalConfig({
                  title: props.connectModal?.title || locale.defaultModalTitle,
                  theme,
                  data: undefined,
                  modalSize,
                  termsOfServiceUrl: props.connectModal?.termsOfServiceUrl,
                  privacyPolicyUrl: props.connectModal?.privacyPolicyUrl,
                  welcomeScreen: props.connectModal?.welcomeScreen,
                  titleIconUrl: props.connectModal?.titleIcon,
                  // auth: props.auth,
                  onConnect: props.onConnect,
                  chain: props.chain ? props.chain : undefined,
                  chains: props.chains,
                  showThirdwebBranding:
                    props.connectModal?.showThirdwebBranding,
                });
                setIsWalletModalOpen(true);
              }}
              data-test="connect-wallet-button"
            >
              {isLoading ? (
                <Spinner size="sm" color="primaryButtonText" />
              ) : (
                connectButtonLabel
              )}
            </AnimatedButton>
          );
        }

        // switch network button

        // sign in button
        // else if (requiresSignIn) {
        //   return (
        //     <Button
        //       variant="primary"
        //       onClick={() => {
        //         if (activeWallet) {
        //           setShowSignatureModal(true);
        //         }
        //       }}
        //       data-theme={theme}
        //       className={`${TW_CONNECT_WALLET}--sign-in ${
        //         props.className || ""
        //       }`}
        //       style={{
        //         minWidth: "140px",
        //         ...props.style,
        //       }}
        //       data-test="sign-in-button"
        //     >
        //       <Container flex="row" center="y" gap="sm">
        //         <LockIcon size={iconSize.sm} />
        //         <span> {locale.connectWallet.signIn} </span>
        //       </Container>
        //     </Button>
        //   );
        // }

        // wallet details button
        return (
          <ConnectedWalletDetails
            theme={theme}
            detailsButton={props.detailsButton}
            detailsModal={props.detailsModal}
            supportedTokens={supportedTokens}
            onDisconnect={() => {
              // if (authConfig?.authUrl) {
              //   logout();
              //   props?.auth?.onLogout?.();
              // }
            }}
            chains={props?.chains || []}
            chain={props.chain}
            switchButton={props.switchButton}
          />
        );
      })()}
    </CustomThemeProvider>
  );
}

const AnimatedButton = /* @__PURE__ */ styled(Button)({
  animation: `${fadeInAnimation} 300ms ease`,
});<|MERGE_RESOLUTION|>--- conflicted
+++ resolved
@@ -1,8 +1,6 @@
 import styled from "@emotion/styled";
 import { useContext, useEffect, useMemo, useState } from "react";
-import type { Chain } from "../../../../chains/types.js";
 import { AutoConnect } from "../../../core/hooks/connection/useAutoConnect.js";
-import { useWalletConnectionCtx } from "../../../core/hooks/others/useWalletConnectionCtx.js";
 import {
   useActiveAccount,
   useActiveWalletConnectionStatus,
@@ -14,11 +12,6 @@
   useSetIsWalletModalOpen,
 } from "../../providers/wallet-ui-states-provider.js";
 import { canFitWideModal } from "../../utils/canFitWideModal.js";
-<<<<<<< HEAD
-import type { ConnectLocale } from "./locale/types.js";
-import { WalletConnectionContext } from "../../../core/providers/wallet-connection.js";
-=======
->>>>>>> a92311a5
 import { getDefaultWallets } from "../../wallets/defaultWallets.js";
 import { Spinner } from "../components/Spinner.js";
 import { Button } from "../components/buttons.js";
@@ -30,10 +23,7 @@
 import type { ConnectButtonProps } from "./ConnectWalletProps.js";
 import { ConnectedWalletDetails } from "./Details.js";
 import ConnectModal from "./Modal/ConnectModal.js";
-<<<<<<< HEAD
-=======
 import { defaultTokens } from "./defaultTokens.js";
->>>>>>> a92311a5
 import { getConnectLocale } from "./locale/getConnectLocale.js";
 import type { ConnectLocale } from "./locale/types.js";
 
