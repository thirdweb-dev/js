--- conflicted
+++ resolved
@@ -4,15 +4,11 @@
 import type { Chain } from "../../../../../../chains/types.js";
 import type { ThirdwebClient } from "../../../../../../client/client.js";
 import { NATIVE_TOKEN_ADDRESS } from "../../../../../../constants/addresses.js";
-<<<<<<< HEAD
+import type { BuyWithCryptoQuote } from "../../../../../../pay/buyWithCrypto/actions/getQuote.js";
 import type {
   Account,
   Wallet,
 } from "../../../../../../wallets/interfaces/wallet.js";
-=======
-import type { BuyWithCryptoQuote } from "../../../../../../pay/buyWithCrypto/actions/getQuote.js";
-import type { Account } from "../../../../../../wallets/interfaces/wallet.js";
->>>>>>> a92311a5
 import { useChainsQuery } from "../../../../../core/hooks/others/useChainQuery.js";
 import { useWalletBalance } from "../../../../../core/hooks/others/useWalletBalance.js";
 import {
@@ -25,6 +21,14 @@
   useActiveWalletChain,
   useSwitchActiveWalletChain,
 } from "../../../../../core/hooks/wallets/wallet-hooks.js";
+import { LoadingScreen } from "../../../../wallets/shared/LoadingScreen.js";
+import {
+  Drawer,
+  DrawerOverlay,
+  useDrawer,
+} from "../../../components/Drawer.js";
+import { DynamicHeight } from "../../../components/DynamicHeight.js";
+import { Skeleton } from "../../../components/Skeleton.js";
 import { Spacer } from "../../../components/Spacer.js";
 import { Spinner } from "../../../components/Spinner.js";
 import { Container, ModalHeader } from "../../../components/basic.js";
@@ -33,38 +37,23 @@
 import { fontSize, iconSize, radius } from "../../../design-system/index.js";
 import { useDebouncedValue } from "../../../hooks/useDebouncedValue.js";
 import type { SupportedTokens } from "../../defaultTokens.js";
+import type { IconFC } from "../../icons/types.js";
 import { TokenSelector } from "../TokenSelector.js";
 import {
   type ERC20OrNativeToken,
   NATIVE_TOKEN,
   isNativeToken,
 } from "../nativeToken.js";
+import { AccountSelectionScreen } from "./AccountSelectionScreen.js";
+import { AccountSelectorButton } from "./AccountSelectorButton.js";
 import { PaymentSelection } from "./PaymentSelection.js";
+import { FeesButton } from "./buttons.js";
 import { BuyTokenInput } from "./swap/BuyTokenInput.js";
 import { SwapConfirmationScreen } from "./swap/ConfirmationScreen.js";
+import { SwapFees } from "./swap/Fees.js";
 import { PayWithCrypto } from "./swap/PayWithCrypto.js";
-<<<<<<< HEAD
-import type { BuyWithCryptoQuote } from "../../../../../../pay/buyWithCrypto/actions/getQuote.js";
+import { formatSeconds } from "./swap/formatSeconds.js";
 import { useSwapSupportedChains } from "./swap/useSwapSupportedChains.js";
-import type { ThirdwebClient } from "../../../../../../client/client.js";
-import { Skeleton } from "../../../components/Skeleton.js";
-import type { IconFC } from "../../icons/types.js";
-import {
-  Drawer,
-  DrawerOverlay,
-  useDrawer,
-} from "../../../components/Drawer.js";
-import { SwapFees } from "./swap/Fees.js";
-import { DynamicHeight } from "../../../components/DynamicHeight.js";
-import { formatSeconds } from "./swap/formatSeconds.js";
-import { LoadingScreen } from "../../../../wallets/shared/LoadingScreen.js";
-import { AccountSelectionScreen } from "./AccountSelectionScreen.js";
-import { AccountSelectorButton } from "./AccountSelectorButton.js";
-import { FeesButton } from "./buttons.js";
-=======
-import { SwapFees } from "./swap/SwapFees.js";
-import { useSwapSupportedChains } from "./swap/useSwapSupportedChains.js";
->>>>>>> a92311a5
 
 /**
  * @internal
@@ -122,7 +111,7 @@
   const { activeChain, account, client, activeWallet, supportedChains } = props;
   const [isSwitching, setIsSwitching] = useState(false);
   const switchActiveWalletChain = useSwitchActiveWalletChain();
-  const [method, setMethod] = useState<"crypto" | "creditCard">("crypto");
+  const [method] = useState<"crypto" | "creditCard">("crypto");
 
   // prefetch chains metadata
   useChainsQuery(supportedChains || [], 50);
