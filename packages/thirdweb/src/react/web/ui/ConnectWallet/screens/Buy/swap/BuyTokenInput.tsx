import { ChevronDownIcon } from "@radix-ui/react-icons";
import type { Chain } from "../../../../../../../chains/types.js";
import { useChainQuery } from "../../../../../../core/hooks/others/useChainQuery.js";
import { ChainIcon } from "../../../../components/ChainIcon.js";
import { Skeleton } from "../../../../components/Skeleton.js";
<<<<<<< HEAD
import {
  fontSize,
  iconSize,
  spacing,
} from "../../../../design-system/index.js";
=======
>>>>>>> a92311a5
import { Spacer } from "../../../../components/Spacer.js";
import { Container } from "../../../../components/basic.js";
import { Button } from "../../../../components/buttons.js";
<<<<<<< HEAD
import { useChainQuery } from "../../../../../../core/hooks/others/useChainQuery.js";
import { ChevronDownIcon } from "@radix-ui/react-icons";
import { Text } from "../../../../components/text.js";
import styled from "@emotion/styled";
import { useCustomTheme } from "../../../../design-system/CustomThemeProvider.js";
import { TokenIcon } from "../../../../components/TokenIcon.js";
import { TokenSymbol } from "../../../../components/token/TokenSymbol.js";
=======
import { Input } from "../../../../components/formElements.js";
import { Text } from "../../../../components/text.js";
import { fontSize, iconSize } from "../../../../design-system/index.js";
import type { ERC20OrNativeToken } from "../../nativeToken.js";
import { TokenSelectorButton } from "./TokenSelector.js";
>>>>>>> a92311a5

/**
 * @internal
 */
export function BuyTokenInput(props: {
  token: ERC20OrNativeToken;
  chain: Chain;
  value: string;
  onChange: (value: string) => void;
  onSelectToken: () => void;
}) {
  const chainQuery = useChainQuery(props.chain);

  const getWidth = () => {
    let chars = props.value.replace(".", "").length;
    const hasDot = props.value.includes(".");
    if (hasDot) {
      chars += 0.3;
    }
    return `calc(${Math.max(1, chars) + "ch"} + 6px)`;
  };

  return (
    <Container>
      {/* Input */}

      <div
        onClick={(e) => {
          e.currentTarget.querySelector("input")?.focus();
        }}
      >
        <Container
          flex="row"
          center="both"
          gap="xs"
          style={{
            flexWrap: "nowrap",
          }}
        >
          <Input
            variant="outline"
            pattern="^[0-9]*[.,]?[0-9]*$"
            inputMode="decimal"
            placeholder="0"
            type="text"
            data-placeholder={props.value === ""}
            value={props.value || "0"}
            onClick={(e) => {
              // put cursor at the end of the input
              if (props.value === "") {
                e.currentTarget.setSelectionRange(
                  e.currentTarget.value.length,
                  e.currentTarget.value.length,
                );
              }
            }}
            onChange={(e) => {
              let value = e.target.value;

<<<<<<< HEAD
              if (value.startsWith(".")) {
                value = "0" + value;
              }

              const numValue = Number(value);
              if (isNaN(numValue)) {
                return;
              }
=======
          if (value.startsWith(".")) {
            value = `0${value}`;
          }

          const numValue = Number(value);
          if (Number.isNaN(numValue)) {
            return;
          }
>>>>>>> a92311a5

              if (value.startsWith("0") && !value.startsWith("0.")) {
                props.onChange(value.slice(1));
              } else {
                props.onChange(value);
              }
            }}
            style={{
              border: "none",
              fontSize:
                props.value.length > 10
                  ? "26px"
                  : props.value.length > 6
                    ? "34px"
                    : "50px",
              boxShadow: "none",
              padding: "0",
              paddingBlock: "2px",
              fontWeight: 600,
              textAlign: "right",
              width: getWidth(),
              maxWidth: "calc(100% - 100px)",
            }}
          />
          <TokenSymbol
            token={props.token}
            chain={props.chain}
            size="lg"
            color="secondaryText"
          />
        </Container>
      </div>

      <Spacer y="md" />

      {/* Token / Chain selector */}
      <Container flex="row" center="x">
        <TokenButton
          variant="secondary"
          fullWidth
          style={{
            fontSize: fontSize.sm,
          }}
          gap="xxs"
          onClick={props.onSelectToken}
        >
          <Container flex="row" center="y" gap="sm">
            <TokenIcon token={props.token} chain={props.chain} size="md" />

            <Container
              flex="column"
              style={{
                gap: "4px",
              }}
            >
              {/* Token Symbol */}
              <TokenSymbol token={props.token} chain={props.chain} size="sm" />

              {/* Network Name */}
              {chainQuery.data?.name ? (
                <Text size="xs" color="secondaryText">
                  {chainQuery.data.name}
                </Text>
              ) : (
                <Skeleton width="90px" height={fontSize.xs} />
              )}
            </Container>
          </Container>

          <ChevronDownIcon
            width={iconSize.sm}
            height={iconSize.sm}
            style={{
              marginLeft: "auto",
            }}
          />
        </TokenButton>
      </Container>
    </Container>
  );
}

const TokenButton = /* @__PURE__ */ styled(Button)(() => {
  const theme = useCustomTheme();
  return {
    background: theme.colors.tertiaryBg,
    border: `1px solid ${theme.colors.borderColor}`,
    justifyContent: "flex-start",
    transition: "background 0.3s",
    padding: spacing.sm,
  };
});<|MERGE_RESOLUTION|>--- conflicted
+++ resolved
@@ -1,34 +1,22 @@
+import styled from "@emotion/styled";
 import { ChevronDownIcon } from "@radix-ui/react-icons";
 import type { Chain } from "../../../../../../../chains/types.js";
 import { useChainQuery } from "../../../../../../core/hooks/others/useChainQuery.js";
-import { ChainIcon } from "../../../../components/ChainIcon.js";
 import { Skeleton } from "../../../../components/Skeleton.js";
-<<<<<<< HEAD
+import { Spacer } from "../../../../components/Spacer.js";
+import { TokenIcon } from "../../../../components/TokenIcon.js";
+import { Container } from "../../../../components/basic.js";
+import { Button } from "../../../../components/buttons.js";
+import { Input } from "../../../../components/formElements.js";
+import { Text } from "../../../../components/text.js";
+import { TokenSymbol } from "../../../../components/token/TokenSymbol.js";
+import { useCustomTheme } from "../../../../design-system/CustomThemeProvider.js";
 import {
   fontSize,
   iconSize,
   spacing,
 } from "../../../../design-system/index.js";
-=======
->>>>>>> a92311a5
-import { Spacer } from "../../../../components/Spacer.js";
-import { Container } from "../../../../components/basic.js";
-import { Button } from "../../../../components/buttons.js";
-<<<<<<< HEAD
-import { useChainQuery } from "../../../../../../core/hooks/others/useChainQuery.js";
-import { ChevronDownIcon } from "@radix-ui/react-icons";
-import { Text } from "../../../../components/text.js";
-import styled from "@emotion/styled";
-import { useCustomTheme } from "../../../../design-system/CustomThemeProvider.js";
-import { TokenIcon } from "../../../../components/TokenIcon.js";
-import { TokenSymbol } from "../../../../components/token/TokenSymbol.js";
-=======
-import { Input } from "../../../../components/formElements.js";
-import { Text } from "../../../../components/text.js";
-import { fontSize, iconSize } from "../../../../design-system/index.js";
 import type { ERC20OrNativeToken } from "../../nativeToken.js";
-import { TokenSelectorButton } from "./TokenSelector.js";
->>>>>>> a92311a5
 
 /**
  * @internal
@@ -48,13 +36,14 @@
     if (hasDot) {
       chars += 0.3;
     }
-    return `calc(${Math.max(1, chars) + "ch"} + 6px)`;
+    return `calc(${`${Math.max(1, chars)}ch`} + 6px)`;
   };
 
   return (
     <Container>
       {/* Input */}
 
+      {/* biome-ignore lint/a11y/useKeyWithClickEvents: <explanation> */}
       <div
         onClick={(e) => {
           e.currentTarget.querySelector("input")?.focus();
@@ -88,25 +77,14 @@
             onChange={(e) => {
               let value = e.target.value;
 
-<<<<<<< HEAD
               if (value.startsWith(".")) {
-                value = "0" + value;
+                value = `0${value}`;
               }
 
               const numValue = Number(value);
-              if (isNaN(numValue)) {
+              if (Number.isNaN(numValue)) {
                 return;
               }
-=======
-          if (value.startsWith(".")) {
-            value = `0${value}`;
-          }
-
-          const numValue = Number(value);
-          if (Number.isNaN(numValue)) {
-            return;
-          }
->>>>>>> a92311a5
 
               if (value.startsWith("0") && !value.startsWith("0.")) {
                 props.onChange(value.slice(1));
