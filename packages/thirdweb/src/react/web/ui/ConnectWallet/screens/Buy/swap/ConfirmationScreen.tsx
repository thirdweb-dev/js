--- conflicted
+++ resolved
@@ -1,3 +1,4 @@
+import { keyframes } from "@emotion/react";
 import {
   CheckCircledIcon,
   CheckIcon,
@@ -16,46 +17,22 @@
   type BuyWithCryptoStatusQueryParams,
   useBuyWithCryptoStatus,
 } from "../../../../../../core/hooks/pay/useBuyWithCryptoStatus.js";
-import { useActiveWallet } from "../../../../../../core/hooks/wallets/wallet-hooks.js";
-// import { useActiveWallet } from "../../../../../../core/hooks/wallets/wallet-hooks.js";
 import { shortenString } from "../../../../../../core/utils/addresses.js";
 import { Skeleton } from "../../../../components/Skeleton.js";
 import { Spacer } from "../../../../components/Spacer.js";
 import { Spinner } from "../../../../components/Spinner.js";
-<<<<<<< HEAD
+import { TokenIcon } from "../../../../components/TokenIcon.js";
 import { Container, Line, ModalHeader } from "../../../../components/basic.js";
-=======
-import { TokenIcon } from "../../../../components/TokenIcon.js";
-import { WalletImage } from "../../../../components/WalletImage.js";
-import { Container, ModalHeader } from "../../../../components/basic.js";
->>>>>>> a92311a5
 import { Button } from "../../../../components/buttons.js";
 import { Text } from "../../../../components/text.js";
 import { useCustomTheme } from "../../../../design-system/CustomThemeProvider.js";
 import { StyledDiv } from "../../../../design-system/elements.js";
-<<<<<<< HEAD
 import { fontSize, iconSize } from "../../../../design-system/index.js";
-import { isNativeToken, type ERC20OrNativeToken } from "../../nativeToken.js";
-import { SwapFees } from "./Fees.js";
-import { addPendingSwapTransaction } from "./pendingSwapTx.js";
-import { TokenIcon } from "../../../../components/TokenIcon.js";
-import { waitForReceipt } from "../../../../../../../transaction/actions/wait-for-tx-receipt.js";
-import { AccentFailIcon } from "../../../icons/AccentFailIcon.js";
-import type { ThirdwebClient } from "../../../../../../../client/client.js";
-import { formatSeconds } from "./formatSeconds.js";
-import { keyframes } from "@emotion/react";
-=======
-import {
-  fontSize,
-  iconSize,
-  radius,
-  spacing,
-} from "../../../../design-system/index.js";
 import { AccentFailIcon } from "../../../icons/AccentFailIcon.js";
 import { type ERC20OrNativeToken, isNativeToken } from "../../nativeToken.js";
-import { SwapFees } from "./SwapFees.js";
+import { SwapFees } from "./Fees.js";
+import { formatSeconds } from "./formatSeconds.js";
 import { addPendingSwapTransaction } from "./pendingSwapTx.js";
->>>>>>> a92311a5
 
 /**
  * @internal
@@ -109,8 +86,12 @@
         onViewPendingTx={props.onViewPendingTx}
         destinationChain={props.toChain}
         destinationToken={props.toToken}
-        sourceAmount={`${formatNumber(Number(props.fromAmount), 4)} ${fromTokenSymbol || ""}`}
-        destinationAmount={`${formatNumber(Number(props.toAmount), 4)} ${toTokenSymbol || ""}`}
+        sourceAmount={`${formatNumber(Number(props.fromAmount), 4)} ${
+          fromTokenSymbol || ""
+        }`}
+        destinationAmount={`${formatNumber(Number(props.toAmount), 4)} ${
+          toTokenSymbol || ""
+        }`}
         swapTx={swapTx}
       />
     );
