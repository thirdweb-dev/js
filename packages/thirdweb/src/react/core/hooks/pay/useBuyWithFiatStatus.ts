--- conflicted
+++ resolved
@@ -45,13 +45,6 @@
       return getBuyWithFiatStatus(params);
     },
     enabled: !!params,
-<<<<<<< HEAD
-    refetchInterval: (query) =>
-      (query.state.data as BuyWithFiatStatus)?.status ===
-      "ON_RAMP_TRANSFER_COMPLETED"
-        ? false
-        : 5000,
-=======
     refetchInterval: (query) => {
       const data = query.state.data as BuyWithFiatStatus;
       const status = data?.status;
@@ -69,7 +62,6 @@
       }
       return 5000;
     },
->>>>>>> 0a7448cb
     refetchIntervalInBackground: true,
     retry: true,
   });
