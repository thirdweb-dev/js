import { useQuery } from "@tanstack/react-query";
import {
  type BuyWithCryptoStatus,
  type BuyWithCryptoTransaction,
  getBuyWithCryptoStatus,
} from "../../../../pay/buyWithCrypto/getStatus.js";

/**
 * A hook to get a status of a "Buy with crypto" transaction to determine if the transaction is completed, failed or pending.
 *
 * This hook is a React Query wrapper of the [`getBuyWithCryptoStatus`](https://portal.thirdweb.com/references/typescript/v5/getBuyWithCryptoStatus) function.
 * You can also use that function directly.
 * @param params - object of type [`BuyWithCryptoTransaction`](https://portal.thirdweb.com/references/typescript/v5/BuyWithCryptoTransaction)
 * @returns A react query object which contains the data of type [`BuyWithCryptoStatus`](https://portal.thirdweb.com/references/typescript/v5/BuyWithCryptoStatus)
 * @example
 * ```tsx
 * import { useSendTransaction, useBuyWithCryptoQuote, useBuyWithCryptoStatus, type BuyWithCryptoStatusQueryParams, useActiveAccount } from "thirdweb/react";
 * import { sendTransaction } from 'thirdweb';
 *
 * function Component() {
 *  const buyWithCryptoQuoteQuery = useBuyWithCryptoQuote(swapParams);
 *  const [buyTxHash, setBuyTxHash] = useState<BuyWithCryptoStatusQueryParams | undefined>();
 *  const buyWithCryptoStatusQuery = useBuyWithCryptoStatus(buyTxHash ? {
 *    client,
 *    transactionHash: buyTxHash,
 *  }: undefined);
 *  const account = useActiveAccount();
 *
 *  async function handleBuyWithCrypto() {
 *
 *    // if approval is required
 *    if (buyWithCryptoQuoteQuery.data.approval) {
 *      const approveTx = await sendTransaction({
 *        account: account,
 *        transaction: swapQuote.data.approval,
 *      });
 *      await waitForApproval(approveTx);
 *    }
 *
 *    // send the transaction to buy crypto
 *    // this promise is resolved when user confirms the transaction in the wallet and the transaction is sent to the blockchain
 *    const buyTx = await sendTransactionMutation.mutateAsync({
 *      transaction: swapQuote.data.transactionRequest,
 *      account: account,
 *    });
 *    await waitForApproval(buyTx);
 *
 *    // set buyTx.transactionHash to poll the status of the swap transaction
 *    setBuyWithCryptoTx(buyTx.transactionHash);
 *  }
 *
 *  return <button onClick={handleBuyWithCrypto}>Swap</button>
 * }
 * ```
 * @buyCrypto
 */
export function useBuyWithCryptoStatus(params?: BuyWithCryptoTransaction) {
  return useQuery<BuyWithCryptoStatus, Error>({
    queryKey: ["getBuyWithCryptoStatus", params?.transactionHash] as const,
    queryFn: async () => {
      if (!params) {
        throw new Error("No params");
      }
      return getBuyWithCryptoStatus(params);
    },
    enabled: !!params,
<<<<<<< HEAD
    refetchInterval: (query) =>
      (query.state.data as BuyWithCryptoStatus)?.status === "COMPLETED"
        ? false
        : 5000,
=======
    refetchInterval: (query) => {
      const status = (query.state.data as BuyWithCryptoStatus)?.status;
      if (status === "COMPLETED" || status === "FAILED") {
        return false;
      }
      return 5000;
    },
>>>>>>> 0a7448cb
    refetchIntervalInBackground: true,
    retry: true,
  });
}<|MERGE_RESOLUTION|>--- conflicted
+++ resolved
@@ -64,12 +64,6 @@
       return getBuyWithCryptoStatus(params);
     },
     enabled: !!params,
-<<<<<<< HEAD
-    refetchInterval: (query) =>
-      (query.state.data as BuyWithCryptoStatus)?.status === "COMPLETED"
-        ? false
-        : 5000,
-=======
     refetchInterval: (query) => {
       const status = (query.state.data as BuyWithCryptoStatus)?.status;
       if (status === "COMPLETED" || status === "FAILED") {
@@ -77,7 +71,6 @@
       }
       return 5000;
     },
->>>>>>> 0a7448cb
     refetchIntervalInBackground: true,
     retry: true,
   });
