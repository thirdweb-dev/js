--- conflicted
+++ resolved
@@ -67,10 +67,6 @@
 ): UseQueryResult<BuyWithCryptoQuote> {
   return useQuery({
     ...queryParams,
-<<<<<<< HEAD
-=======
-
->>>>>>> 031eccba
     queryKey: ["buyWithCryptoQuote", buyWithCryptoParams],
     queryFn: () => {
       if (!buyWithCryptoParams) {
