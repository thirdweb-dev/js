import { type UseMutationResult, useMutation } from "@tanstack/react-query";
import type { Address } from "abitype";
import type { Chain } from "../../../../chains/types.js";
<<<<<<< HEAD
import { getContract } from "../../../../contract/contract.js";
import { getCurrencyMetadata } from "../../../../extensions/erc20/read/getCurrencyMetadata.js";
=======
>>>>>>> 26ca958b
import { getGasPrice } from "../../../../gas/get-gas-price.js";
import { estimateGasCost } from "../../../../transaction/actions/estimate-gas-cost.js";
import type { GaslessOptions } from "../../../../transaction/actions/gasless/types.js";
import { sendTransaction } from "../../../../transaction/actions/send-transaction.js";
import type { WaitForReceiptOptions } from "../../../../transaction/actions/wait-for-tx-receipt.js";
import type { PreparedTransaction } from "../../../../transaction/prepare-transaction.js";
import { resolvePromisedValue } from "../../../../utils/promise/resolve-promised-value.js";
import type { Wallet } from "../../../../wallets/interfaces/wallet.js";
import {
  type GetWalletBalanceResult,
  getWalletBalance,
} from "../../../../wallets/utils/getWalletBalance.js";
import { fetchBuySupportedDestinations } from "../../../web/ui/ConnectWallet/screens/Buy/swap/useSwapSupportedChains.js";
import type { LocaleId } from "../../../web/ui/types.js";
import type { Theme } from "../../design-system/index.js";
import type { SupportedTokens } from "../../utils/defaultTokens.js";

/**
 * Configuration for the "Pay Modal" that opens when the user doesn't have enough funds to send a transaction.
 * Set `payModal: false` to disable the "Pay Modal" popup
 *
 * This configuration object includes the following properties to configure the "Pay Modal" UI:
 *
 * ### `locale`
 * The language to use for the "Pay Modal" UI. Defaults to `"en_US"`.
 *
 * ### `supportedTokens`
 * An object of type [`SupportedTokens`](https://portal.thirdweb.com/references/typescript/v5/SupportedTokens) to configure the tokens to show for a chain.
 *
 * ### `theme`
 * The theme to use for the "Pay Modal" UI. Defaults to `"dark"`.
 *
 * It can be set to `"light"` or `"dark"` or an object of type [`Theme`](https://portal.thirdweb.com/references/typescript/v5/Theme) for a custom theme.
 *
 * Refer to [`lightTheme`](https://portal.thirdweb.com/references/typescript/v5/lightTheme)
 * or [`darkTheme`](https://portal.thirdweb.com/references/typescript/v5/darkTheme) helper functions to use the default light or dark theme and customize it.
 */
export type SendTransactionPayModalConfig =
  | {
      metadata?: {
        title?: string;
      };
      locale?: LocaleId;
      supportedTokens?: SupportedTokens;
      theme?: Theme | "light" | "dark";
      buyWithCrypto?: false;
      buyWithFiat?:
        | false
        | {
            testMode?: boolean;
          };
      purchaseData?: object;
    }
  | false;

/**
 * Configuration for the `useSendTransaction` hook.
 */
export type SendTransactionConfig = {
  /**
   * Refer to [`SendTransactionPayModalConfig`](https://portal.thirdweb.com/references/typescript/v5/SendTransactionPayModalConfig) for more details.
   */
  payModal?: SendTransactionPayModalConfig;

  /**
   * Configuration for gasless transactions.
   * Refer to [`GaslessOptions`](https://portal.thirdweb.com/references/typescript/v5/GaslessOptions) for more details.
   */
  gasless?: GaslessOptions;
};

type ShowModalData = {
  tx: PreparedTransaction;
  sendTx: () => void;
  rejectTx: (reason: Error) => void;
  totalCostWei: bigint;
  currency?: {
    address: Address;
    name: string;
    symbol: string;
    decimals: number;
    icon?: string;
  };
  walletBalance: GetWalletBalanceResult;
  resolveTx: (data: WaitForReceiptOptions) => void;
};

/**
 * A hook to send a transaction.
 * @returns A mutation object to send a transaction.
 * @example
 * ```jsx
 * import { useSendTransaction } from "thirdweb/react";
 * const { mutate: sendTx, data: transactionResult } = useSendTransaction();
 *
 * // later
 * sendTx(tx);
 * ```
 * @internal
 */
export function useSendTransactionCore(args: {
  showPayModal?: (data: ShowModalData) => void;
  gasless?: GaslessOptions;
  wallet: Wallet | undefined;
  switchChain: (chain: Chain) => Promise<void>;
}): UseMutationResult<WaitForReceiptOptions, Error, PreparedTransaction> {
  const { showPayModal, gasless, wallet, switchChain } = args;
  let _account = wallet?.getAccount();

  return useMutation({
    mutationFn: async (tx) => {
      // switch chain if needed
      if (wallet && tx.chain.id !== wallet.getChain()?.id) {
        await switchChain(tx.chain);
        // in smart wallet case, account may change after chain switch
        _account = wallet.getAccount();
      }

      const account = _account;

      if (!account) {
        throw new Error("No active account");
      }

      if (!showPayModal) {
        return sendTransaction({
          transaction: tx,
          account,
          gasless,
        });
      }

      return new Promise<WaitForReceiptOptions>((resolve, reject) => {
        const sendTx = async () => {
          try {
            const res = await sendTransaction({
              transaction: tx,
              account,
              gasless,
            });

            resolve(res);
          } catch (e) {
            reject(e);
          }
        };

        (async () => {
          try {
            const destinations = await fetchBuySupportedDestinations(tx.client);

            const isBuySupported = destinations.find(
              (c) => c.chain.id === tx.chain.id,
            );

            // buy not supported, can't show modal - send tx directly
            if (!isBuySupported) {
              sendTx();
              return;
            }

            //  buy supported, check if there is enough balance - if not show modal to buy tokens
            const [nativeWalletBalance, nativeCostWei] = await Promise.all([
              getWalletBalance({
                address: account.address,
                chain: tx.chain,
                client: tx.client,
              }),
              getTotalTxCostForBuy(tx, account?.address),
            ]);

            let currency: ShowModalData["currency"] | undefined = undefined;
            let walletBalance = nativeWalletBalance;
            let totalCostWei = nativeCostWei;
            const hasEnoughForGas = nativeWalletBalance.value > nativeCostWei;

            const erc20Value = await resolvePromisedValue(tx.erc20Value);
            if (erc20Value && hasEnoughForGas) {
              const [tokenBalance, tokenMeta] = await Promise.all([
                getWalletBalance({
                  address: account.address,
                  chain: tx.chain,
                  client: tx.client,
                  tokenAddress: erc20Value.tokenAddress,
                }),
                getCurrencyMetadata({
                  contract: getContract({
                    address: erc20Value.tokenAddress,
                    chain: tx.chain,
                    client: tx.client,
                  }),
                }),
              ]);
              totalCostWei = erc20Value.amountWei;
              walletBalance = tokenBalance;
              currency = {
                address: erc20Value.tokenAddress,
                name: tokenMeta.name,
                symbol: tokenMeta.symbol,
                decimals: tokenMeta.decimals,
              };
            }

            // if enough balance, send tx
            if (totalCostWei < walletBalance.value) {
              sendTx();
              return;
            }

            // if not enough balance - show modal
            showPayModal({
              tx,
              sendTx,
              rejectTx: reject,
              resolveTx: resolve,
              totalCostWei,
              walletBalance,
              currency,
            });
          } catch (e) {
            console.error("Failed to estimate cost", e);
            // send it anyway?
            sendTx();
          }
        })();
      });
    },
  });
}

export async function getTotalTxCostForBuy(
  tx: PreparedTransaction,
  from?: string,
) {
  try {
    const gasCost = await estimateGasCost({
      transaction: tx,
      from,
    });

    const bufferCost = gasCost.wei / 10n;

    // Note: get tx.value AFTER estimateGasCost
    const txValue = await resolvePromisedValue(tx.value);

    // add 10% extra gas cost to the estimate to ensure user buys enough to cover the tx cost
    return gasCost.wei + bufferCost + (txValue || 0n);
  } catch (e) {
    if (from) {
      // try again without passing from
      return await getTotalTxCostForBuy(tx);
    }
    // fallback if both fail, use the tx value + 2M * gas price
    const value = await resolvePromisedValue(tx.value);

    const gasPrice = await getGasPrice({
      client: tx.client,
      chain: tx.chain,
    });

    const buffer = 2_000_000n * gasPrice;

    if (!value) {
<<<<<<< HEAD
      // if value is 0 and we fail to estimate, set a minimum of 1M gas, enough for a few transactions
      const gasPrice = await getGasPrice({
        client: tx.client,
        chain: tx.chain,
      });
      return 1_000_000n * gasPrice;
=======
      return 0n + buffer;
>>>>>>> 26ca958b
    }
    return value + buffer;
  }
}<|MERGE_RESOLUTION|>--- conflicted
+++ resolved
@@ -1,11 +1,8 @@
 import { type UseMutationResult, useMutation } from "@tanstack/react-query";
 import type { Address } from "abitype";
 import type { Chain } from "../../../../chains/types.js";
-<<<<<<< HEAD
 import { getContract } from "../../../../contract/contract.js";
 import { getCurrencyMetadata } from "../../../../extensions/erc20/read/getCurrencyMetadata.js";
-=======
->>>>>>> 26ca958b
 import { getGasPrice } from "../../../../gas/get-gas-price.js";
 import { estimateGasCost } from "../../../../transaction/actions/estimate-gas-cost.js";
 import type { GaslessOptions } from "../../../../transaction/actions/gasless/types.js";
@@ -269,16 +266,7 @@
     const buffer = 2_000_000n * gasPrice;
 
     if (!value) {
-<<<<<<< HEAD
-      // if value is 0 and we fail to estimate, set a minimum of 1M gas, enough for a few transactions
-      const gasPrice = await getGasPrice({
-        client: tx.client,
-        chain: tx.chain,
-      });
-      return 1_000_000n * gasPrice;
-=======
       return 0n + buffer;
->>>>>>> 26ca958b
     }
     return value + buffer;
   }
