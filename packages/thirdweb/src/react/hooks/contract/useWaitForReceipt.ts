--- conflicted
+++ resolved
@@ -1,22 +1,10 @@
 import { useQuery, type UseQueryResult } from "@tanstack/react-query";
 import type { TransactionReceipt } from "viem";
-<<<<<<< HEAD
 import { getChainIdFromChain } from "../../../chain/index.js";
 import {
   waitForReceipt,
   type WaitForReceiptOptions,
 } from "../../../transaction/actions/wait-for-tx-receipt.js";
-=======
-import type { TransactionOrUserOpHash } from "../../../transaction/types.js";
-import { getChainIdFromChain } from "../../../chain/index.js";
-import { waitForReceipt } from "../../../transaction/actions/wait-for-tx-receipt.js";
-import type { PreparedTransaction } from "../../../transaction/index.js";
-
-export type TransactionHashOptions = TransactionOrUserOpHash & {
-  transaction: PreparedTransaction;
-  transactionHash?: string;
-};
->>>>>>> 2c4f2542
 
 /**
  * A hook to wait for a transaction receipt.
@@ -28,13 +16,8 @@
  * const { data: receipt, isLoading } = useWaitForReceipt({contract, transactionHash});
  * ```
  */
-<<<<<<< HEAD
-export function useWaitForReceipt<abi extends Abi>(
-  options: WaitForReceiptOptions<abi> | undefined,
-=======
 export function useWaitForReceipt(
-  options: TransactionHashOptions | undefined,
->>>>>>> 2c4f2542
+  options: WaitForReceiptOptions | undefined,
 ): UseQueryResult<TransactionReceipt> {
   // TODO: here contract can be undfined so we go to a `-1` chain but this feels wrong
   const chainId = getChainIdFromChain(
@@ -42,20 +25,18 @@
   ).toString();
   return useQuery({
     // eslint-disable-next-line @tanstack/query/exhaustive-deps
-    queryKey: ["waitForReceipt", chainId, options?.transactionHash] as const,
+    queryKey: [
+      "waitForReceipt",
+      chainId,
+      options?.transactionHash || options?.userOpHash,
+    ] as const,
     queryFn: async () => {
       if (!options?.transactionHash && !options?.userOpHash) {
-        throw new Error("No transaction hash");
+        throw new Error("No transaction hash or user op hash provided");
       }
-<<<<<<< HEAD
       return waitForReceipt(options);
-=======
-      return waitForReceipt({
-        transaction: options.transaction,
-        transactionHash: options.transactionHash,
-      });
->>>>>>> 2c4f2542
     },
     enabled: !!options?.transactionHash || !!options?.userOpHash,
+    retry: false,
   });
 }