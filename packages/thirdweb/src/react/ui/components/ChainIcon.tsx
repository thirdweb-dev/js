/* eslint-disable @next/next/no-img-element */
import { useState } from "react";
import type { ChainMetadata } from "../../../chains/types.js";
import { resolveScheme } from "../../../utils/ipfs.js";
import { useThirdwebProviderProps } from "../../hooks/others/useThirdwebProviderProps.js";
import { StyledDiv } from "../design-system/elements.js";
import { Skeleton } from "./Skeleton.js";

export const fallbackChainIcon =
  "data:image/svg+xml;charset=UTF-8,%3csvg width='15' height='14' viewBox='0 0 15 14' fill='none' xmlns='http://www.w3.org/2000/svg'%3e%3cpath d='M7 8.04238e-07C5.1435 8.04238e-07 3.36301 0.737501 2.05025 2.05025C0.7375 3.36301 0 5.1435 0 7C0 7.225 -1.52737e-07 7.445 0.0349998 7.665C0.16385 9.0151 0.68213 10.2988 1.52686 11.3598C2.37158 12.4209 3.50637 13.2137 4.79326 13.642C6.0801 14.0702 7.4637 14.1153 8.7758 13.7719C10.0879 13.4285 11.2719 12.7113 12.184 11.7075C13.0961 10.7038 13.6969 9.4567 13.9135 8.1178C14.1301 6.7789 13.9531 5.406 13.4039 4.16587C12.8548 2.92574 11.9573 1.87184 10.8204 1.13228C9.6835 0.392721 8.3563 -0.000649196 7 8.04238e-07ZM7 1C8.581 1.00137 10.0975 1.62668 11.22 2.74V3.24C9.2438 2.55991 7.0956 2.56872 5.125 3.265C4.96758 3.1116 4.76997 3.00586 4.555 2.96H4.43C4.37 2.75 4.315 2.54 4.27 2.325C4.225 2.11 4.2 1.92 4.175 1.715C5.043 1.24658 6.0137 1.00091 7 1ZM5.5 3.935C7.3158 3.32693 9.2838 3.34984 11.085 4C10.8414 5.2703 10.3094 6.4677 9.53 7.5C9.312 7.4077 9.0707 7.3855 8.8395 7.4366C8.6083 7.4877 8.3988 7.6094 8.24 7.785C8.065 7.685 7.89 7.585 7.74 7.47C6.7307 6.7966 5.8877 5.9023 5.275 4.855C5.374 4.73221 5.4461 4.58996 5.4866 4.43749C5.5271 4.28502 5.5351 4.12575 5.51 3.97L5.5 3.935ZM3.5 2.135C3.5 2.24 3.53 2.35 3.55 2.455C3.595 2.675 3.655 2.89 3.715 3.105C3.52353 3.21838 3.36943 3.38531 3.2717 3.58522C3.17397 3.78513 3.13688 4.00927 3.165 4.23C2.37575 4.7454 1.67078 5.3795 1.075 6.11C1.19455 5.3189 1.47112 4.55966 1.88843 3.87701C2.30575 3.19437 2.85539 2.60208 3.505 2.135H3.5ZM3.5 9.99C3.30481 10.0555 3.13037 10.1714 2.9943 10.3259C2.85822 10.4804 2.76533 10.6681 2.725 10.87H2.405C1.59754 9.9069 1.1146 8.7136 1.025 7.46L1.08 7.365C1.70611 6.3942 2.52463 5.562 3.485 4.92C3.62899 5.0704 3.81094 5.179 4.01162 5.2345C4.2123 5.2899 4.42423 5.2901 4.625 5.235C5.2938 6.3652 6.208 7.3306 7.3 8.06C7.505 8.195 7.715 8.32 7.925 8.44C7.9082 8.6312 7.9391 8.8237 8.015 9C7.1 9.7266 6.0445 10.256 4.915 10.555C4.78401 10.3103 4.57028 10.1201 4.31199 10.0184C4.05369 9.9167 3.76766 9.9102 3.505 10L3.5 9.99ZM7 12.99C5.9831 12.9903 4.98307 12.7304 4.095 12.235L4.235 12.205C4.43397 12.1397 4.61176 12.0222 4.74984 11.8648C4.88792 11.7074 4.98122 11.5158 5.02 11.31C6.2985 10.984 7.4921 10.3872 8.52 9.56C8.7642 9.7027 9.0525 9.75 9.3295 9.6927C9.6064 9.6355 9.8524 9.4778 10.02 9.25C10.7254 9.4334 11.4511 9.5275 12.18 9.53H12.445C11.9626 10.5673 11.1938 11.4451 10.2291 12.0599C9.2643 12.6747 8.144 13.0009 7 13V12.99ZM10.255 8.54C10.2545 8.3304 10.1975 8.1249 10.09 7.945C10.9221 6.8581 11.5012 5.5991 11.785 4.26C12.035 4.37667 12.2817 4.50667 12.525 4.65C13.0749 5.9495 13.1493 7.4012 12.735 8.75C11.9049 8.8142 11.0698 8.7484 10.26 8.555L10.255 8.54Z' fill='%23646D7A'/%3e%3c/svg%3e";

/**
 * @internal
 */
export const ChainIcon: React.FC<{
<<<<<<< HEAD
  chain?: ApiChain;
=======
  chain: ChainMetadata;
>>>>>>> 607a40d1
  size: string;
  active?: boolean;
  className?: string;
  loading?: "lazy" | "eager";
  fallbackImage?: string;
}> = (props) => {
  const { client } = useThirdwebProviderProps();
  const [isLoaded, setIsLoaded] = useState(false);

  const getSrc = () => {
    const url = props.chain?.icon?.url;
    if (!url) {
      return fallbackChainIcon;
    }
    try {
      return resolveScheme({
        uri: url,
        client: client,
      });
    } catch {
      return fallbackChainIcon;
    }
  };

  return (
    <div
      style={{
        position: "relative",
        display: "flex",
        flexShrink: 0,
        alignItems: "center",
      }}
    >
      {!isLoaded && (
        <Skeleton width={props.size + "px"} height={props.size + "px"} />
      )}
      <img
        // For some weird reason - We must set the loading attribute before the src attribute to make lazy loading work
        loading={props.loading}
        src={getSrc()}
        onLoad={() => {
          setIsLoaded(true);
        }}
        onError={(e) => {
          if (e.currentTarget.src !== fallbackChainIcon) {
            e.currentTarget.src = fallbackChainIcon;
          }
        }}
        alt=""
        width={props.size}
        height={props.size}
        className={props.className}
        style={{
          objectFit: "contain",
          width: isLoaded ? props.size + "px" : "0",
          height: isLoaded ? props.size + "px" : "0",
          visibility: isLoaded ? "visible" : "hidden",
        }}
      />
      {props.active && <ActiveDot />}
    </div>
  );
};

const ActiveDot = /* @__PURE__ */ StyledDiv({
  width: "28%",
  height: "28%",
  borderRadius: "50%",
  position: "absolute",
  top: "60%",
  right: 0,
  backgroundColor: "#00d395",
  boxShadow: `0 0 0 2px var(--bg)`,
});<|MERGE_RESOLUTION|>--- conflicted
+++ resolved
@@ -13,11 +13,7 @@
  * @internal
  */
 export const ChainIcon: React.FC<{
-<<<<<<< HEAD
-  chain?: ApiChain;
-=======
-  chain: ChainMetadata;
->>>>>>> 607a40d1
+  chain?: ChainMetadata;
   size: string;
   active?: boolean;
   className?: string;
