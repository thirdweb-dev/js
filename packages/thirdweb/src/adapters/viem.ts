--- conflicted
+++ resolved
@@ -16,10 +16,6 @@
 import { getRpcUrlForChain } from "../chains/utils.js";
 import type { Account } from "../wallets/interfaces/wallet.js";
 import { getRpcClient } from "../rpc/rpc.js";
-<<<<<<< HEAD
-import { waitForReceipt } from "../transaction/actions/wait-for-tx-receipt.js";
-=======
->>>>>>> d2493d96
 
 export const viemAdapter = {
   contract: {
