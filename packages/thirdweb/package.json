{
  "name": "thirdweb",
  "version": "5.52.0",
  "repository": {
    "type": "git",
    "url": "git+https://github.com/thirdweb-dev/js.git#main"
  },
  "license": "Apache-2.0",
  "bugs": {
    "url": "https://github.com/thirdweb-dev/js/issues"
  },
  "author": "thirdweb eng <eng@thirdweb.com>",
  "type": "module",
  "bin": {
    "thirdweb": "./dist/esm/cli/bin.js",
    "thirdweb-cli": "./dist/esm/cli/bin.js"
  },
  "main": "./dist/cjs/exports/thirdweb.js",
  "module": "./dist/esm/exports/thirdweb.js",
  "types": "./dist/types/exports/thirdweb.d.ts",
  "typings": "./dist/types/exports/thirdweb.d.ts",
  "exports": {
    ".": {
      "types": "./dist/types/exports/thirdweb.d.ts",
      "import": "./dist/esm/exports/thirdweb.js",
      "default": "./dist/cjs/exports/thirdweb.js"
    },
    "./adapters/*": {
      "types": "./dist/types/exports/adapters/*.d.ts",
      "import": "./dist/esm/exports/adapters/*.js",
      "default": "./dist/cjs/exports/adapters/*.js"
    },
    "./auth": {
      "types": "./dist/types/exports/auth.d.ts",
      "import": "./dist/esm/exports/auth.js",
      "default": "./dist/cjs/exports/auth.js"
    },
    "./chains": {
      "types": "./dist/types/exports/chains.d.ts",
      "import": "./dist/esm/exports/chains.js",
      "default": "./dist/cjs/exports/chains.js"
    },
    "./contract": {
      "types": "./dist/types/exports/contract.d.ts",
      "import": "./dist/esm/exports/contract.js",
      "default": "./dist/cjs/exports/contract.js"
    },
    "./deploys": {
      "types": "./dist/types/exports/deploys.d.ts",
      "import": "./dist/esm/exports/deploys.js",
      "default": "./dist/cjs/exports/deploys.js"
    },
    "./event": {
      "types": "./dist/types/exports/event.d.ts",
      "import": "./dist/esm/exports/event.js",
      "default": "./dist/cjs/exports/event.js"
    },
    "./extensions/*": {
      "types": "./dist/types/exports/extensions/*.d.ts",
      "import": "./dist/esm/exports/extensions/*.js",
      "default": "./dist/cjs/exports/extensions/*.js"
    },
    "./pay": {
      "types": "./dist/types/exports/pay.d.ts",
      "import": "./dist/esm/exports/pay.js",
      "default": "./dist/cjs/exports/pay.js"
    },
    "./react": {
      "types": "./dist/types/exports/react.d.ts",
      "import": "./dist/esm/exports/react.js",
      "react-native": "./dist/esm/exports/react.native.js",
      "default": "./dist/cjs/exports/react.js"
    },
    "./react-native": {
      "types": "./dist/types/exports/react-native.d.ts",
      "import": "./dist/esm/exports/react-native.js",
      "default": "./dist/cjs/exports/react-native.js"
    },
    "./rpc": {
      "types": "./dist/types/exports/rpc.d.ts",
      "import": "./dist/esm/exports/rpc.js",
      "default": "./dist/cjs/exports/rpc.js"
    },
    "./storage": {
      "types": "./dist/types/exports/storage.d.ts",
      "import": "./dist/esm/exports/storage.js",
      "default": "./dist/cjs/exports/storage.js"
    },
    "./transaction": {
      "types": "./dist/types/exports/transaction.d.ts",
      "import": "./dist/esm/exports/transaction.js",
      "default": "./dist/cjs/exports/transaction.js"
    },
    "./utils": {
      "types": "./dist/types/exports/utils.d.ts",
      "import": "./dist/esm/exports/utils.js",
      "default": "./dist/cjs/exports/utils.js"
    },
    "./wallets": {
      "types": "./dist/types/exports/wallets.d.ts",
      "import": "./dist/esm/exports/wallets.js",
      "react-native": "./dist/esm/exports/wallets.native.js",
      "default": "./dist/cjs/exports/wallets.js"
    },
    "./wallets/in-app": {
      "types": "./dist/types/exports/wallets/in-app.d.ts",
      "import": "./dist/esm/exports/wallets/in-app.js",
      "react-native": "./dist/esm/exports/wallets/in-app.native.js",
      "default": "./dist/cjs/exports/wallets/in-app.js"
    },
    "./wallets/*": {
      "types": "./dist/types/exports/wallets/*.d.ts",
      "import": "./dist/esm/exports/wallets/*.js",
      "default": "./dist/cjs/exports/wallets/*.js"
    },
    "./modules": {
      "types": "./dist/types/exports/modules.d.ts",
      "import": "./dist/esm/exports/modules.js",
      "default": "./dist/cjs/exports/modules.js"
    },
    "./package.json": "./package.json"
  },
  "typesVersions": {
    "*": {
<<<<<<< HEAD
      "adapters/*": ["./dist/types/exports/adapters/*.d.ts"],
      "auth": ["./dist/types/exports/auth.d.ts"],
      "chains": ["./dist/types/exports/chains.d.ts"],
      "contract": ["./dist/types/exports/contract.d.ts"],
      "deploys": ["./dist/types/exports/deploys.d.ts"],
      "event": ["./dist/types/exports/event.d.ts"],
      "extensions/*": ["./dist/types/exports/extensions/*.d.ts"],
      "pay": ["./dist/types/exports/pay.d.ts"],
      "react": ["./dist/types/exports/react.d.ts"],
      "react-native": ["./dist/types/exports/react-native.d.ts"],
      "rpc": ["./dist/types/exports/rpc.d.ts"],
      "storage": ["./dist/types/exports/storage.d.ts"],
      "transaction": ["./dist/types/exports/transaction.d.ts"],
      "utils": ["./dist/types/exports/utils.d.ts"],
      "wallets": ["./dist/types/exports/wallets.d.ts"],
      "wallets/*": ["./dist/types/exports/wallets/*.d.ts"]
=======
      "adapters/*": [
        "./dist/types/exports/adapters/*.d.ts"
      ],
      "auth": [
        "./dist/types/exports/auth.d.ts"
      ],
      "chains": [
        "./dist/types/exports/chains.d.ts"
      ],
      "contract": [
        "./dist/types/exports/contract.d.ts"
      ],
      "deploys": [
        "./dist/types/exports/deploys.d.ts"
      ],
      "event": [
        "./dist/types/exports/event.d.ts"
      ],
      "extensions/*": [
        "./dist/types/exports/extensions/*.d.ts"
      ],
      "pay": [
        "./dist/types/exports/pay.d.ts"
      ],
      "react": [
        "./dist/types/exports/react.d.ts"
      ],
      "react-native": [
        "./dist/types/exports/react-native.d.ts"
      ],
      "rpc": [
        "./dist/types/exports/rpc.d.ts"
      ],
      "storage": [
        "./dist/types/exports/storage.d.ts"
      ],
      "transaction": [
        "./dist/types/exports/transaction.d.ts"
      ],
      "utils": [
        "./dist/types/exports/utils.d.ts"
      ],
      "wallets": [
        "./dist/types/exports/wallets.d.ts"
      ],
      "wallets/*": [
        "./dist/types/exports/wallets/*.d.ts"
      ],
      "modules": [
        "./dist/types/exports/modules.d.ts"
      ]
>>>>>>> 7dd2869e
    }
  },
  "browser": {
    "crypto": false
  },
  "sideEffects": false,
  "files": [
    "dist/*",
    "src/*",
    "!**/*.tsbuildinfo",
    "!**/*.test.ts",
    "!**/*.test.tsx",
    "!**/*.test.ts.snap",
    "!**/*.test-d.ts",
    "!**/*.bench.ts",
    "!tsconfig.build.json"
  ],
  "dependencies": {
    "@coinbase/wallet-sdk": "4.0.4",
    "@emotion/react": "11.13.3",
    "@emotion/styled": "11.13.0",
    "@google/model-viewer": "2.1.1",
    "@noble/curves": "1.4.0",
    "@noble/hashes": "1.4.0",
    "@passwordless-id/webauthn": "^1.6.1",
    "@radix-ui/react-dialog": "1.1.1",
    "@radix-ui/react-focus-scope": "1.1.0",
    "@radix-ui/react-icons": "1.3.0",
    "@radix-ui/react-tooltip": "1.1.2",
    "@tanstack/react-query": "5.54.1",
    "@walletconnect/ethereum-provider": "2.15.2",
    "@walletconnect/sign-client": "^2.13.3",
    "abitype": "1.0.5",
    "fast-text-encoding": "^1.0.6",
    "fuse.js": "7.0.0",
    "input-otp": "^1.2.4",
    "mipd": "0.0.7",
    "node-libs-browser": "2.2.1",
    "uqr": "0.1.2",
    "viem": "2.21.2"
  },
  "peerDependencies": {
    "@aws-sdk/client-lambda": "^3",
    "@aws-sdk/credential-providers": "^3",
    "@coinbase/wallet-mobile-sdk": "^1",
    "@mobile-wallet-protocol/client": "^0.0.2",
    "@react-native-async-storage/async-storage": "^1",
    "@react-native-clipboard/clipboard": "*",
    "amazon-cognito-identity-js": "^6",
    "aws-amplify": "^5",
    "ethers": "^5 || ^6",
    "expo-linking": "^6",
    "expo-web-browser": "^13",
    "react": ">=18",
    "react-native": "*",
    "react-native-aes-gcm-crypto": "^0.2",
    "react-native-quick-crypto": ">=0.7.0-rc.6 || >=0.7",
    "react-native-svg": "^15",
    "typescript": ">=5.0.4"
  },
  "peerDependenciesMeta": {
    "react": {
      "optional": true
    },
    "react-native": {
      "optional": true
    },
    "ethers": {
      "optional": true
    },
    "typescript": {
      "optional": true
    },
    "react-native-aes-gcm-crypto": {
      "optional": true
    },
    "expo-linking": {
      "optional": true
    },
    "expo-web-browser": {
      "optional": true
    },
    "react-native-quick-crypto": {
      "optional": true
    },
    "react-native-passkey": {
      "optional": true
    },
    "react-native-svg": {
      "optional": true
    },
    "aws-amplify": {
      "optional": true
    },
    "@aws-sdk/client-lambda": {
      "optional": true
    },
    "@aws-sdk/credential-providers": {
      "optional": true
    },
    "amazon-cognito-identity-js": {
      "optional": true
    },
    "@react-native-async-storage/async-storage": {
      "optional": true
    },
    "@react-native-clipboard/clipboard": {
      "optional": true
    },
    "@coinbase/wallet-mobile-sdk": {
      "optional": true
    },
    "@mobile-wallet-protocol/client": {
      "optional": true
    }
  },
  "scripts": {
    "bench:compare": "bun run ./benchmarks/run.ts",
    "bench": "vitest -c ./test/vitest.config.ts bench",
    "format": "biome format ./src --write",
    "lint": "biome check ./src",
    "fix": "biome check ./src --fix",
    "knip": "knip",
    "build:generate": "bun scripts/generate/generate.ts",
    "build:generate-wallets": "bun scripts/wallets/generate.ts",
    "dev": "tsc --project ./tsconfig.build.json --module es2020 --outDir ./dist/esm --watch",
    "dev:cjs": "printf '{\"type\":\"commonjs\"}' > ./dist/cjs/package.json && tsc --project ./tsconfig.build.json --module commonjs --outDir ./dist/cjs --verbatimModuleSyntax false --watch",
    "dev:esm": "printf '{\"type\": \"module\",\"sideEffects\":false}' > ./dist/esm/package.json && tsc --project ./tsconfig.build.json --module es2020 --outDir ./dist/esm --watch",
    "build": "pnpm clean && pnpm build:cjs && pnpm build:esm && pnpm build:types",
    "build:cjs": "tsc --project ./tsconfig.build.json --module commonjs --outDir ./dist/cjs --verbatimModuleSyntax false && printf '{\"type\":\"commonjs\"}' > ./dist/cjs/package.json",
    "build:esm": "tsc --project ./tsconfig.build.json --module es2020 --outDir ./dist/esm && printf '{\"type\": \"module\",\"sideEffects\":false}' > ./dist/esm/package.json",
    "build:types": "tsc --project ./tsconfig.build.json --module esnext --declarationDir ./dist/types --emitDeclarationOnly --declaration --declarationMap",
    "clean": "rimraf dist",
    "push": "yalc push",
    "size": "size-limit",
    "test:watch": "vitest -c ./test/vitest.config.ts dev",
    "test": "vitest run -c ./test/vitest.config.ts --coverage",
    "test:cov": "vitest dev -c ./test/vitest.config.ts --coverage",
    "test:dev": "vitest run -c ./test/vitest.config.ts",
    "test:react": "vitest run -c ./test/vitest.config.ts dev --ui src/react",
    "typedoc": "bun run scripts/typedoc.mjs",
    "update-version": "node scripts/version.mjs",
    "storybook": "storybook dev -p 6006",
    "build-storybook": "storybook build"
  },
  "engines": {
    "node": ">=18"
  },
  "devDependencies": {
    "@aws-sdk/client-lambda": "3.577.0",
    "@aws-sdk/credential-providers": "3.577.0",
    "@chromatic-com/storybook": "^1.5.0",
    "@codspeed/vitest-plugin": "3.1.1",
    "@coinbase/wallet-mobile-sdk": "1.0.13",
    "@mobile-wallet-protocol/client": "0.0.2",
    "@react-native-async-storage/async-storage": "^1.23.1",
    "@react-native-clipboard/clipboard": "1.14.1",
    "@storybook/addon-essentials": "^8.2.9",
    "@storybook/addon-interactions": "^8.2.9",
    "@storybook/addon-links": "^8.2.9",
    "@storybook/addon-onboarding": "^8.2.9",
    "@storybook/blocks": "^8.2.9",
    "@storybook/react": "^8.2.9",
    "@storybook/react-vite": "^8.2.9",
    "@storybook/test": "^8.2.9",
    "@testing-library/jest-dom": "^6.4.7",
    "@testing-library/react": "^16.0.0",
    "@testing-library/user-event": "^14.5.2",
    "@types/cross-spawn": "^6.0.6",
    "@types/react": "^18.3.5",
    "@vitejs/plugin-react": "^4.3.1",
    "@vitest/ui": "2.0.5",
    "amazon-cognito-identity-js": "6.3.12",
    "aws-amplify": "5.3.18",
    "cross-spawn": "7.0.3",
    "ethers5": "npm:ethers@5.7.2",
    "ethers6": "npm:ethers@6.13.2",
    "expo-linking": "6.3.1",
    "expo-web-browser": "13.0.3",
    "happy-dom": "^14.12.0",
    "msw": "^2.3.4",
    "react-native": "0.74.5",
    "react-native-aes-gcm-crypto": "0.2.2",
    "react-native-passkey": "3.0.0-beta2",
    "react-native-quick-crypto": "0.7.0-rc.6",
    "react-native-svg": "15.3.0",
    "storybook": "^8.2.9",
    "typescript": "5.5.4",
    "vite": "5.4.3"
  }
}<|MERGE_RESOLUTION|>--- conflicted
+++ resolved
@@ -122,7 +122,6 @@
   },
   "typesVersions": {
     "*": {
-<<<<<<< HEAD
       "adapters/*": ["./dist/types/exports/adapters/*.d.ts"],
       "auth": ["./dist/types/exports/auth.d.ts"],
       "chains": ["./dist/types/exports/chains.d.ts"],
@@ -138,60 +137,8 @@
       "transaction": ["./dist/types/exports/transaction.d.ts"],
       "utils": ["./dist/types/exports/utils.d.ts"],
       "wallets": ["./dist/types/exports/wallets.d.ts"],
-      "wallets/*": ["./dist/types/exports/wallets/*.d.ts"]
-=======
-      "adapters/*": [
-        "./dist/types/exports/adapters/*.d.ts"
-      ],
-      "auth": [
-        "./dist/types/exports/auth.d.ts"
-      ],
-      "chains": [
-        "./dist/types/exports/chains.d.ts"
-      ],
-      "contract": [
-        "./dist/types/exports/contract.d.ts"
-      ],
-      "deploys": [
-        "./dist/types/exports/deploys.d.ts"
-      ],
-      "event": [
-        "./dist/types/exports/event.d.ts"
-      ],
-      "extensions/*": [
-        "./dist/types/exports/extensions/*.d.ts"
-      ],
-      "pay": [
-        "./dist/types/exports/pay.d.ts"
-      ],
-      "react": [
-        "./dist/types/exports/react.d.ts"
-      ],
-      "react-native": [
-        "./dist/types/exports/react-native.d.ts"
-      ],
-      "rpc": [
-        "./dist/types/exports/rpc.d.ts"
-      ],
-      "storage": [
-        "./dist/types/exports/storage.d.ts"
-      ],
-      "transaction": [
-        "./dist/types/exports/transaction.d.ts"
-      ],
-      "utils": [
-        "./dist/types/exports/utils.d.ts"
-      ],
-      "wallets": [
-        "./dist/types/exports/wallets.d.ts"
-      ],
-      "wallets/*": [
-        "./dist/types/exports/wallets/*.d.ts"
-      ],
-      "modules": [
-        "./dist/types/exports/modules.d.ts"
-      ]
->>>>>>> 7dd2869e
+      "wallets/*": ["./dist/types/exports/wallets/*.d.ts"],
+      "modules": ["./dist/types/exports/modules.d.ts"]
     }
   },
   "browser": {
