{
  "author": "thirdweb eng <eng@thirdweb.com>",
  "bin": {
    "thirdweb": "./dist/esm/cli/bin.js",
    "thirdweb-cli": "./dist/esm/cli/bin.js"
  },
  "browser": {
    "crypto": false
  },
  "bugs": {
    "url": "https://github.com/thirdweb-dev/js/issues"
  },
  "dependencies": {
    "@coinbase/wallet-sdk": "4.3.0",
    "@emotion/react": "11.14.0",
    "@emotion/styled": "11.14.0",
    "@noble/curves": "1.8.2",
    "@noble/hashes": "1.7.2",
    "@passwordless-id/webauthn": "^2.1.2",
    "@radix-ui/react-dialog": "1.1.14",
    "@radix-ui/react-focus-scope": "1.1.7",
    "@radix-ui/react-icons": "1.3.2",
    "@radix-ui/react-tooltip": "1.2.7",
    "@storybook/react": "9.0.8",
    "@tanstack/react-query": "5.80.7",
    "@thirdweb-dev/engine": "workspace:*",
    "@thirdweb-dev/insight": "workspace:*",
    "@walletconnect/ethereum-provider": "2.20.1",
    "@walletconnect/sign-client": "2.20.1",
    "abitype": "1.0.8",
    "cross-spawn": "7.0.6",
    "fuse.js": "7.1.0",
    "input-otp": "^1.4.1",
    "mipd": "0.0.7",
    "open": "10.1.1",
    "ora": "8.2.0",
    "ox": "0.7.0",
    "prompts": "2.4.2",
    "toml": "3.0.0",
    "uqr": "0.1.2",
    "viem": "2.28.1",
    "zod": "3.25.62"
  },
  "devDependencies": {
    "@aws-sdk/client-kms": "3.592.0",
    "@aws-sdk/client-lambda": "3.592.0",
    "@aws-sdk/credential-providers": "3.592.0",
    "@biomejs/biome": "2.0.4",
    "@chromatic-com/storybook": "4.0.0",
    "@codspeed/vitest-plugin": "4.0.1",
    "@coinbase/wallet-mobile-sdk": "1.1.2",
    "@mobile-wallet-protocol/client": "1.0.0",
    "@react-native-async-storage/async-storage": "2.2.0",
    "@size-limit/preset-big-lib": "11.2.0",
    "@storybook/addon-docs": "9.0.8",
    "@storybook/addon-links": "9.0.8",
    "@storybook/addon-onboarding": "9.0.8",
    "@storybook/react-vite": "9.0.8",
    "@testing-library/jest-dom": "^6.6.3",
    "@testing-library/react": "^16.3.0",
    "@testing-library/user-event": "^14.6.1",
    "@types/cross-spawn": "^6.0.6",
    "@types/prompts": "2.4.9",
    "@types/react": "19.1.8",
    "@viem/anvil": "0.0.10",
    "@vitejs/plugin-react": "^4.5.2",
    "@vitest/coverage-v8": "3.2.3",
    "@vitest/ui": "3.2.3",
    "dotenv-mono": "^1.3.14",
    "ethers5": "npm:ethers@5",
    "ethers6": "npm:ethers@6",
    "expo-linking": "7.0.5",
    "expo-web-browser": "14.0.2",
    "happy-dom": "17.4.4",
    "knip": "5.60.2",
    "msw": "2.7.5",
    "prettier": "3.5.3",
    "react": "19.1.0",
    "react-dom": "19.1.0",
    "react-native": "0.78.1",
    "react-native-aes-gcm-crypto": "0.2.2",
    "react-native-passkey": "3.1.0",
    "react-native-quick-crypto": "0.7.14",
    "react-native-svg": "15.12.0",
    "rimraf": "6.0.1",
    "sharp": "^0.33.5",
    "size-limit": "11.2.0",
    "storybook": "9.0.8",
    "typedoc": "0.27.9",
    "typedoc-better-json": "0.9.4",
    "typescript": "5.8.3",
    "vite": "6.3.5",
    "vitest": "3.2.3"
  },
  "engines": {
    "node": ">=18"
  },
  "exports": {
    ".": {
      "types": "./dist/types/exports/thirdweb.d.ts",
      "import": "./dist/esm/exports/thirdweb.js",
      "default": "./dist/cjs/exports/thirdweb.js"
    },
    "./adapters/*": {
      "types": "./dist/types/exports/adapters/*.d.ts",
      "import": "./dist/esm/exports/adapters/*.js",
      "default": "./dist/cjs/exports/adapters/*.js"
    },
    "./ai": {
      "types": "./dist/types/exports/ai.d.ts",
      "import": "./dist/esm/exports/ai.js",
      "default": "./dist/cjs/exports/ai.js"
    },
    "./auth": {
      "types": "./dist/types/exports/auth.d.ts",
      "import": "./dist/esm/exports/auth.js",
      "default": "./dist/cjs/exports/auth.js"
    },
    "./bridge": {
      "types": "./dist/types/exports/bridge.d.ts",
      "import": "./dist/esm/exports/bridge.js",
      "default": "./dist/cjs/exports/bridge.js"
    },
    "./chains": {
      "types": "./dist/types/exports/chains.d.ts",
      "import": "./dist/esm/exports/chains.js",
      "default": "./dist/cjs/exports/chains.js"
    },
    "./contract": {
      "types": "./dist/types/exports/contract.d.ts",
      "import": "./dist/esm/exports/contract.js",
      "default": "./dist/cjs/exports/contract.js"
    },
    "./deploys": {
      "types": "./dist/types/exports/deploys.d.ts",
      "import": "./dist/esm/exports/deploys.js",
      "default": "./dist/cjs/exports/deploys.js"
    },
    "./engine": {
      "types": "./dist/types/exports/engine.d.ts",
      "import": "./dist/esm/exports/engine.js",
      "default": "./dist/cjs/exports/engine.js"
    },
    "./event": {
      "types": "./dist/types/exports/event.d.ts",
      "import": "./dist/esm/exports/event.js",
      "default": "./dist/cjs/exports/event.js"
    },
    "./extensions/*": {
      "types": "./dist/types/exports/extensions/*.d.ts",
      "import": "./dist/esm/exports/extensions/*.js",
      "default": "./dist/cjs/exports/extensions/*.js"
    },
    "./insight": {
      "types": "./dist/types/exports/insight.d.ts",
      "import": "./dist/esm/exports/insight.js",
      "default": "./dist/cjs/exports/insight.js"
    },
    "./modules": {
      "types": "./dist/types/exports/modules.d.ts",
      "import": "./dist/esm/exports/modules.js",
      "default": "./dist/cjs/exports/modules.js"
    },
    "./package.json": "./package.json",
    "./pay": {
      "types": "./dist/types/exports/pay.d.ts",
      "import": "./dist/esm/exports/pay.js",
      "default": "./dist/cjs/exports/pay.js"
    },
    "./react": {
      "types": "./dist/types/exports/react.d.ts",
      "react-native": "./dist/esm/exports/react.native.js",
      "import": "./dist/esm/exports/react.js",
      "default": "./dist/cjs/exports/react.js"
    },
    "./react-native": {
      "types": "./dist/types/exports/react.native.d.ts",
      "import": "./dist/esm/exports/react.native.js",
      "default": "./dist/cjs/exports/react.native.js"
    },
    "./rpc": {
      "types": "./dist/types/exports/rpc.d.ts",
      "import": "./dist/esm/exports/rpc.js",
      "default": "./dist/cjs/exports/rpc.js"
    },
    "./social": {
      "types": "./dist/types/exports/social.d.ts",
      "import": "./dist/esm/exports/social.js",
      "default": "./dist/cjs/exports/social.js"
    },
    "./storage": {
      "types": "./dist/types/exports/storage.d.ts",
      "import": "./dist/esm/exports/storage.js",
      "default": "./dist/cjs/exports/storage.js"
    },
    "./transaction": {
      "types": "./dist/types/exports/transaction.d.ts",
      "import": "./dist/esm/exports/transaction.js",
      "default": "./dist/cjs/exports/transaction.js"
    },
    "./utils": {
      "types": "./dist/types/exports/utils.d.ts",
      "import": "./dist/esm/exports/utils.js",
      "default": "./dist/cjs/exports/utils.js"
    },
    "./wallets": {
      "types": "./dist/types/exports/wallets.d.ts",
      "react-native": "./dist/esm/exports/wallets.native.js",
      "import": "./dist/esm/exports/wallets.js",
      "default": "./dist/cjs/exports/wallets.js"
    },
    "./wallets/*": {
      "types": "./dist/types/exports/wallets/*.d.ts",
      "import": "./dist/esm/exports/wallets/*.js",
      "default": "./dist/cjs/exports/wallets/*.js"
    },
<<<<<<< HEAD
    "./modules": {
      "types": "./dist/types/exports/modules.d.ts",
      "import": "./dist/esm/exports/modules.js",
      "default": "./dist/cjs/exports/modules.js"
    },
    "./social": {
      "types": "./dist/types/exports/social.d.ts",
      "import": "./dist/esm/exports/social.js",
      "default": "./dist/cjs/exports/social.js"
    },
    "./ai": {
      "types": "./dist/types/exports/ai.d.ts",
      "import": "./dist/esm/exports/ai.js",
      "default": "./dist/cjs/exports/ai.js"
    },
    "./bridge": {
      "types": "./dist/types/exports/bridge.d.ts",
      "import": "./dist/esm/exports/bridge.js",
      "default": "./dist/cjs/exports/bridge.js"
    },
    "./insight": {
      "types": "./dist/types/exports/insight.d.ts",
      "import": "./dist/esm/exports/insight.js",
      "default": "./dist/cjs/exports/insight.js"
    },
    "./engine": {
      "types": "./dist/types/exports/engine.d.ts",
      "import": "./dist/esm/exports/engine.js",
      "default": "./dist/cjs/exports/engine.js"
    },
    "./assets": {
      "types": "./dist/types/exports/assets.d.ts",
      "import": "./dist/esm/exports/assets.js",
      "default": "./dist/cjs/exports/assets.js"
    },
    "./package.json": "./package.json"
  },
  "typesVersions": {
    "*": {
      "adapters/*": ["./dist/types/exports/adapters/*.d.ts"],
      "auth": ["./dist/types/exports/auth.d.ts"],
      "chains": ["./dist/types/exports/chains.d.ts"],
      "contract": ["./dist/types/exports/contract.d.ts"],
      "deploys": ["./dist/types/exports/deploys.d.ts"],
      "event": ["./dist/types/exports/event.d.ts"],
      "extensions/*": ["./dist/types/exports/extensions/*.d.ts"],
      "pay": ["./dist/types/exports/pay.d.ts"],
      "react": ["./dist/types/exports/react.d.ts"],
      "react-native": ["./dist/types/exports/react.native.d.ts"],
      "rpc": ["./dist/types/exports/rpc.d.ts"],
      "storage": ["./dist/types/exports/storage.d.ts"],
      "transaction": ["./dist/types/exports/transaction.d.ts"],
      "utils": ["./dist/types/exports/utils.d.ts"],
      "wallets": ["./dist/types/exports/wallets.d.ts"],
      "wallets/*": ["./dist/types/exports/wallets/*.d.ts"],
      "modules": ["./dist/types/exports/modules.d.ts"],
      "social": ["./dist/types/exports/social.d.ts"],
      "ai": ["./dist/types/exports/ai.d.ts"],
      "bridge": ["./dist/types/exports/bridge.d.ts"],
      "assets": ["./dist/types/exports/assets.d.ts"]
=======
    "./wallets/in-app": {
      "types": "./dist/types/exports/wallets/in-app.d.ts",
      "react-native": "./dist/esm/exports/wallets/in-app.native.js",
      "import": "./dist/esm/exports/wallets/in-app.js",
      "default": "./dist/cjs/exports/wallets/in-app.js"
>>>>>>> 11b4d9e7
    }
  },
  "files": [
    "dist/*",
    "src/*",
    "!**/*.tsbuildinfo",
    "!**/*.test.ts",
    "!**/*.test.tsx",
    "!**/*.test.ts.snap",
    "!**/*.test-d.ts",
    "!**/*.bench.ts",
    "!tsconfig.build.json"
  ],
  "license": "Apache-2.0",
  "main": "./dist/cjs/exports/thirdweb.js",
  "module": "./dist/esm/exports/thirdweb.js",
  "name": "thirdweb",
  "peerDependencies": {
    "@aws-sdk/client-lambda": "^3",
    "@aws-sdk/credential-providers": "^3",
    "@coinbase/wallet-mobile-sdk": "^1",
    "@mobile-wallet-protocol/client": "^1",
    "@react-native-async-storage/async-storage": "^1 || ^2",
    "ethers": "^5 || ^6",
    "expo-linking": "^6 || ^7",
    "expo-web-browser": "^13 || ^14",
    "react": "^18 || ^19",
    "react-native": "*",
    "react-native-aes-gcm-crypto": "^0.2",
    "react-native-passkey": "^3",
    "react-native-quick-crypto": ">=0.7.0-rc.6 || >=0.7",
    "react-native-svg": "^15",
    "typescript": ">=5.0.4"
  },
  "peerDependenciesMeta": {
    "@aws-sdk/client-kms": {
      "optional": true
    },
    "@aws-sdk/client-lambda": {
      "optional": true
    },
    "@aws-sdk/credential-providers": {
      "optional": true
    },
    "@coinbase/wallet-mobile-sdk": {
      "optional": true
    },
    "@mobile-wallet-protocol/client": {
      "optional": true
    },
    "@react-native-async-storage/async-storage": {
      "optional": true
    },
    "ethers": {
      "optional": true
    },
    "expo-linking": {
      "optional": true
    },
    "expo-web-browser": {
      "optional": true
    },
    "react": {
      "optional": true
    },
    "react-native": {
      "optional": true
    },
    "react-native-aes-gcm-crypto": {
      "optional": true
    },
    "react-native-passkey": {
      "optional": true
    },
    "react-native-quick-crypto": {
      "optional": true
    },
    "react-native-svg": {
      "optional": true
    },
    "typescript": {
      "optional": true
    }
  },
  "repository": {
    "type": "git",
    "url": "git+https://github.com/thirdweb-dev/js.git#main"
  },
  "scripts": {
    "bench": "vitest -c ./test/vitest.config.ts bench",
    "bench:compare": "bun run ./benchmarks/run.ts",
    "build": "pnpm clean && pnpm build:types && pnpm build:cjs && pnpm build:esm",
    "build-storybook": "storybook build",
    "build:cjs": "tsc --noCheck --project ./tsconfig.build.json --module commonjs --outDir ./dist/cjs --verbatimModuleSyntax false && printf '{\"type\":\"commonjs\"}' > ./dist/cjs/package.json",
    "build:esm": "tsc --noCheck --project ./tsconfig.build.json --module es2020 --outDir ./dist/esm && printf '{\"type\": \"module\",\"sideEffects\":false}' > ./dist/esm/package.json",
    "build:generate": "bun scripts/generate/generate.ts",
    "build:generate-wallets": "bun scripts/wallets/generate.ts",
    "build:types": "tsc --project ./tsconfig.build.json --module nodenext --moduleResolution nodenext --declarationDir ./dist/types --emitDeclarationOnly --declaration --declarationMap",
    "clean": "rimraf dist",
    "dev": "tsc --project ./tsconfig.build.json --module nodenext --moduleResolution nodenext --outDir ./dist/esm --watch",
    "dev:cjs": "printf '{\"type\":\"commonjs\"}' > ./dist/cjs/package.json && tsc --noCheck --project ./tsconfig.build.json --module commonjs --outDir ./dist/cjs --verbatimModuleSyntax false --watch",
    "dev:esm": "printf '{\"type\": \"module\",\"sideEffects\":false}' > ./dist/esm/package.json && tsc --noCheck --project ./tsconfig.build.json --module es2020 --outDir ./dist/esm --watch",
    "fix": "biome check ./src --fix",
    "format": "biome format ./src --write",
    "knip": "knip",
    "lint": "knip && biome check ./src && tsc --project ./tsconfig.build.json --module nodenext --moduleResolution nodenext --noEmit",
    "size": "size-limit",
    "storybook": "storybook dev -p 6006",
    "test": "NODE_OPTIONS=--max-old-space-size=8192 vitest run -c ./test/vitest.config.ts --coverage",
    "test:cov": "NODE_OPTIONS=--max-old-space-size=8192 vitest dev -c ./test/vitest.config.ts --coverage",
    "test:dev": "NODE_OPTIONS=--max-old-space-size=8192 vitest run -c ./test/vitest.config.ts",
    "test:react": "vitest run -c ./test/vitest.config.ts dev --ui src/react",
    "test:ui": "NODE_OPTIONS=--max-old-space-size=8192 vitest dev -c ./test/vitest.config.ts --coverage --ui",
    "test:watch": "vitest -c ./test/vitest.config.ts dev",
    "typedoc": "node scripts/typedoc.mjs && node scripts/parse.mjs",
    "update-version": "node scripts/version.mjs"
  },
  "sideEffects": false,
  "type": "module",
  "types": "./dist/types/exports/thirdweb.d.ts",
  "typesVersions": {
    "*": {
      "adapters/*": [
        "./dist/types/exports/adapters/*.d.ts"
      ],
      "ai": [
        "./dist/types/exports/ai.d.ts"
      ],
      "auth": [
        "./dist/types/exports/auth.d.ts"
      ],
      "bridge": [
        "./dist/types/exports/bridge.d.ts"
      ],
      "chains": [
        "./dist/types/exports/chains.d.ts"
      ],
      "contract": [
        "./dist/types/exports/contract.d.ts"
      ],
      "deploys": [
        "./dist/types/exports/deploys.d.ts"
      ],
      "event": [
        "./dist/types/exports/event.d.ts"
      ],
      "extensions/*": [
        "./dist/types/exports/extensions/*.d.ts"
      ],
      "modules": [
        "./dist/types/exports/modules.d.ts"
      ],
      "pay": [
        "./dist/types/exports/pay.d.ts"
      ],
      "react": [
        "./dist/types/exports/react.d.ts"
      ],
      "react-native": [
        "./dist/types/exports/react.native.d.ts"
      ],
      "rpc": [
        "./dist/types/exports/rpc.d.ts"
      ],
      "social": [
        "./dist/types/exports/social.d.ts"
      ],
      "storage": [
        "./dist/types/exports/storage.d.ts"
      ],
      "transaction": [
        "./dist/types/exports/transaction.d.ts"
      ],
      "utils": [
        "./dist/types/exports/utils.d.ts"
      ],
      "wallets": [
        "./dist/types/exports/wallets.d.ts"
      ],
      "wallets/*": [
        "./dist/types/exports/wallets/*.d.ts"
      ]
    }
  },
  "typings": "./dist/types/exports/thirdweb.d.ts",
  "version": "5.104.0"
}<|MERGE_RESOLUTION|>--- conflicted
+++ resolved
@@ -97,191 +97,133 @@
   },
   "exports": {
     ".": {
-      "types": "./dist/types/exports/thirdweb.d.ts",
+      "default": "./dist/cjs/exports/thirdweb.js",
       "import": "./dist/esm/exports/thirdweb.js",
-      "default": "./dist/cjs/exports/thirdweb.js"
+      "types": "./dist/types/exports/thirdweb.d.ts"
     },
     "./adapters/*": {
-      "types": "./dist/types/exports/adapters/*.d.ts",
+      "default": "./dist/cjs/exports/adapters/*.js",
       "import": "./dist/esm/exports/adapters/*.js",
-      "default": "./dist/cjs/exports/adapters/*.js"
+      "types": "./dist/types/exports/adapters/*.d.ts"
     },
     "./ai": {
-      "types": "./dist/types/exports/ai.d.ts",
+      "default": "./dist/cjs/exports/ai.js",
       "import": "./dist/esm/exports/ai.js",
-      "default": "./dist/cjs/exports/ai.js"
+      "types": "./dist/types/exports/ai.d.ts"
+    },
+    "./assets": {
+      "default": "./dist/cjs/exports/assets.js",
+      "import": "./dist/esm/exports/assets.js",
+      "types": "./dist/types/exports/assets.d.ts"
     },
     "./auth": {
-      "types": "./dist/types/exports/auth.d.ts",
+      "default": "./dist/cjs/exports/auth.js",
       "import": "./dist/esm/exports/auth.js",
-      "default": "./dist/cjs/exports/auth.js"
+      "types": "./dist/types/exports/auth.d.ts"
     },
     "./bridge": {
-      "types": "./dist/types/exports/bridge.d.ts",
+      "default": "./dist/cjs/exports/bridge.js",
       "import": "./dist/esm/exports/bridge.js",
-      "default": "./dist/cjs/exports/bridge.js"
+      "types": "./dist/types/exports/bridge.d.ts"
     },
     "./chains": {
-      "types": "./dist/types/exports/chains.d.ts",
+      "default": "./dist/cjs/exports/chains.js",
       "import": "./dist/esm/exports/chains.js",
-      "default": "./dist/cjs/exports/chains.js"
+      "types": "./dist/types/exports/chains.d.ts"
     },
     "./contract": {
-      "types": "./dist/types/exports/contract.d.ts",
+      "default": "./dist/cjs/exports/contract.js",
       "import": "./dist/esm/exports/contract.js",
-      "default": "./dist/cjs/exports/contract.js"
+      "types": "./dist/types/exports/contract.d.ts"
     },
     "./deploys": {
-      "types": "./dist/types/exports/deploys.d.ts",
+      "default": "./dist/cjs/exports/deploys.js",
       "import": "./dist/esm/exports/deploys.js",
-      "default": "./dist/cjs/exports/deploys.js"
+      "types": "./dist/types/exports/deploys.d.ts"
     },
     "./engine": {
-      "types": "./dist/types/exports/engine.d.ts",
+      "default": "./dist/cjs/exports/engine.js",
       "import": "./dist/esm/exports/engine.js",
-      "default": "./dist/cjs/exports/engine.js"
+      "types": "./dist/types/exports/engine.d.ts"
     },
     "./event": {
-      "types": "./dist/types/exports/event.d.ts",
+      "default": "./dist/cjs/exports/event.js",
       "import": "./dist/esm/exports/event.js",
-      "default": "./dist/cjs/exports/event.js"
+      "types": "./dist/types/exports/event.d.ts"
     },
     "./extensions/*": {
-      "types": "./dist/types/exports/extensions/*.d.ts",
+      "default": "./dist/cjs/exports/extensions/*.js",
       "import": "./dist/esm/exports/extensions/*.js",
-      "default": "./dist/cjs/exports/extensions/*.js"
+      "types": "./dist/types/exports/extensions/*.d.ts"
     },
     "./insight": {
-      "types": "./dist/types/exports/insight.d.ts",
+      "default": "./dist/cjs/exports/insight.js",
       "import": "./dist/esm/exports/insight.js",
-      "default": "./dist/cjs/exports/insight.js"
+      "types": "./dist/types/exports/insight.d.ts"
     },
     "./modules": {
-      "types": "./dist/types/exports/modules.d.ts",
+      "default": "./dist/cjs/exports/modules.js",
       "import": "./dist/esm/exports/modules.js",
-      "default": "./dist/cjs/exports/modules.js"
+      "types": "./dist/types/exports/modules.d.ts"
     },
     "./package.json": "./package.json",
     "./pay": {
-      "types": "./dist/types/exports/pay.d.ts",
+      "default": "./dist/cjs/exports/pay.js",
       "import": "./dist/esm/exports/pay.js",
-      "default": "./dist/cjs/exports/pay.js"
+      "types": "./dist/types/exports/pay.d.ts"
     },
     "./react": {
-      "types": "./dist/types/exports/react.d.ts",
+      "default": "./dist/cjs/exports/react.js",
+      "import": "./dist/esm/exports/react.js",
       "react-native": "./dist/esm/exports/react.native.js",
-      "import": "./dist/esm/exports/react.js",
-      "default": "./dist/cjs/exports/react.js"
+      "types": "./dist/types/exports/react.d.ts"
     },
     "./react-native": {
-      "types": "./dist/types/exports/react.native.d.ts",
+      "default": "./dist/cjs/exports/react.native.js",
       "import": "./dist/esm/exports/react.native.js",
-      "default": "./dist/cjs/exports/react.native.js"
+      "types": "./dist/types/exports/react.native.d.ts"
     },
     "./rpc": {
-      "types": "./dist/types/exports/rpc.d.ts",
+      "default": "./dist/cjs/exports/rpc.js",
       "import": "./dist/esm/exports/rpc.js",
-      "default": "./dist/cjs/exports/rpc.js"
+      "types": "./dist/types/exports/rpc.d.ts"
     },
     "./social": {
-      "types": "./dist/types/exports/social.d.ts",
+      "default": "./dist/cjs/exports/social.js",
       "import": "./dist/esm/exports/social.js",
-      "default": "./dist/cjs/exports/social.js"
+      "types": "./dist/types/exports/social.d.ts"
     },
     "./storage": {
-      "types": "./dist/types/exports/storage.d.ts",
+      "default": "./dist/cjs/exports/storage.js",
       "import": "./dist/esm/exports/storage.js",
-      "default": "./dist/cjs/exports/storage.js"
+      "types": "./dist/types/exports/storage.d.ts"
     },
     "./transaction": {
-      "types": "./dist/types/exports/transaction.d.ts",
+      "default": "./dist/cjs/exports/transaction.js",
       "import": "./dist/esm/exports/transaction.js",
-      "default": "./dist/cjs/exports/transaction.js"
+      "types": "./dist/types/exports/transaction.d.ts"
     },
     "./utils": {
-      "types": "./dist/types/exports/utils.d.ts",
+      "default": "./dist/cjs/exports/utils.js",
       "import": "./dist/esm/exports/utils.js",
-      "default": "./dist/cjs/exports/utils.js"
+      "types": "./dist/types/exports/utils.d.ts"
     },
     "./wallets": {
-      "types": "./dist/types/exports/wallets.d.ts",
+      "default": "./dist/cjs/exports/wallets.js",
+      "import": "./dist/esm/exports/wallets.js",
       "react-native": "./dist/esm/exports/wallets.native.js",
-      "import": "./dist/esm/exports/wallets.js",
-      "default": "./dist/cjs/exports/wallets.js"
+      "types": "./dist/types/exports/wallets.d.ts"
     },
     "./wallets/*": {
-      "types": "./dist/types/exports/wallets/*.d.ts",
+      "default": "./dist/cjs/exports/wallets/*.js",
       "import": "./dist/esm/exports/wallets/*.js",
-      "default": "./dist/cjs/exports/wallets/*.js"
-    },
-<<<<<<< HEAD
-    "./modules": {
-      "types": "./dist/types/exports/modules.d.ts",
-      "import": "./dist/esm/exports/modules.js",
-      "default": "./dist/cjs/exports/modules.js"
-    },
-    "./social": {
-      "types": "./dist/types/exports/social.d.ts",
-      "import": "./dist/esm/exports/social.js",
-      "default": "./dist/cjs/exports/social.js"
-    },
-    "./ai": {
-      "types": "./dist/types/exports/ai.d.ts",
-      "import": "./dist/esm/exports/ai.js",
-      "default": "./dist/cjs/exports/ai.js"
-    },
-    "./bridge": {
-      "types": "./dist/types/exports/bridge.d.ts",
-      "import": "./dist/esm/exports/bridge.js",
-      "default": "./dist/cjs/exports/bridge.js"
-    },
-    "./insight": {
-      "types": "./dist/types/exports/insight.d.ts",
-      "import": "./dist/esm/exports/insight.js",
-      "default": "./dist/cjs/exports/insight.js"
-    },
-    "./engine": {
-      "types": "./dist/types/exports/engine.d.ts",
-      "import": "./dist/esm/exports/engine.js",
-      "default": "./dist/cjs/exports/engine.js"
-    },
-    "./assets": {
-      "types": "./dist/types/exports/assets.d.ts",
-      "import": "./dist/esm/exports/assets.js",
-      "default": "./dist/cjs/exports/assets.js"
-    },
-    "./package.json": "./package.json"
-  },
-  "typesVersions": {
-    "*": {
-      "adapters/*": ["./dist/types/exports/adapters/*.d.ts"],
-      "auth": ["./dist/types/exports/auth.d.ts"],
-      "chains": ["./dist/types/exports/chains.d.ts"],
-      "contract": ["./dist/types/exports/contract.d.ts"],
-      "deploys": ["./dist/types/exports/deploys.d.ts"],
-      "event": ["./dist/types/exports/event.d.ts"],
-      "extensions/*": ["./dist/types/exports/extensions/*.d.ts"],
-      "pay": ["./dist/types/exports/pay.d.ts"],
-      "react": ["./dist/types/exports/react.d.ts"],
-      "react-native": ["./dist/types/exports/react.native.d.ts"],
-      "rpc": ["./dist/types/exports/rpc.d.ts"],
-      "storage": ["./dist/types/exports/storage.d.ts"],
-      "transaction": ["./dist/types/exports/transaction.d.ts"],
-      "utils": ["./dist/types/exports/utils.d.ts"],
-      "wallets": ["./dist/types/exports/wallets.d.ts"],
-      "wallets/*": ["./dist/types/exports/wallets/*.d.ts"],
-      "modules": ["./dist/types/exports/modules.d.ts"],
-      "social": ["./dist/types/exports/social.d.ts"],
-      "ai": ["./dist/types/exports/ai.d.ts"],
-      "bridge": ["./dist/types/exports/bridge.d.ts"],
-      "assets": ["./dist/types/exports/assets.d.ts"]
-=======
+      "types": "./dist/types/exports/wallets/*.d.ts"
+    },
     "./wallets/in-app": {
-      "types": "./dist/types/exports/wallets/in-app.d.ts",
+      "default": "./dist/cjs/exports/wallets/in-app.js",
+      "import": "./dist/esm/exports/wallets/in-app.js",
       "react-native": "./dist/esm/exports/wallets/in-app.native.js",
-      "import": "./dist/esm/exports/wallets/in-app.js",
-      "default": "./dist/cjs/exports/wallets/in-app.js"
->>>>>>> 11b4d9e7
+      "types": "./dist/types/exports/wallets/in-app.d.ts"
     }
   },
   "files": [
