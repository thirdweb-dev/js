--- conflicted
+++ resolved
@@ -290,11 +290,7 @@
     "@codspeed/vitest-plugin": "3.1.1",
     "@coinbase/wallet-mobile-sdk": "1.1.2",
     "@mobile-wallet-protocol/client": "0.1.1",
-<<<<<<< HEAD
-    "@react-native-async-storage/async-storage": "1.24.0",
-=======
     "@react-native-async-storage/async-storage": "2.0.0",
->>>>>>> 9fadbcc1
     "@size-limit/preset-big-lib": "11.1.6",
     "@storybook/addon-essentials": "8.3.6",
     "@storybook/addon-interactions": "8.3.6",
