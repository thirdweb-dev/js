--- conflicted
+++ resolved
@@ -320,13 +320,8 @@
     "expo-linking": "6.3.1",
     "expo-web-browser": "13.0.3",
     "happy-dom": "^14.12.0",
-<<<<<<< HEAD
-    "msw": "^2.3.4",
+    "msw": "2.4.4",
     "react-native": "0.75.2",
-=======
-    "msw": "2.4.4",
-    "react-native": "0.74.5",
->>>>>>> beb894a3
     "react-native-aes-gcm-crypto": "0.2.2",
     "react-native-passkey": "3.0.0-beta2",
     "react-native-quick-crypto": "0.7.0-rc.6",
