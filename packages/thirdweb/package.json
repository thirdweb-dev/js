{
  "name": "thirdweb",
  "version": "5.48.1",
  "repository": {
    "type": "git",
    "url": "git+https://github.com/thirdweb-dev/js.git#main"
  },
  "license": "Apache-2.0",
  "bugs": {
    "url": "https://github.com/thirdweb-dev/js/issues"
  },
  "author": "thirdweb eng <eng@thirdweb.com>",
  "type": "module",
  "bin": {
    "thirdweb": "./dist/esm/cli/bin.js",
    "thirdweb-cli": "./dist/esm/cli/bin.js"
  },
  "main": "./dist/cjs/exports/thirdweb.js",
  "module": "./dist/esm/exports/thirdweb.js",
  "types": "./dist/types/exports/thirdweb.d.ts",
  "typings": "./dist/types/exports/thirdweb.d.ts",
  "exports": {
    ".": {
      "types": "./dist/types/exports/thirdweb.d.ts",
      "import": "./dist/esm/exports/thirdweb.js",
      "default": "./dist/cjs/exports/thirdweb.js"
    },
    "./adapters/*": {
      "types": "./dist/types/exports/adapters/*.d.ts",
      "import": "./dist/esm/exports/adapters/*.js",
      "default": "./dist/cjs/exports/adapters/*.js"
    },
    "./auth": {
      "types": "./dist/types/exports/auth.d.ts",
      "import": "./dist/esm/exports/auth.js",
      "default": "./dist/cjs/exports/auth.js"
    },
    "./chains": {
      "types": "./dist/types/exports/chains.d.ts",
      "import": "./dist/esm/exports/chains.js",
      "default": "./dist/cjs/exports/chains.js"
    },
    "./contract": {
      "types": "./dist/types/exports/contract.d.ts",
      "import": "./dist/esm/exports/contract.js",
      "default": "./dist/cjs/exports/contract.js"
    },
    "./deploys": {
      "types": "./dist/types/exports/deploys.d.ts",
      "import": "./dist/esm/exports/deploys.js",
      "default": "./dist/cjs/exports/deploys.js"
    },
    "./event": {
      "types": "./dist/types/exports/event.d.ts",
      "import": "./dist/esm/exports/event.js",
      "default": "./dist/cjs/exports/event.js"
    },
    "./extensions/*": {
      "types": "./dist/types/exports/extensions/*.d.ts",
      "import": "./dist/esm/exports/extensions/*.js",
      "default": "./dist/cjs/exports/extensions/*.js"
    },
    "./pay": {
      "types": "./dist/types/exports/pay.d.ts",
      "import": "./dist/esm/exports/pay.js",
      "default": "./dist/cjs/exports/pay.js"
    },
    "./react": {
      "types": "./dist/types/exports/react.d.ts",
      "import": "./dist/esm/exports/react.js",
      "react-native": "./dist/esm/exports/react.native.js",
      "default": "./dist/cjs/exports/react.js"
    },
    "./react-native": {
      "types": "./dist/types/exports/react-native.d.ts",
      "import": "./dist/esm/exports/react-native.js",
      "default": "./dist/cjs/exports/react-native.js"
    },
    "./rpc": {
      "types": "./dist/types/exports/rpc.d.ts",
      "import": "./dist/esm/exports/rpc.js",
      "default": "./dist/cjs/exports/rpc.js"
    },
    "./storage": {
      "types": "./dist/types/exports/storage.d.ts",
      "import": "./dist/esm/exports/storage.js",
      "default": "./dist/cjs/exports/storage.js"
    },
    "./transaction": {
      "types": "./dist/types/exports/transaction.d.ts",
      "import": "./dist/esm/exports/transaction.js",
      "default": "./dist/cjs/exports/transaction.js"
    },
    "./utils": {
      "types": "./dist/types/exports/utils.d.ts",
      "import": "./dist/esm/exports/utils.js",
      "default": "./dist/cjs/exports/utils.js"
    },
    "./wallets": {
      "types": "./dist/types/exports/wallets.d.ts",
      "import": "./dist/esm/exports/wallets.js",
      "react-native": "./dist/esm/exports/wallets.native.js",
      "default": "./dist/cjs/exports/wallets.js"
    },
    "./wallets/in-app": {
      "types": "./dist/types/exports/wallets/in-app.d.ts",
      "import": "./dist/esm/exports/wallets/in-app.js",
      "react-native": "./dist/esm/exports/wallets/in-app.native.js",
      "default": "./dist/cjs/exports/wallets/in-app.js"
    },
    "./wallets/*": {
      "types": "./dist/types/exports/wallets/*.d.ts",
      "import": "./dist/esm/exports/wallets/*.js",
      "default": "./dist/cjs/exports/wallets/*.js"
    },
    "./modular/*": {
      "types": "./dist/types/exports/modular/*.d.ts",
      "import": "./dist/esm/exports/modular/*.js",
      "default": "./dist/cjs/exports/modular/*.js"
    },
    "./package.json": "./package.json"
  },
  "typesVersions": {
    "*": {
      "adapters/*": ["./dist/types/exports/adapters/*.d.ts"],
      "auth": ["./dist/types/exports/auth.d.ts"],
      "chains": ["./dist/types/exports/chains.d.ts"],
      "contract": ["./dist/types/exports/contract.d.ts"],
      "deploys": ["./dist/types/exports/deploys.d.ts"],
      "event": ["./dist/types/exports/event.d.ts"],
      "extensions/*": ["./dist/types/exports/extensions/*.d.ts"],
      "pay": ["./dist/types/exports/pay.d.ts"],
      "react": ["./dist/types/exports/react.d.ts"],
      "react-native": ["./dist/types/exports/react-native.d.ts"],
      "rpc": ["./dist/types/exports/rpc.d.ts"],
      "storage": ["./dist/types/exports/storage.d.ts"],
      "transaction": ["./dist/types/exports/transaction.d.ts"],
      "utils": ["./dist/types/exports/utils.d.ts"],
      "wallets": ["./dist/types/exports/wallets.d.ts"],
<<<<<<< HEAD
      "wallets/*": ["./dist/types/exports/wallets/*.d.ts"],
      "modular/*": ["./dist/types/exports/modular/*.d.ts"]
=======
      "wallets/*": ["./dist/types/exports/wallets/*.d.ts"]
>>>>>>> 626072cc
    }
  },
  "browser": {
    "crypto": false
  },
  "sideEffects": false,
  "files": [
    "dist/*",
    "src/*",
    "!**/*.tsbuildinfo",
    "!**/*.test.ts",
    "!**/*.test.tsx",
    "!**/*.test.ts.snap",
    "!**/*.test-d.ts",
    "!**/*.bench.ts",
    "!tsconfig.build.json"
  ],
  "dependencies": {
    "@coinbase/wallet-sdk": "4.0.3",
    "@emotion/react": "11.11.4",
    "@emotion/styled": "11.11.5",
    "@google/model-viewer": "2.1.1",
    "@noble/curves": "1.4.0",
    "@noble/hashes": "1.4.0",
    "@passwordless-id/webauthn": "^1.6.1",
    "@radix-ui/react-dialog": "1.1.1",
    "@radix-ui/react-focus-scope": "1.1.0",
    "@radix-ui/react-icons": "1.3.0",
    "@radix-ui/react-tooltip": "1.1.2",
    "@tanstack/react-query": "5.29.2",
    "@walletconnect/ethereum-provider": "2.12.2",
    "@walletconnect/sign-client": "^2.13.3",
    "abitype": "1.0.5",
    "fast-text-encoding": "^1.0.6",
    "fuse.js": "7.0.0",
    "input-otp": "^1.2.4",
    "mipd": "0.0.7",
    "node-libs-browser": "2.2.1",
    "uqr": "0.1.2",
    "viem": "2.19.3"
  },
  "peerDependencies": {
    "@aws-sdk/client-lambda": "^3",
    "@aws-sdk/credential-providers": "^3",
    "@coinbase/wallet-mobile-sdk": "^1",
    "@react-native-async-storage/async-storage": "^1",
    "@react-native-clipboard/clipboard": "*",
    "amazon-cognito-identity-js": "^6",
    "aws-amplify": "^5",
    "ethers": "^5 || ^6",
    "expo-linking": "^6",
    "expo-web-browser": "^13",
    "react": ">=18",
    "react-native": "*",
    "react-native-aes-gcm-crypto": "^0.2",
    "react-native-quick-crypto": ">=0.7.0-rc.6 || >=0.7",
    "react-native-svg": "^15",
    "typescript": ">=5.0.4"
  },
  "peerDependenciesMeta": {
    "react": {
      "optional": true
    },
    "react-native": {
      "optional": true
    },
    "ethers": {
      "optional": true
    },
    "typescript": {
      "optional": true
    },
    "react-native-aes-gcm-crypto": {
      "optional": true
    },
    "expo-linking": {
      "optional": true
    },
    "expo-web-browser": {
      "optional": true
    },
    "react-native-quick-crypto": {
      "optional": true
    },
    "react-native-passkey": {
      "optional": true
    },
    "react-native-svg": {
      "optional": true
    },
    "aws-amplify": {
      "optional": true
    },
    "@aws-sdk/client-lambda": {
      "optional": true
    },
    "@aws-sdk/credential-providers": {
      "optional": true
    },
    "amazon-cognito-identity-js": {
      "optional": true
    },
    "@react-native-async-storage/async-storage": {
      "optional": true
    },
    "@react-native-clipboard/clipboard": {
      "optional": true
    },
    "@coinbase/wallet-mobile-sdk": {
      "optional": true
    }
  },
  "scripts": {
    "bench:compare": "bun run ./benchmarks/run.ts",
    "bench": "vitest -c ./test/vitest.config.ts bench",
    "format": "biome format ./src --write",
    "lint": "biome check ./src",
    "fix": "biome check ./src --fix",
    "knip": "knip",
    "build:generate": "bun scripts/generate/generate.ts",
    "build:generate-wallets": "bun scripts/wallets/generate.ts",
    "dev": "tsc --project ./tsconfig.build.json --module es2020 --outDir ./dist/esm --watch",
    "dev:cjs": "printf '{\"type\":\"commonjs\"}' > ./dist/cjs/package.json && tsc --project ./tsconfig.build.json --module commonjs --outDir ./dist/cjs --verbatimModuleSyntax false --watch",
    "dev:esm": "printf '{\"type\": \"module\",\"sideEffects\":false}' > ./dist/esm/package.json && tsc --project ./tsconfig.build.json --module es2020 --outDir ./dist/esm --watch",
    "build": "pnpm clean && pnpm build:cjs && pnpm build:esm && pnpm build:types",
    "build:cjs": "tsc --project ./tsconfig.build.json --module commonjs --outDir ./dist/cjs --verbatimModuleSyntax false && printf '{\"type\":\"commonjs\"}' > ./dist/cjs/package.json",
    "build:esm": "tsc --project ./tsconfig.build.json --module es2020 --outDir ./dist/esm && printf '{\"type\": \"module\",\"sideEffects\":false}' > ./dist/esm/package.json",
    "build:types": "tsc --project ./tsconfig.build.json --module esnext --declarationDir ./dist/types --emitDeclarationOnly --declaration --declarationMap",
    "clean": "rimraf dist",
    "push": "yalc push",
    "size": "size-limit",
    "test:watch": "vitest -c ./test/vitest.config.ts dev",
    "test": "vitest run -c ./test/vitest.config.ts --coverage",
    "test:cov": "vitest dev -c ./test/vitest.config.ts --coverage",
    "test:dev": "vitest run -c ./test/vitest.config.ts",
    "test:react": "vitest run -c ./test/vitest.config.ts dev --ui src/react",
    "typedoc": "bun run scripts/typedoc.mjs",
    "update-version": "node scripts/version.mjs",
    "storybook": "storybook dev -p 6006",
    "build-storybook": "storybook build"
  },
  "engines": {
    "node": ">=18"
  },
  "devDependencies": {
    "@aws-sdk/client-lambda": "3.577.0",
    "@aws-sdk/credential-providers": "3.577.0",
    "@chromatic-com/storybook": "^1.5.0",
    "@coinbase/wallet-mobile-sdk": "1.0.13",
    "@react-native-async-storage/async-storage": "^1.23.1",
    "@react-native-clipboard/clipboard": "1.14.1",
    "@storybook/addon-essentials": "^8.2.9",
    "@storybook/addon-interactions": "^8.2.9",
    "@storybook/addon-links": "^8.2.9",
    "@storybook/addon-onboarding": "^8.2.9",
    "@storybook/blocks": "^8.2.9",
    "@storybook/react": "^8.2.9",
    "@storybook/react-vite": "^8.2.9",
    "@storybook/test": "^8.2.9",
    "@testing-library/jest-dom": "^6.4.7",
    "@testing-library/react": "^16.0.0",
    "@testing-library/user-event": "^14.5.2",
    "@types/cross-spawn": "^6.0.6",
    "@types/react": "^18.3.3",
    "@vitejs/plugin-react": "^4.3.1",
    "@vitest/ui": "1.6.0",
    "amazon-cognito-identity-js": "6.3.12",
    "aws-amplify": "5.3.18",
    "cross-spawn": "7.0.3",
    "expo-linking": "6.3.1",
    "expo-web-browser": "13.0.3",
    "happy-dom": "^14.12.0",
    "msw": "^2.3.4",
    "react-native": "0.74.5",
    "react-native-aes-gcm-crypto": "0.2.2",
    "react-native-passkey": "3.0.0-beta2",
    "react-native-quick-crypto": "0.7.0-rc.6",
    "react-native-svg": "15.3.0",
    "typescript": "5.5.4",
    "storybook": "^8.2.9",
    "vite": "^5.3.1",
    "vitest": "1.6.0"
  }
}<|MERGE_RESOLUTION|>--- conflicted
+++ resolved
@@ -137,12 +137,8 @@
       "transaction": ["./dist/types/exports/transaction.d.ts"],
       "utils": ["./dist/types/exports/utils.d.ts"],
       "wallets": ["./dist/types/exports/wallets.d.ts"],
-<<<<<<< HEAD
       "wallets/*": ["./dist/types/exports/wallets/*.d.ts"],
       "modular/*": ["./dist/types/exports/modular/*.d.ts"]
-=======
-      "wallets/*": ["./dist/types/exports/wallets/*.d.ts"]
->>>>>>> 626072cc
     }
   },
   "browser": {
