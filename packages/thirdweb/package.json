{
  "name": "thirdweb",
  "version": "5.48.2",
  "repository": {
    "type": "git",
    "url": "git+https://github.com/thirdweb-dev/js.git#main"
  },
  "license": "Apache-2.0",
  "bugs": {
    "url": "https://github.com/thirdweb-dev/js/issues"
  },
  "author": "thirdweb eng <eng@thirdweb.com>",
  "type": "module",
  "bin": {
    "thirdweb": "./dist/esm/cli/bin.js",
    "thirdweb-cli": "./dist/esm/cli/bin.js"
  },
  "main": "./dist/cjs/exports/thirdweb.js",
  "module": "./dist/esm/exports/thirdweb.js",
  "types": "./dist/types/exports/thirdweb.d.ts",
  "typings": "./dist/types/exports/thirdweb.d.ts",
  "exports": {
    ".": {
      "types": "./dist/types/exports/thirdweb.d.ts",
      "import": "./dist/esm/exports/thirdweb.js",
      "default": "./dist/cjs/exports/thirdweb.js"
    },
    "./adapters/*": {
      "types": "./dist/types/exports/adapters/*.d.ts",
      "import": "./dist/esm/exports/adapters/*.js",
      "default": "./dist/cjs/exports/adapters/*.js"
    },
    "./auth": {
      "types": "./dist/types/exports/auth.d.ts",
      "import": "./dist/esm/exports/auth.js",
      "default": "./dist/cjs/exports/auth.js"
    },
    "./chains": {
      "types": "./dist/types/exports/chains.d.ts",
      "import": "./dist/esm/exports/chains.js",
      "default": "./dist/cjs/exports/chains.js"
    },
    "./contract": {
      "types": "./dist/types/exports/contract.d.ts",
      "import": "./dist/esm/exports/contract.js",
      "default": "./dist/cjs/exports/contract.js"
    },
    "./deploys": {
      "types": "./dist/types/exports/deploys.d.ts",
      "import": "./dist/esm/exports/deploys.js",
      "default": "./dist/cjs/exports/deploys.js"
    },
    "./event": {
      "types": "./dist/types/exports/event.d.ts",
      "import": "./dist/esm/exports/event.js",
      "default": "./dist/cjs/exports/event.js"
    },
    "./extensions/*": {
      "types": "./dist/types/exports/extensions/*.d.ts",
      "import": "./dist/esm/exports/extensions/*.js",
      "default": "./dist/cjs/exports/extensions/*.js"
    },
    "./pay": {
      "types": "./dist/types/exports/pay.d.ts",
      "import": "./dist/esm/exports/pay.js",
      "default": "./dist/cjs/exports/pay.js"
    },
    "./react": {
      "types": "./dist/types/exports/react.d.ts",
      "import": "./dist/esm/exports/react.js",
      "react-native": "./dist/esm/exports/react.native.js",
      "default": "./dist/cjs/exports/react.js"
    },
    "./react-native": {
      "types": "./dist/types/exports/react-native.d.ts",
      "import": "./dist/esm/exports/react-native.js",
      "default": "./dist/cjs/exports/react-native.js"
    },
    "./rpc": {
      "types": "./dist/types/exports/rpc.d.ts",
      "import": "./dist/esm/exports/rpc.js",
      "default": "./dist/cjs/exports/rpc.js"
    },
    "./storage": {
      "types": "./dist/types/exports/storage.d.ts",
      "import": "./dist/esm/exports/storage.js",
      "default": "./dist/cjs/exports/storage.js"
    },
    "./transaction": {
      "types": "./dist/types/exports/transaction.d.ts",
      "import": "./dist/esm/exports/transaction.js",
      "default": "./dist/cjs/exports/transaction.js"
    },
    "./utils": {
      "types": "./dist/types/exports/utils.d.ts",
      "import": "./dist/esm/exports/utils.js",
      "default": "./dist/cjs/exports/utils.js"
    },
    "./wallets": {
      "types": "./dist/types/exports/wallets.d.ts",
      "import": "./dist/esm/exports/wallets.js",
      "react-native": "./dist/esm/exports/wallets.native.js",
      "default": "./dist/cjs/exports/wallets.js"
    },
    "./wallets/in-app": {
      "types": "./dist/types/exports/wallets/in-app.d.ts",
      "import": "./dist/esm/exports/wallets/in-app.js",
      "react-native": "./dist/esm/exports/wallets/in-app.native.js",
      "default": "./dist/cjs/exports/wallets/in-app.js"
    },
    "./wallets/*": {
      "types": "./dist/types/exports/wallets/*.d.ts",
      "import": "./dist/esm/exports/wallets/*.js",
      "default": "./dist/cjs/exports/wallets/*.js"
    },
    "./modular/*": {
      "types": "./dist/types/exports/modular/*.d.ts",
      "import": "./dist/esm/exports/modular/*.js",
      "default": "./dist/cjs/exports/modular/*.js"
    },
    "./package.json": "./package.json"
  },
  "typesVersions": {
    "*": {
<<<<<<< HEAD
      "adapters/*": ["./dist/types/exports/adapters/*.d.ts"],
      "auth": ["./dist/types/exports/auth.d.ts"],
      "chains": ["./dist/types/exports/chains.d.ts"],
      "contract": ["./dist/types/exports/contract.d.ts"],
      "deploys": ["./dist/types/exports/deploys.d.ts"],
      "event": ["./dist/types/exports/event.d.ts"],
      "extensions/*": ["./dist/types/exports/extensions/*.d.ts"],
      "pay": ["./dist/types/exports/pay.d.ts"],
      "react": ["./dist/types/exports/react.d.ts"],
      "react-native": ["./dist/types/exports/react-native.d.ts"],
      "rpc": ["./dist/types/exports/rpc.d.ts"],
      "storage": ["./dist/types/exports/storage.d.ts"],
      "transaction": ["./dist/types/exports/transaction.d.ts"],
      "utils": ["./dist/types/exports/utils.d.ts"],
      "wallets": ["./dist/types/exports/wallets.d.ts"],
      "wallets/*": ["./dist/types/exports/wallets/*.d.ts"],
      "modular/*": ["./dist/types/exports/modular/*.d.ts"]
=======
      "adapters/*": [
        "./dist/types/exports/adapters/*.d.ts"
      ],
      "auth": [
        "./dist/types/exports/auth.d.ts"
      ],
      "chains": [
        "./dist/types/exports/chains.d.ts"
      ],
      "contract": [
        "./dist/types/exports/contract.d.ts"
      ],
      "deploys": [
        "./dist/types/exports/deploys.d.ts"
      ],
      "event": [
        "./dist/types/exports/event.d.ts"
      ],
      "extensions/*": [
        "./dist/types/exports/extensions/*.d.ts"
      ],
      "pay": [
        "./dist/types/exports/pay.d.ts"
      ],
      "react": [
        "./dist/types/exports/react.d.ts"
      ],
      "react-native": [
        "./dist/types/exports/react-native.d.ts"
      ],
      "rpc": [
        "./dist/types/exports/rpc.d.ts"
      ],
      "storage": [
        "./dist/types/exports/storage.d.ts"
      ],
      "transaction": [
        "./dist/types/exports/transaction.d.ts"
      ],
      "utils": [
        "./dist/types/exports/utils.d.ts"
      ],
      "wallets": [
        "./dist/types/exports/wallets.d.ts"
      ],
      "wallets/*": [
        "./dist/types/exports/wallets/*.d.ts"
      ]
>>>>>>> 17ca1b96
    }
  },
  "browser": {
    "crypto": false
  },
  "sideEffects": false,
  "files": [
    "dist/*",
    "src/*",
    "!**/*.tsbuildinfo",
    "!**/*.test.ts",
    "!**/*.test.tsx",
    "!**/*.test.ts.snap",
    "!**/*.test-d.ts",
    "!**/*.bench.ts",
    "!tsconfig.build.json"
  ],
  "dependencies": {
    "@coinbase/wallet-sdk": "4.0.3",
    "@emotion/react": "11.11.4",
    "@emotion/styled": "11.11.5",
    "@google/model-viewer": "2.1.1",
    "@noble/curves": "1.4.0",
    "@noble/hashes": "1.4.0",
    "@passwordless-id/webauthn": "^1.6.1",
    "@radix-ui/react-dialog": "1.1.1",
    "@radix-ui/react-focus-scope": "1.1.0",
    "@radix-ui/react-icons": "1.3.0",
    "@radix-ui/react-tooltip": "1.1.2",
    "@tanstack/react-query": "5.29.2",
    "@walletconnect/ethereum-provider": "2.12.2",
    "@walletconnect/sign-client": "^2.13.3",
    "abitype": "1.0.5",
    "fast-text-encoding": "^1.0.6",
    "fuse.js": "7.0.0",
    "input-otp": "^1.2.4",
    "mipd": "0.0.7",
    "node-libs-browser": "2.2.1",
    "uqr": "0.1.2",
    "viem": "2.19.3"
  },
  "peerDependencies": {
    "@aws-sdk/client-lambda": "^3",
    "@aws-sdk/credential-providers": "^3",
    "@coinbase/wallet-mobile-sdk": "^1",
    "@react-native-async-storage/async-storage": "^1",
    "@react-native-clipboard/clipboard": "*",
    "amazon-cognito-identity-js": "^6",
    "aws-amplify": "^5",
    "ethers": "^5 || ^6",
    "expo-linking": "^6",
    "expo-web-browser": "^13",
    "react": ">=18",
    "react-native": "*",
    "react-native-aes-gcm-crypto": "^0.2",
    "react-native-quick-crypto": ">=0.7.0-rc.6 || >=0.7",
    "react-native-svg": "^15",
    "typescript": ">=5.0.4"
  },
  "peerDependenciesMeta": {
    "react": {
      "optional": true
    },
    "react-native": {
      "optional": true
    },
    "ethers": {
      "optional": true
    },
    "typescript": {
      "optional": true
    },
    "react-native-aes-gcm-crypto": {
      "optional": true
    },
    "expo-linking": {
      "optional": true
    },
    "expo-web-browser": {
      "optional": true
    },
    "react-native-quick-crypto": {
      "optional": true
    },
    "react-native-passkey": {
      "optional": true
    },
    "react-native-svg": {
      "optional": true
    },
    "aws-amplify": {
      "optional": true
    },
    "@aws-sdk/client-lambda": {
      "optional": true
    },
    "@aws-sdk/credential-providers": {
      "optional": true
    },
    "amazon-cognito-identity-js": {
      "optional": true
    },
    "@react-native-async-storage/async-storage": {
      "optional": true
    },
    "@react-native-clipboard/clipboard": {
      "optional": true
    },
    "@coinbase/wallet-mobile-sdk": {
      "optional": true
    }
  },
  "scripts": {
    "bench:compare": "bun run ./benchmarks/run.ts",
    "bench": "vitest -c ./test/vitest.config.ts bench",
    "format": "biome format ./src --write",
    "lint": "biome check ./src",
    "fix": "biome check ./src --fix",
    "knip": "knip",
    "build:generate": "bun scripts/generate/generate.ts",
    "build:generate-wallets": "bun scripts/wallets/generate.ts",
    "dev": "tsc --project ./tsconfig.build.json --module es2020 --outDir ./dist/esm --watch",
    "dev:cjs": "printf '{\"type\":\"commonjs\"}' > ./dist/cjs/package.json && tsc --project ./tsconfig.build.json --module commonjs --outDir ./dist/cjs --verbatimModuleSyntax false --watch",
    "dev:esm": "printf '{\"type\": \"module\",\"sideEffects\":false}' > ./dist/esm/package.json && tsc --project ./tsconfig.build.json --module es2020 --outDir ./dist/esm --watch",
    "build": "pnpm clean && pnpm build:cjs && pnpm build:esm && pnpm build:types",
    "build:cjs": "tsc --project ./tsconfig.build.json --module commonjs --outDir ./dist/cjs --verbatimModuleSyntax false && printf '{\"type\":\"commonjs\"}' > ./dist/cjs/package.json",
    "build:esm": "tsc --project ./tsconfig.build.json --module es2020 --outDir ./dist/esm && printf '{\"type\": \"module\",\"sideEffects\":false}' > ./dist/esm/package.json",
    "build:types": "tsc --project ./tsconfig.build.json --module esnext --declarationDir ./dist/types --emitDeclarationOnly --declaration --declarationMap",
    "clean": "rimraf dist",
    "push": "yalc push",
    "size": "size-limit",
    "test:watch": "vitest -c ./test/vitest.config.ts dev",
    "test": "vitest run -c ./test/vitest.config.ts --coverage",
    "test:cov": "vitest dev -c ./test/vitest.config.ts --coverage",
    "test:dev": "vitest run -c ./test/vitest.config.ts",
    "test:react": "vitest run -c ./test/vitest.config.ts dev --ui src/react",
    "typedoc": "bun run scripts/typedoc.mjs",
    "update-version": "node scripts/version.mjs",
    "storybook": "storybook dev -p 6006",
    "build-storybook": "storybook build"
  },
  "engines": {
    "node": ">=18"
  },
  "devDependencies": {
    "@aws-sdk/client-lambda": "3.577.0",
    "@aws-sdk/credential-providers": "3.577.0",
    "@chromatic-com/storybook": "^1.5.0",
    "@coinbase/wallet-mobile-sdk": "1.0.13",
    "@react-native-async-storage/async-storage": "^1.23.1",
    "@react-native-clipboard/clipboard": "1.14.1",
    "@storybook/addon-essentials": "^8.2.9",
    "@storybook/addon-interactions": "^8.2.9",
    "@storybook/addon-links": "^8.2.9",
    "@storybook/addon-onboarding": "^8.2.9",
    "@storybook/blocks": "^8.2.9",
    "@storybook/react": "^8.2.9",
    "@storybook/react-vite": "^8.2.9",
    "@storybook/test": "^8.2.9",
    "@testing-library/jest-dom": "^6.4.7",
    "@testing-library/react": "^16.0.0",
    "@testing-library/user-event": "^14.5.2",
    "@types/cross-spawn": "^6.0.6",
    "@types/react": "^18.3.3",
    "@vitejs/plugin-react": "^4.3.1",
    "@vitest/ui": "1.6.0",
    "amazon-cognito-identity-js": "6.3.12",
    "aws-amplify": "5.3.18",
    "cross-spawn": "7.0.3",
    "expo-linking": "6.3.1",
    "expo-web-browser": "13.0.3",
    "happy-dom": "^14.12.0",
    "msw": "^2.3.4",
    "react-native": "0.74.5",
    "react-native-aes-gcm-crypto": "0.2.2",
    "react-native-passkey": "3.0.0-beta2",
    "react-native-quick-crypto": "0.7.0-rc.6",
    "react-native-svg": "15.3.0",
    "typescript": "5.5.4",
    "storybook": "^8.2.9",
    "vite": "^5.3.1",
    "vitest": "1.6.0"
  }
}<|MERGE_RESOLUTION|>--- conflicted
+++ resolved
@@ -113,16 +113,15 @@
       "import": "./dist/esm/exports/wallets/*.js",
       "default": "./dist/cjs/exports/wallets/*.js"
     },
-    "./modular/*": {
-      "types": "./dist/types/exports/modular/*.d.ts",
-      "import": "./dist/esm/exports/modular/*.js",
-      "default": "./dist/cjs/exports/modular/*.js"
+    "./modules": {
+      "types": "./dist/types/exports/modules.d.ts",
+      "import": "./dist/esm/exports/modules.js",
+      "default": "./dist/cjs/exports/modules.js"
     },
     "./package.json": "./package.json"
   },
   "typesVersions": {
     "*": {
-<<<<<<< HEAD
       "adapters/*": ["./dist/types/exports/adapters/*.d.ts"],
       "auth": ["./dist/types/exports/auth.d.ts"],
       "chains": ["./dist/types/exports/chains.d.ts"],
@@ -139,57 +138,7 @@
       "utils": ["./dist/types/exports/utils.d.ts"],
       "wallets": ["./dist/types/exports/wallets.d.ts"],
       "wallets/*": ["./dist/types/exports/wallets/*.d.ts"],
-      "modular/*": ["./dist/types/exports/modular/*.d.ts"]
-=======
-      "adapters/*": [
-        "./dist/types/exports/adapters/*.d.ts"
-      ],
-      "auth": [
-        "./dist/types/exports/auth.d.ts"
-      ],
-      "chains": [
-        "./dist/types/exports/chains.d.ts"
-      ],
-      "contract": [
-        "./dist/types/exports/contract.d.ts"
-      ],
-      "deploys": [
-        "./dist/types/exports/deploys.d.ts"
-      ],
-      "event": [
-        "./dist/types/exports/event.d.ts"
-      ],
-      "extensions/*": [
-        "./dist/types/exports/extensions/*.d.ts"
-      ],
-      "pay": [
-        "./dist/types/exports/pay.d.ts"
-      ],
-      "react": [
-        "./dist/types/exports/react.d.ts"
-      ],
-      "react-native": [
-        "./dist/types/exports/react-native.d.ts"
-      ],
-      "rpc": [
-        "./dist/types/exports/rpc.d.ts"
-      ],
-      "storage": [
-        "./dist/types/exports/storage.d.ts"
-      ],
-      "transaction": [
-        "./dist/types/exports/transaction.d.ts"
-      ],
-      "utils": [
-        "./dist/types/exports/utils.d.ts"
-      ],
-      "wallets": [
-        "./dist/types/exports/wallets.d.ts"
-      ],
-      "wallets/*": [
-        "./dist/types/exports/wallets/*.d.ts"
-      ]
->>>>>>> 17ca1b96
+      "modules/*": ["./dist/types/exports/modules/*.d.ts"]
     }
   },
   "browser": {
