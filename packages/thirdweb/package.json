--- conflicted
+++ resolved
@@ -152,11 +152,7 @@
     "@coinbase/wallet-sdk": "3.7.2",
     "@emotion/react": "11.11.4",
     "@emotion/styled": "11.11.0",
-<<<<<<< HEAD
-    "@google/model-viewer": "^2.1.1",
-=======
     "@google/model-viewer": "2.1.1",
->>>>>>> 7b0d02bf
     "@noble/hashes": "1.3.3",
     "@radix-ui/react-dialog": "1.0.5",
     "@radix-ui/react-focus-scope": "1.0.4",
