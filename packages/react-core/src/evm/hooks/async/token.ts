import {
  requiredParamInvariant,
  RequiredParam,
} from "../../../core/query-utils/required-param";
import { useSDK, useSDKChainId } from "../useSDK";
import {
  ClaimTokenParams,
  getErc20,
  TokenBurnParams,
  TokenContract,
  TokenParams,
  WalletAddress,
} from "../../types";
import {
  cacheKeys,
  invalidateBalances,
  invalidateContractAndBalances,
} from "../../utils/cache-keys";
import { useQueryWithNetwork } from "../query-utils/useQueryWithNetwork";
import {
  useMutation,
  UseMutationResult,
  useQueryClient,
  UseQueryResult,
} from "@tanstack/react-query";
import type { BigNumber, providers } from "ethers";
import invariant from "tiny-invariant";

/** **********************/
/**     READ  HOOKS     **/
/** **********************/

/**
 * Hook for fetching the total supply of an ERC20 token.
 *
 * This takes into account the increase and decrease in supply when tokens are minted and burned.
 *
 * @example
 * ```jsx
 * import { useTokenSupply } from "@thirdweb-dev/react";
 *
 * // Your token contract address
 * const contractAddress = "{{contract_address}}";
 *
 * function App() {
 *   const { data, isLoading, error } = useTokenSupply(contractAddress);
 * }
 * ```
 *
 * @param contract - an instance of a `TokenContract`
 *
 * @returns Hook's `data` object includes the total supply of the token in the `value` property as a `BigNumber` object.
 *
 * @twfeature ERC20
 * @token
 */
export function useTokenSupply(
  contract: RequiredParam<TokenContract>,
): UseQueryResult<
  {
    symbol: string;
    value: BigNumber;
    name: string;
    decimals: number;
    displayValue: string;
  },
  unknown
> {
  const contractAddress = contract?.getAddress();
  return useQueryWithNetwork(
    cacheKeys.contract.token.totalSupply(contractAddress),
    () => {
      requiredParamInvariant(contract, "No Contract instance provided");
      const erc20 = getErc20(contract);
      if (erc20) {
        return erc20.totalSupply();
      }
      invariant(false, "Smart contract is not a valid erc20 contract");
    },
    {
      enabled: !!contract || !!contractAddress,
    },
  );
}

/**
 * Hook for fetching the balance a wallet has for a specific ERC20 token.
 *
 * _Note: This hook is for **custom** ERC20 tokens. For native tokens such as Ether, use `useBalance` or `useBalanceForAddress`
 *
 * Available to use on contracts that implement the ERC20 interface.
 *
 * @example
 *
 * ```jsx
 * import { useTokenBalance, useContract } from "@thirdweb-dev/react";
 *
 * // Your smart contract address
 * const contractAddress = "{{contract_address}}";
 *
 * // Your wallet address
 * const walletAddress = "{{wallet_address}}";
 *
 * function App() {
 *   const { contract } = useContract(contractAddress, "token");
 *   const { data, isLoading, error } = useTokenBalance(contract, walletAddress);
 * }
 * ```
 *
 * @param contract - an instance of a `TokenContract`
 *
 * @returns Hook's `data` object includes the token balance for given wallet address
 *
 * @twfeature ERC20
 * @token
 */
export function useTokenBalance(
  contract: RequiredParam<TokenContract>,
  walletAddress: RequiredParam<WalletAddress>,
): UseQueryResult<
  {
    symbol: string;
    value: BigNumber;
    name: string;
    decimals: number;
    displayValue: string;
  },
  unknown
> {
  const contractAddress = contract?.getAddress();
  const erc20 = getErc20(contract);
  return useQueryWithNetwork(
    cacheKeys.contract.token.balanceOf(contractAddress, walletAddress),
    async () => {
      requiredParamInvariant(contract, "No Contract instance provided");
      invariant(walletAddress, "No address provided");
      if (erc20) {
        return await erc20.balanceOf(walletAddress);
      }
      invariant(false, "Smart contract is not a valid erc20 contract");
    },

    {
      enabled: !!walletAddress && !!contract,
    },
  );
}

/**
 * Hook for fetching the [decimals](https://docs.openzeppelin.com/contracts/3.x/erc20#a-note-on-decimals)
 * of an ERC20 token.
 *
 * Tokens usually opt for a value of 18, imitating the relationship between Ether and Wei.
 * Therefore, `18` is the default value returned by this function, unless your ERC20 contract explicitly overrides it.
 *
 * @example
 *
 * ```jsx
 * import { useTokenDecimals, useContract } from "@thirdweb-dev/react";
 *
 * // Your smart contract address
 * const contractAddress = "{{contract_address}}";
 *
 * function App() {
 *   const { contract } = useContract(contractAddress, "token");
 *   const { data, isLoading, error } = useTokenDecimals(contract);
 * }
 * ```
 *
 * @param contract - an instance of a `TokenContract`
 *
 * @returns The hook's `data` property, once loaded, contains the `number` that represents the number of decimals of the ERC20 token.
 *
 * @twfeature ERC20
 * @token
 */
export function useTokenDecimals(contract: RequiredParam<TokenContract>) {
  const contractAddress = contract?.getAddress();
  const erc20 = getErc20(contract);
  return useQueryWithNetwork(
    cacheKeys.contract.token.decimals(contractAddress),
    async () => {
      requiredParamInvariant(contract, "No Contract instance provided");

      if (erc20) {
        return (await erc20.get()).decimals;
      }
      invariant(false, "Smart contract is not a valid erc20 contract");
    },
    {
      enabled: !!contract,
    },
  );
}

/** **********************/
/**     WRITE HOOKS     **/
/** **********************/

/**
 * Hook for minting new tokens in an ERC20 smart contract.
 *
 * Available to use on contracts that implement the [ERC20Mintable](https://portal.thirdweb.com/solidity/extensions/erc20mintable)
 * interface, such as the [Token](https://thirdweb.com/thirdweb.eth/TokenERC20) contract.
 *
 * The wallet address that initiates this transaction must have minting permissions on the contract.
 *
 * @example
 *
 * ```jsx
 * import { useContract, useMintToken, Web3Button } from "@thirdweb-dev/react";
 *
 * const contractAddress = "{{contract_address}}";
 * const walletAddress = "{{wallet_address}}";
 * const tokenAmount = "{{token_amount}}";
 *
 * function App() {
 *   // Contract must be an ERC-20 contract that implements the ERC20Mintable interface
 *   const { contract } = useContract(contractAddress, "token");
 *   const { mutateAsync: mintToken, isLoading, error } = useMintToken(contract);
 *
 *   return (
 *     <Web3Button
 *       contractAddress={contractAddress}
 *       action={() =>
 *         mintToken({
 *           amount: tokenAmount, // Quantity to mint
 *           to: walletAddress, // Address to mint to
 *         })
 *       }
 *     >
 *       Mint Token
 *     </Web3Button>
 *   );
 * }
 * ```
 *
 * @param contract - an instance of a `TokenContract`
 *
 * @returns a mutation object that can be used to mint new tokens to the connected wallet
 *
 * ### amount
 *
 * The quantity of tokens to mint. Can be a `string` or `number`.
 *
 * ### to
 *
 * The wallet address to mint the new tokens to.
 *
 * To use the connected wallet address, use the `useAddress` hook.
 *
 * @twfeature ERC20Mintable
 * @token
 */
export function useMintToken(
  contract: RequiredParam<TokenContract>,
): UseMutationResult<
  Omit<
    {
      receipt: providers.TransactionReceipt;
      data: () => Promise<unknown>;
    },
    "data"
  >,
  unknown,
  TokenParams,
  unknown
> {
  const activeChainId = useSDKChainId();
  const contractAddress = contract?.getAddress();
  const queryClient = useQueryClient();
  const erc20 = getErc20(contract);

  return useMutation(
    (data: TokenParams) => {
      const { to, amount } = data;
      requiredParamInvariant(contract, "contract is undefined");
      if (erc20) {
        return erc20.mintTo(to, amount);
      }
      invariant(false, "Smart contract is not a valid erc20 contract");
    },
    {
      onSettled: () =>
        invalidateContractAndBalances(
          queryClient,
          contractAddress,
          activeChainId,
        ),
    },
  );
}

/**
 * Hook for claiming a ERC20 tokens from a smart contract.
 *
 * Available to use on smart contracts that implement both the ERC20 interface
 * and the `claim` function,
 * such as the [Token Drop](https://thirdweb.com/thirdweb.eth/DropERC20).
 *
 * @example
 *
 * ```jsx
 * import { useClaimToken, useContract, Web3Button } from "@thirdweb-dev/react";
 *
 * // Your smart contract address
 * const contractAddress = "{{contract_address}}";
 *
 * function App() {
 *   const { contract } = useContract(contractAddress);
 *   const { mutateAsync: claimToken, isLoading, error } = useClaimToken(contract);
 *
 *   return (
 *     <Web3Button
 *       contractAddress={contractAddress}
 *       action={() =>
 *         claimToken({
 *           to: "{{wallet_address}}", // Use useAddress hook to get current wallet address
 *           amount: 100, // Amount of token to claim
 *         })
 *       }
 *     >
 *       Claim Token
 *     </Web3Button>
 *   );
 * }
 * ```
 *
 * @param contract - an instance of a `TokenContract`
 *
 * @returns a mutation object that can be used to tokens to the wallet specified in the params
 *
 * #### to (required)
 *
 * Likely, you will want to claim the token to the currently connected wallet address.
 *
 * You can use the `useAddress` hook to get this value.
 *
 * #### amount (required)
 *
 * The amount of tokens to be claimed.
 *
 * #### checkERC20Allowance (optional)
 *
 * Boolean value to check whether the current wallet has enough allowance to pay for claiming the tokens before
 * attempting to claim the tokens.
 *
 * Defaults to `true`.
 *
 * @twfeature ERC20ClaimPhasesV2 | ERC20ClaimPhasesV1 | ERC20ClaimConditionsV2 | ERC20ClaimConditionsV1
 *
 * @token
 */
export function useClaimToken(contract: RequiredParam<TokenContract>) {
  const activeChainId = useSDKChainId();
  const contractAddress = contract?.getAddress();
  const queryClient = useQueryClient();
  const erc20 = getErc20(contract);

  return useMutation(
    async (data: ClaimTokenParams) => {
      invariant(data.to, 'No "to" address provided');
      if (erc20) {
        invariant(erc20?.claimTo, "contract does not support claimTo");
        return await erc20.claimTo(data.to, data.amount, {
          checkERC20Allowance: data.checkERC20Allowance,
        });
      }
      invariant(false, "Smart contract is not a valid erc20 contract");
    },
    {
      onSettled: () =>
        invalidateContractAndBalances(
          queryClient,
          contractAddress,
          activeChainId,
        ),
    },
  );
}

/**
 * Hook for transferring tokens on an ERC20 contract.
 *
 * Available to use on contracts that implement the ERC20
 * interface, such as the [Token](https://thirdweb.com/thirdweb.eth/TokenERC20) contract.
 *
 * The wallet address that initiates this transaction must have a balance of tokens
 * greater than or equal to the amount being transferred.
 *
 * @example
 *
 * ```jsx
 * import { useContract, useTransferToken, Web3Button } from "@thirdweb-dev/react";
 *
 * const contractAddress = "{{contract_address}}";
 * const toAddress = "{{to_address}}";
 * const amount = "{{amount}}";
 *
 * function App() {
 *   // Contract must be an ERC-20 contract
 *   const { contract } = useContract(contractAddress);
 *   const {
 *     mutate: transferTokens,
 *     isLoading,
 *     error,
 *   } = useTransferToken(contract);
 *
 *   return (
 *     <Web3Button
 *       contractAddress={contractAddress}
 *       action={() =>
 *         transferTokens({
 *           to: toAddress, // Address to transfer to
 *           amount: amount, // Amount to transfer
 *         })
 *       }
 *     >
 *       Transfer
 *     </Web3Button>
 *   );
 * }
 * ```
 *
 * @param contract - an instance of a `TokenContract`
 *
 * @returns a mutation object that can be used to transfer tokens
 * ### to
 *
 * The wallet address to transfer tokens to.
 *
 * ### amount
 *
 * The quantity of tokens to transfer. Can be a `string` or `number`.
 *
 * @twfeature ERC20
 * @token
 */
export function useTransferToken(contract: RequiredParam<TokenContract>) {
  const activeChainId = useSDKChainId();
  const contractAddress = contract?.getAddress();
  const queryClient = useQueryClient();
  const erc20 = getErc20(contract);

  return useMutation(
    (data: TokenParams) => {
      const { to, amount } = data;
      if (erc20) {
        invariant(erc20?.transfer, "contract does not support transfer");
        return erc20.transfer(to, amount);
      }
      invariant(false, "Smart contract is not a valid erc20 contract");
    },
    {
      onSettled: () =>
        invalidateContractAndBalances(
          queryClient,
          contractAddress,
          activeChainId,
        ),
    },
  );
}

/**
<<<<<<< HEAD
 * Hook for transferring ERC20 tokens to multiple recipients in a single transaction (i.e. airdrop).
 *
 * Available to use on contracts that implement the [ERC20](https://portal.thirdweb.com/solidity/extensions/erc20) interface.
 *
 * The wallet that initiates this transaction must have sufficient balance to cover the total amount of tokens being transferred
 * and must have transfer permissions on the contract, i.e. tokens are not soulbound.
=======
 * A hook to transfer native token (of the active chain) to another wallet
 * 
 * @example
 * ```jsx
 * const Component = () => {
 *   const {
 *     mutate: transferNativeToken,
 *     isLoading,
 *     error,
 *   } = useTransferNativeToken();
 *
 *   if (error) {
 *     console.error("failed to transfer tokens", error);
 *   }
 *
 *   return (
 *     <button
 *       disabled={isLoading}
 *       onClick={() => transferNativeToken({ to: "{{wallet_address}}", amount: "0.1" })}
 *     >
 *       Transfer
 *     </button>
 *   );
 * };
 * ```
 * 
 * @returns a mutation object that can be used to transfer native tokens
 */
export function useTransferNativeToken() {
  const sdk = useSDK();
  const activeChainId = useSDKChainId();
  const queryClient = useQueryClient();
  return useMutation(
    (data: TokenParams) => {
      const { to, amount } = data;
      invariant(sdk, "SDK is not initialized");
      return sdk.wallet.transfer(to, amount);
    },
    {
      onSettled: () => invalidateBalances(queryClient, activeChainId),
    },
  );
}

/**
 * Airdrop tokens to a list of wallets
>>>>>>> 81c46e22
 *
 * @example
 *
 * Provide your token contract instance from the `useContract` hook to the hook.
 *
 * Then, provide an array of objects with the `to` and `amount` properties to the function.
 *
 * ```jsx
 * import {
 *   useTransferBatchToken,
 *   useContract,
 *   Web3Button,
 * } from "@thirdweb-dev/react";
 *
 * // Your smart contract address
 * const contractAddress = "{{contract_address}}";
 *
 * function App() {
 *   const { contract } = useContract(contractAddress, "token");
 *   const {
 *     mutateAsync: transferBatchToken,
 *     isLoading,
 *     error,
 *   } = useTransferBatchToken(contract);
 *
 *   return (
 *     <Web3Button
 *       contractAddress={contractAddress}
 *       action={() =>
 *         transferBatchToken([
 *           {
 *             to: "{{wallet_address}}", // Transfer 10 tokens to a wallet
 *             amount: 10,
 *           },
 *           {
 *             to: "{{wallet_address}}", // Transfer 20 tokens to another wallet
 *             amount: 20,
 *           },
 *         ])
 *       }
 *     >
 *       Transfer Batch Tokens
 *     </Web3Button>
 *   );
 * }
 * ```
 *
 * @param contract - an instance of a `TokenContract`
 *
 * @returns a mutation object that can be used to transfer batch tokens
 *
 * @twfeature ERC20
 * @token
 */
export function useTransferBatchToken(contract: RequiredParam<TokenContract>) {
  const activeChainId = useSDKChainId();
  const contractAddress = contract?.getAddress();
  const queryClient = useQueryClient();
  const erc20 = getErc20(contract);

  return useMutation(
    (data: TokenParams[]) => {
      if (erc20) {
        invariant(
          erc20.transferBatch,
          "contract does not support transferBatch",
        );
        const convertedData = data.map((token) => ({
          toAddress: token.to,
          amount: token.amount,
        }));

        return erc20.transferBatch(convertedData);
      }
      invariant(false, "Smart contract is not a valid erc20 contract");
    },
    {
      onSettled: () =>
        invalidateContractAndBalances(
          queryClient,
          contractAddress,
          activeChainId,
        ),
    },
  );
}

/**
 * Hook for burning ERC20 tokens on a smart contract.
 *
 * Available to use on smart contracts that implement the ERC20 standard.
 *
 * @example
 *
 * ```jsx
 * import { useBurnToken, useContract, Web3Button } from "@thirdweb-dev/react";
 *
 * // Your smart contract address
 * const contractAddress = "{{contract_address}}";
 *
 * function App() {
 *   const { contract } = useContract(contractAddress);
 *   const { mutateAsync: burnToken, isLoading, error } = useBurnToken(contract);
 *
 *   return (
 *     <Web3Button
 *       contractAddress={contractAddress}
 *       action={() =>
 *         burnToken({
 *           amount: "10", // Amount of tokens to burn
 *         })
 *       }
 *     >
 *       Burn Token
 *     </Web3Button>
 *   );
 * }
 * ```
 *
 * @param contract - an instance of a `TokenContract`
 *
 * @returns a mutation object that can be used to burn tokens from the connected wallet
 *
 * ### amount (required)
 *
 * The amount of tokens to burn.
 *
 * The wallet initiating this transaction must have at least this amount of tokens.
 *
 * @twfeature ERC20Burnable
 * @token
 */
export function useBurnToken(contract: RequiredParam<TokenContract>) {
  const activeChainId = useSDKChainId();
  const contractAddress = contract?.getAddress();
  const queryClient = useQueryClient();
  const erc20 = getErc20(contract);

  return useMutation(
    (data: TokenBurnParams) => {
      const { amount } = data;
      requiredParamInvariant(contract, "contract is undefined");
      if (erc20) {
        invariant(erc20.burn, "contract does not support burn");
        return erc20.burn(amount);
      }
      invariant(false, "Smart contract is not a valid erc20 contract");
    },
    {
      onSettled: () =>
        invalidateContractAndBalances(
          queryClient,
          contractAddress,
          activeChainId,
        ),
    },
  );
}<|MERGE_RESOLUTION|>--- conflicted
+++ resolved
@@ -463,16 +463,8 @@
 }
 
 /**
-<<<<<<< HEAD
- * Hook for transferring ERC20 tokens to multiple recipients in a single transaction (i.e. airdrop).
- *
- * Available to use on contracts that implement the [ERC20](https://portal.thirdweb.com/solidity/extensions/erc20) interface.
- *
- * The wallet that initiates this transaction must have sufficient balance to cover the total amount of tokens being transferred
- * and must have transfer permissions on the contract, i.e. tokens are not soulbound.
-=======
  * A hook to transfer native token (of the active chain) to another wallet
- * 
+ *
  * @example
  * ```jsx
  * const Component = () => {
@@ -496,7 +488,7 @@
  *   );
  * };
  * ```
- * 
+ *
  * @returns a mutation object that can be used to transfer native tokens
  */
 export function useTransferNativeToken() {
@@ -516,8 +508,62 @@
 }
 
 /**
- * Airdrop tokens to a list of wallets
->>>>>>> 81c46e22
+ * A hook to transfer native token (of the active chain) to another wallet
+ *
+ * @example
+ *
+ * Provide your token contract instance from the `useContract` hook to the hook.
+ *
+ * Then, provide an array of objects with the `to` and `amount` properties to the function.
+ *
+ * ```jsx
+ * const Component = () => {
+ *   const {
+ *     mutate: transferNativeToken,
+ *     isLoading,
+ *     error,
+ *   } = useTransferNativeToken();
+ *
+ *   if (error) {
+ *     console.error("failed to transfer tokens", error);
+ *   }
+ *
+ *   return (
+ *     <button
+ *       disabled={isLoading}
+ *       onClick={() => transferNativeToken({ to: "{{wallet_address}}", amount: "0.1" })}
+ *     >
+ *       Transfer
+ *     </button>
+ *   );
+ * }
+ * ```
+ *
+ * @returns a mutation object that can be used to transfer native tokens
+ */
+export function useTransferNativeToken() {
+  const sdk = useSDK();
+  const activeChainId = useSDKChainId();
+  const queryClient = useQueryClient();
+  return useMutation(
+    (data: TokenParams) => {
+      const { to, amount } = data;
+      invariant(sdk, "SDK is not initialized");
+      return sdk.wallet.transfer(to, amount);
+    },
+    {
+      onSettled: () => invalidateBalances(queryClient, activeChainId),
+    },
+  );
+}
+
+/**
+ * Hook for transferring ERC20 tokens to multiple recipients in a single transaction (i.e. airdrop).
+ *
+ * Available to use on contracts that implement the [ERC20](https://portal.thirdweb.com/solidity/extensions/erc20) interface.
+ *
+ * The wallet that initiates this transaction must have sufficient balance to cover the total amount of tokens being transferred
+ * and must have transfer permissions on the contract, i.e. tokens are not soulbound.
  *
  * @example
  *
