import {
  RequiredParam,
  requiredParamInvariant,
} from "../../../core/query-utils/required-param";
import { useSDKChainId } from "../useSDK";
import {
  AcceptDirectOffer,
  BuyFromListingParams,
  BuyNowParams,
  ExecuteAuctionSale,
  MakeBidParams,
  MakeOfferParams,
} from "../../types";
import {
  cacheKeys,
  invalidateContractAndBalances,
} from "../../utils/cache-keys";
import { useQueryWithNetwork } from "../query-utils/useQueryWithNetwork";
import { useAddress } from "../wallet";
import { useContractEvents } from "./contracts";
import {
  useMutation,
  UseMutationResult,
  useQueryClient,
  UseQueryResult,
} from "@tanstack/react-query";
import type {
  AuctionListing,
  DirectListing,
  Marketplace,
  MarketplaceFilter,
  MarketplaceV3,
  NewAuctionListing,
  NewDirectListing,
} from "@thirdweb-dev/sdk";
import { ListingType } from "@thirdweb-dev/sdk";
import type { DirectListingInputParams } from "@thirdweb-dev/sdk";
import type { EnglishAuctionInputParams } from "@thirdweb-dev/sdk";
import type { BigNumberish, providers } from "ethers";
import { BigNumber } from "ethers";
import invariant from "tiny-invariant";

/** **********************/
/**     READ  HOOKS     **/
/** **********************/

/**
 * Hook for getting a specific listing on a `Marketplace` contract.
 *
 * __This hook is only available for `Marketplace` contracts__
 *
 * If you are using [Marketplace V3](https://thirdweb.com/thirdweb.eth/MarketplaceV3),
 * use `useDirectListing` or `useEnglishAuction` instead.
 *
 * @example
 *
 * ```jsx
 * import { useContract, useListing } from "@thirdweb-dev/react";
 *
 * const listingId = 0;
 *
 * function App() {
 *   const { contract } = useContract(contractAddress, "marketplace");
 *   const { data, isLoading, error } = useListing(contract, listingId);
 * }
 * ```
 *
 *
 * @param contract - Instance of a marketplace contract
 * @param listingId - The listing id to check
 *
 * @returns
 * Query Result object that includes the desired listing.
 *
 * The hook's `data` property, once loaded, is an object containing the desired listing data.
 *
 * The exact shape of the object depends on the type of listing.
 *
 * For auctions, it will be a
 * `AuctionListing` object.
 * For direct listings, it will be a `DirectListing` object.
 *
 * ```jsx
 * AuctionListing | DirectListing | undefined;
 * ```
 *
 * You can use the shared `type` property to determine which type of listing is being returned.
 *
 * ```ts
 * interface AuctionListing {
 *   // The id of the listing
 *   id: string;
 *
 *   // The address of the asset being listed.
 *   assetContractAddress: string;
 *
 *   // The ID of the token to list.
 *   tokenId: BigNumberish;
 *
 *   // The asset being listed.
 *   asset: NFTMetadata;
 *
 *   // The start time of the listing.
 *   startTimeInEpochSeconds: BigNumberish;
 *
 *   // Number of seconds until the auction expires.
 *   endTimeInEpochSeconds: BigNumberish;
 *
 *   // The quantity of tokens to include in the listing.
 *   // For ERC721s, this value should always be 1 (and will be forced internally regardless of what is passed here).
 *   quantity: BigNumberish;
 *
 *   // The address of the currency to accept for the listing.
 *   currencyContractAddress: string;
 *
 *   // The reserve price is the minimum price that a bid must be in order to be accepted.
 *   reservePrice: BigNumber;
 *
 *   // The buyout price of the listing.
 *   buyoutPrice: BigNumber;
 *
 *   // The `CurrencyValue` of the buyout price listing.
 *   // Useful for displaying the price information.
 *   buyoutCurrencyValuePerToken: CurrencyValue;
 *
 *   // The `CurrencyValue` of the reserve price.
 *   // Useful for displaying the price information.
 *   reservePriceCurrencyValuePerToken: CurrencyValue;
 *
 *   // The address of the seller.
 *   sellerAddress: string;
 *
 *   // The type of listing.
 *   type: ListingType.Auction;
 * }
 *
 * interface DirectListing {
 *   // The id of the listing.
 *   id: string;
 *
 *   // The address of the asset being listed.
 *   assetContractAddress: string;
 *
 *   // The ID of the token to list.
 *   tokenId: BigNumberish;
 *
 *   // The asset being listed.
 *   asset: NFTMetadata;
 *
 *   // The start time of the listing.
 *   startTimeInSeconds: BigNumberish;
 *
 *   // Number of seconds until the listing expires.
 *   secondsUntilEnd: BigNumberish;
 *
 *   // The quantity of tokens to include in the listing.
 *   // For ERC721s, this value should always be 1 (and will be forced internally regardless of what is passed here).
 *   quantity: BigNumberish;
 *
 *   // The address of the currency to accept for the listing.
 *   currencyContractAddress: string;
 *
 *   // The `CurrencyValue` of the listing. Useful for displaying the price information.
 *   buyoutCurrencyValuePerToken: CurrencyValue;
 *
 *   // The buyout price of the listing.
 *   buyoutPrice: BigNumber;
 *
 *   // The address of the seller.
 *   sellerAddress: string;
 *
 *   // The type of listing.
 *   type: ListingType.Direct;
 * }
 * ```
 *
 * @marketplace
 */
export function useListing(
  contract: RequiredParam<Marketplace>,
  listingId: RequiredParam<BigNumberish>,
) {
  const contractAddress = contract?.getAddress();
  return useQueryWithNetwork(
    cacheKeys.contract.marketplace.getListing(contractAddress, listingId),
    () => {
      requiredParamInvariant(contract, "No Contract instance provided");
      requiredParamInvariant(listingId, "No listing id provided");
      return contract.getListing(listingId);
    },
    {
      enabled: !!contract,
      keepPreviousData: true,
    },
  );
}

/**
 * Hook to get a specific direct listing from a [Marketplace V3](https://thirdweb.com/thirdweb.eth/MarketplaceV3) contract.
 *
 * __This hook is only for [Marketplace V3](https://thirdweb.com/thirdweb.eth/MarketplaceV3) contracts.__
 *
 * For `Marketplace` contracts, use `useListing` instead.
 *
 * @example
 * ```jsx
 * import { useDirectListing, useContract } from "@thirdweb-dev/react";
 *
 * function App() {
 *   const { contract } = useContract(contractAddress, "marketplace-v3");
 *   const {
 *     data: directListing,
 *     isLoading,
 *     error,
 *   } = useDirectListing(contract, listingId);
 * }
 * ```
 *
 * @param contract - Instance of a marketplace v3 contract
 * @param listingId - The ID of the listing to get. If the listing is not found (or is not a direct listing), the `error` property will be set in the return value of the hook.
 *
 * @returns
 * The hook's data property, once loaded, is a `DirectListingV3` object, containing the following properties:
 *
 * ```ts
 * {
 *   // The id of the listing.
 *   id: string;
 *   // The address of the creator of listing.
 *   creatorAddress: string;
 *   // The address of the asset being listed.
 *   assetContractAddress: string;
 *   // The ID of the token to list.
 *   tokenId: string;
 *   // The quantity of tokens to include in the listing.
 *   // For ERC721s, this value should always be 1 (and will be forced internally regardless of what is passed here).
 *   quantity: string;
 *   // The address of the currency to accept for the listing.
 *   currencyContractAddress: string;
 *   // The `CurrencyValue` of the listing. Useful for displaying the price information.
 *   currencyValuePerToken: CurrencyValue;
 *   // The price to pay per unit of NFTs listed.
 *   pricePerToken: string;
 *   // The asset being listed.
 *   asset: NFTMetadata;
 *   // The start time of the listing.
 *   startTimeInSeconds: number;
 *   // The end time of the listing.
 *   endTimeInSeconds: number;
 *   // Whether the listing is reserved to be bought from a specific set of buyers.
 *   isReservedListing: boolean;
 *   // Whether the listing is CREATED, COMPLETED, or CANCELLED.
 *   status: Status;
 * }
 * ```
 * @twfeature DirectListings
 * @marketplace
 */
export function useDirectListing(
  contract: RequiredParam<MarketplaceV3>,
  listingId: RequiredParam<BigNumberish>,
) {
  const contractAddress = contract?.getAddress();
  return useQueryWithNetwork(
    cacheKeys.contract.marketplace.directListings.getListing(
      contractAddress,
      listingId,
    ),
    () => {
      requiredParamInvariant(contract, "No Contract instance provided");
      requiredParamInvariant(listingId, "No listing id provided");
      return contract.directListings.getListing(listingId);
    },
    {
      enabled: !!contract,
      keepPreviousData: true,
    },
  );
}

/**
 * Hook to get an english auction listing from a [Marketplace V3](https://thirdweb.com/thirdweb.eth/MarketplaceV3) contract.
 *
 * **Note: This hook is only for [Marketplace V3](https://thirdweb.com/thirdweb.eth/MarketplaceV3) contracts.**
 *
 * For `Marketplace`
 * contracts, use `useListing` instead.
 *
 * @example
 * ```jsx
 * import { useEnglishAuction, useContract } from "@thirdweb-dev/react";
 *
 * function App() {
 *   const { contract } = useContract(contractAddress, "marketplace-v3");
 *   const {
 *     data: englishAuction,
 *     isLoading,
 *     error,
 *   } = useEnglishAuction(contract, listingId);
 * }
 * ```
 *
 * @param contract - Instance of a marketplace v3 contract
 * @param auctionId -
 * the auction id to check.  If the listing with this ID cannot be found (or is not an auction), the `error` property will be set.
 *
 * @returns
 * The hook's `data` property, once loaded, will be an `EnglishAuction` object, containing the following properties:
 *
 * ```ts
 * {
 *   // The id of the auction
 *   id: string;
 *   // The address of the creator of auction.
 *   creatorAddress: string;
 *   // The address of the asset being auctioned.
 *   assetContractAddress: string;
 *   // The ID of the token to auction.
 *   tokenId: string;
 *   // The quantity of tokens to include in the auction.
 *   // For ERC721s, this value should always be 1 (and will be forced internally regardless of what is passed here).
 *   quantity: string;
 *   // The address of the currency to accept for the auction.
 *   currencyContractAddress: string;
 *   // The minimum price that a bid must be in order to be accepted.
 *   minimumBidAmount: string;
 *   // The `CurrencyValue` of the minimum bid amount.
 *   // Useful for displaying the price information.
 *   minimumBidCurrencyValue: CurrencyValue;
 *   // The buyout price of the auction.
 *   buyoutBidAmount: string;
 *   // The `CurrencyValue` of the buyout price.
 *   // Useful for displaying the price information.
 *   buyoutCurrencyValue: CurrencyValue;
 *   // This is a buffer e.g. x seconds.
 *   // If a new winning bid is made less than x seconds before expirationTimestamp, the
 *   // expirationTimestamp is increased by x seconds.
 *   timeBufferInSeconds: number;
 *   // This is a buffer in basis points e.g. x%.
 *   // To be considered as a new winning bid, a bid must be at least x% greater than
 *   // the current winning bid.
 *   bidBufferBps: number;
 *   // The start time of the auction.
 *   startTimeInSeconds: number;
 *   // The end time of the auction.
 *   endTimeInSeconds: number;
 *   // The asset being auctioned.
 *   asset: NFTMetadata;
 *   // Whether the listing is CREATED, COMPLETED, or CANCELLED.
 *   status: Status;
 * }
 * ```
 *
 * @twfeature EnglishAuctions
 * @marketplace
 */
export function useEnglishAuction(
  contract: RequiredParam<MarketplaceV3>,
  auctionId: RequiredParam<BigNumberish>,
) {
  const contractAddress = contract?.getAddress();
  return useQueryWithNetwork(
    cacheKeys.contract.marketplace.englishAuctions.getAuction(
      contractAddress,
      auctionId,
    ),
    () => {
      requiredParamInvariant(contract, "No Contract instance provided");
      requiredParamInvariant(auctionId, "No auction id provided");
      return contract.englishAuctions.getAuction(auctionId);
    },
    {
      enabled: !!contract,
      keepPreviousData: true,
    },
  );
}

/**
 * Hook for getting all listings (including expired ones) from a `Marketplace` contract.
 *
 * __This hook is only available for `Marketplace` contracts__
 *
 * If you are using [Marketplace V3](https://thirdweb.com/thirdweb.eth/MarketplaceV3),
 * use `useDirectListings` or `useEnglishAuctions` instead.
 *
 * @example
 * ```jsx
 * import { useContract, useListings } from "@thirdweb-dev/react";
 *
 * function App() {
 *   const { contract } = useContract(contractAddress, "marketplace");
 *   const { data, isLoading, error } = useListings(contract);
 * }
 * ```
 *
 * @param contract - Instance of a marketplace contract
 *
 * @param filter - filter to pass to the query for the sake of pagination & filtering
 * ```jsx
 * import { useContract, useListings } from "@thirdweb-dev/react";
 *
 * function App() {
 *   const { contract } = useContract(contractAddress, "marketplace");
 *   const { data, isLoading, error } = useListings(
 *     contract,
 *     {
 *       count: 100, // number of listings to fetch
 *       offeror: "{{offeror_address}}", // only show listings with offers from this address
 *       seller: "{{seller_address}}", // only show listings where this address is the seller
 *       start: 0, // start at this listing index (pagination)
 *       tokenContract: "{{token_contract_address}}", // only show listings from this collection
 *       tokenId: "{{token_id}}", // only show listings for this token
 *     },
 *   );
 * }
 * ```
 *
 * @returns Query result object that includes an array of listings
 *
 * The hook's `data` property, once loaded, is an array of listing objects.
 *
 * The exact shape of each object depends on the type of listing.
 *
 * For auctions, it will be a
 * `AuctionListing` object.
 * For direct listings, it will be a `DirectListing` object.
 *
 * ```ts
 * (AuctionListing | DirectListing)[] | undefined;
 * ```
 *
 * You can use the shared `type` property to determine which type of listing is being returned.
 *
 * ```ts
 * interface AuctionListing {
 *
 *    // The id of the listing
 *   id: string;
 *
 *    // The address of the asset being listed.
 *   assetContractAddress: string;
 *
 *    // The ID of the token to list.
 *   tokenId: BigNumberish;
 *
 *    // The asset being listed.
 *   asset: NFTMetadata;
 *
 *    // The start time of the listing.
 *   startTimeInEpochSeconds: BigNumberish;
 *
 *    // Number of seconds until the auction expires.
 *   endTimeInEpochSeconds: BigNumberish;
 *
 *    // The quantity of tokens to include in the listing.
 *    // For ERC721s, this value should always be 1 (and will be forced internally regardless of what is passed here).
 *   quantity: BigNumberish;
 *
 *    // The address of the currency to accept for the listing.
 *   currencyContractAddress: string;
 *
 *    // The reserve price is the minimum price that a bid must be in order to be accepted.
 *   reservePrice: BigNumber;
 *
 *    // The buyout price of the listing.
 *   buyoutPrice: BigNumber;
 *
 *    // The `CurrencyValue` of the buyout price listing.
 *    // Useful for displaying the price information.
 *   buyoutCurrencyValuePerToken: CurrencyValue;
 *
 *    // The `CurrencyValue` of the reserve price.
 *    // Useful for displaying the price information.
 *   reservePriceCurrencyValuePerToken: CurrencyValue;
 *
 *    // The address of the seller.
 *   sellerAddress: string;
 *
 *   // type of listing
 *   type: ListingType.Auction;
 * }
 *
 * interface DirectListing {
 *
 *    // The id of the listing.
 *   id: string;
 *
 *    // The address of the asset being listed.
 *   assetContractAddress: string;
 *
 *    // The ID of the token to list.
 *   tokenId: BigNumberish;
 *
 *    // The asset being listed.
 *   asset: NFTMetadata;
 *
 *    // The start time of the listing.
 *   startTimeInSeconds: BigNumberish;
 *
 *    // Number of seconds until the listing expires.
 *   secondsUntilEnd: BigNumberish;
 *
 *    // The quantity of tokens to include in the listing.
 *    // For ERC721s, this value should always be 1 (and will be forced internally regardless of what is passed here).
 *   quantity: BigNumberish;
 *
 *    // The address of the currency to accept for the listing.
 *   currencyContractAddress: string;
 *
 *    // The `CurrencyValue` of the listing. Useful for displaying the price information.
 *   buyoutCurrencyValuePerToken: CurrencyValue;
 *
 *    // The buyout price of the listing.
 *   buyoutPrice: BigNumber;
 *
 *    // The address of the seller.
 *   sellerAddress: string;
 *
 *   // type of listing
 *   type: ListingType.Direct;
 * ```
 *
 * @marketplace
 */
export function useListings(
  contract: RequiredParam<Marketplace>,
  filter?: MarketplaceFilter,
) {
  const contractAddress = contract?.getAddress();
  return useQueryWithNetwork(
    cacheKeys.contract.marketplace.getAllListings(contractAddress, filter),
    () => {
      requiredParamInvariant(contract, "No Contract instance provided");
      return contract.getAllListings(filter);
    },
    {
      enabled: !!contract,
      keepPreviousData: true,
    },
  );
}

/**
 * Hook to get all the direct listings from a [Marketplace V3](https://thirdweb.com/thirdweb.eth/MarketplaceV3) contract.
 *
 * __This hook is only for [Marketplace V3](https://thirdweb.com/thirdweb.eth/MarketplaceV3) contracts.__
 *
 * For `Marketplace` contracts, use `useListings` instead.
 *
 * @example
 * ```jsx
 * import { useDirectListings, useContract } from "@thirdweb-dev/react";
 *
 * function App() {
 *   const { contract } = useContract(contractAddress, "marketplace-v3");
 *   const {
 *     data: directListings,
 *     isLoading,
 *     error,
 *   } = useDirectListings(contract);
 * }
 * ```
 *
 *
 * @param contract - Instance of a `MarketplaceV3` contract
 *
 * @param filter -
 * filter to pass to the query for the sake of pagination & filtering
 *
 * ```tsx
 * import { useDirectListings, useContract } from "@thirdweb-dev/react";
 *
 * function App() {
 *   const { contract } = useContract(contractAddress, "marketplace-v3");
 *   const {
 *     data: directListings,
 *     isLoading,
 *     error,
 *   } = useDirectListings(
 *     contract,
 *     {
 *       count: 100, // Number of listings to fetch
 *       offeror: "{{offeror_address}}", // Has offers from this address
 *       seller: "{{seller_address}}", // Being sold by this address
 *       start: 0, // Start from this index (pagination)
 *       tokenContract: "{{token_contract_address}}", // Only show listings for NFTs from this collection
 *       tokenId: "{{token_id}}", // Only show listings with this NFT ID
 *     },
 *   );
 * }
 * ```
 *
 * @returns
 * The hook's data property, once loaded, is a `DirectListingV3` object, containing the following properties:
 *
 * ```ts
 * {
 *   // The id of the listing.
 *   id: string;
 *   // The address of the creator of listing.
 *   creatorAddress: string;
 *   // The address of the asset being listed.
 *   assetContractAddress: string;
 *   // The ID of the token to list.
 *   tokenId: string;
 *   // The quantity of tokens to include in the listing.
 *   // For ERC721s, this value should always be 1 (and will be forced internally regardless of what is passed here).
 *   quantity: string;
 *   // The address of the currency to accept for the listing.
 *   currencyContractAddress: string;
 *   // The `CurrencyValue` of the listing. Useful for displaying the price information.
 *   currencyValuePerToken: CurrencyValue;
 *   // The price to pay per unit of NFTs listed.
 *   pricePerToken: string;
 *   // The asset being listed.
 *   asset: NFTMetadata;
 *   // The start time of the listing.
 *   startTimeInSeconds: number;
 *   // The end time of the listing.
 *   endTimeInSeconds: number;
 *   // Whether the listing is reserved to be bought from a specific set of buyers.
 *   isReservedListing: boolean;
 *   // Whether the listing is CREATED, COMPLETED, or CANCELLED.
 *   status: Status;
 * }
 * ```
 *
 * @twfeature DirectListings
 * @marketplace
 */
export function useDirectListings(
  contract: RequiredParam<MarketplaceV3>,
  filter?: MarketplaceFilter,
) {
  const contractAddress = contract?.getAddress();
  return useQueryWithNetwork(
    cacheKeys.contract.marketplace.directListings.getAll(
      contractAddress,
      filter,
    ),
    () => {
      requiredParamInvariant(contract, "No Contract instance provided");
      return contract.directListings.getAll(filter);
    },
    {
      enabled: !!contract,
      keepPreviousData: true,
    },
  );
}

/**
 * Hook to get a list of valid direct listings from a [Marketplace V3](https://thirdweb.com/thirdweb.eth/MarketplaceV3) contract.
 *
 * A listing is considered valid if the:
 *
 * - Seller still owns the NFT
 * - Listing has not expired (time is before `endTimeInSeconds`)
 * - Listing has not been canceled
 * - Listing has not been bought out (all `quantity` of the NFTs have not been purchased)
 *
 *
 * **Note: This hook is only for [Marketplace V3](https://thirdweb.com/thirdweb.eth/MarketplaceV3) contracts.**
 *
 * For `Marketplace` contracts, use `useActiveListings` instead.
 *
 * @example
 * ```jsx
 * import { useValidDirectListings, useContract } from "@thirdweb-dev/react";
 *
 * function App() {
 *   const { contract } = useContract(contractAddress, "marketplace-v3");
 *   const {
 *     data: directListings,
 *     isLoading,
 *     error,
 *   } = useValidDirectListings(contract);
 * }
 * ```
 *
 * @param contract - Instance of a marketplace v3 contract
 *
 * @param filter - filter to pass to the query for the sake of pagination & filtering
 * ```jsx
 * import { useValidDirectListings, useContract } from "@thirdweb-dev/react";
 *
 * function App() {
 *   const { contract } = useContract(contractAddress, "marketplace-v3");
 *   const {
 *     data: directListings,
 *     isLoading,
 *     error,
 *   } = useValidDirectListings(
 *     contract,
 *     {
 *       count: 100, // Number of listings to fetch
 *       offeror: "{{offeror_address}}", // Has offers from this address
 *       seller: "{{seller_address}}", // Being sold by this address
 *       start: 0, // Start from this index (pagination)
 *       tokenContract: "{{token_contract_address}}", // Only show NFTs from this collection
 *       tokenId: "{{token_id}}", // Only show NFTs with this token ID
 *     },
 *   );
 * }
 * ```
 *
 * @returns
 * The hook's `data` property, once loaded, is an array of `DirectListingV3` objects, each containing the following properties:
 *
 * ```ts
 * Array<{
 *   // The id of the listing.
 *   id: string;
 *
 *   // The address of the creator of listing.
 *   creatorAddress: string;
 *
 *   // The address of the asset being listed.
 *   assetContractAddress: string;
 *
 *   // The ID of the token to list.
 *   tokenId: string;
 *
 *   // The quantity of tokens to include in the listing.
 *   // For ERC721s, this value should always be 1 (and will be forced internally regardless of what is passed here).
 *   quantity: string;
 *
 *   // The address of the currency to accept for the listing.
 *   currencyContractAddress: string;
 *
 *   // The `CurrencyValue` of the listing. Useful for displaying the price information.
 *   currencyValuePerToken: CurrencyValue;
 *
 *   // The price to pay per unit of NFTs listed.
 *   pricePerToken: string;
 *
 *   // The asset being listed.
 *   asset: NFTMetadata;
 *
 *   // The start time of the listing.
 *   startTimeInSeconds: number;
 *
 *   // The end time of the listing.
 *   endTimeInSeconds: number;
 *
 *   // Whether the listing is reserved to be bought from a specific set of buyers.
 *   isReservedListing: boolean;
 *
 *   // Whether the listing is CREATED, COMPLETED, or CANCELLED.
 *   status: Status;
 * }>;
 * ```
 *
 * @twfeature DirectListings
 * @marketplace
 */
export function useValidDirectListings(
  contract: RequiredParam<MarketplaceV3>,
  filter?: MarketplaceFilter,
) {
  const contractAddress = contract?.getAddress();
  return useQueryWithNetwork(
    cacheKeys.contract.marketplace.directListings.getAllValid(
      contractAddress,
      filter,
    ),
    () => {
      requiredParamInvariant(contract, "No Contract instance provided");
      return contract.directListings.getAllValid(filter);
    },
    {
      enabled: !!contract,
      keepPreviousData: true,
    },
  );
}

/**
 * Hook to get a list of all English auctions from a [Marketplace V3](https://thirdweb.com/thirdweb.eth/MarketplaceV3) contract.
 *
 * **Note: This hook is only for [Marketplace V3](https://thirdweb.com/thirdweb.eth/MarketplaceV3) contracts.**
 *
 * For `Marketplace` contracts, use `useListings` instead.
 *
 * @example
 *
 * ```jsx
 * import { useEnglishAuctions, useContract } from "@thirdweb-dev/react";
 *
 * function App() {
 *   const { contract } = useContract(contractAddress, "marketplace-v3");
 *   const {
 *     data: englishAuctions,
 *     isLoading,
 *     error,
 *   } = useEnglishAuctions(contract);
 * }
 * ```
 *
 * @param contract - Instance of a marketplace v3 contract
 *
 * @param filter -
 * filter to pass to the query for the sake of pagination & filtering
 *
 * ```ts
 * import { useEnglishAuctions, useContract } from "@thirdweb-dev/react";
 *
 * function App() {
 *   const { contract } = useContract(contractAddress, "marketplace-v3");
 *   const {
 *     data: englishAuctions,
 *     isLoading,
 *     error,
 *   } = useEnglishAuctions(
 *     contract,
 *     {
 *       count: 100, // Number of auctions to fetch
 *       offeror: "{{offeror_address}}", // Has offers from this address
 *       seller: "{{seller_address}}", // Being sold by this address
 *       start: 0, // Start from this index (pagination)
 *       tokenContract: "{{token_contract_address}}", // Only show NFTs from this collection
 *       tokenId: "{{token_id}}", // Only show NFTs with this ID
 *     },
 *   );
 * }
 * ```
 *
 * @returns
 * The hook's data property, once loaded, is an array of EnglishAuction objects, each containing the following properties:
 *
 * ```ts
 * Array<{
 *   // The id of the auction
 *   id: string;
 *
 *   // The address of the creator of auction.
 *   creatorAddress: string;
 *
 *   // The address of the asset being auctioned.
 *   assetContractAddress: string;
 *
 *   // The ID of the token to auction.
 *   tokenId: string;
 *
 *   // The quantity of tokens to include in the auction.
 *   //  For ERC721s, this value should always be 1 (and will be forced internally regardless of what is passed here).
 *   quantity: string;
 *
 *   // The address of the currency to accept for the auction.
 *   currencyContractAddress: string;
 *
 *   // The minimum price that a bid must be in order to be accepted.
 *   minimumBidAmount: string;
 *
 *   // The `CurrencyValue` of the minimum bid amount.
 *   // Useful for displaying the price information.
 *   minimumBidCurrencyValue: CurrencyValue;
 *
 *   // The buyout price of the auction.
 *   buyoutBidAmount: string;
 *
 *   // The `CurrencyValue` of the buyout price.
 *   // Useful for displaying the price information.
 *   buyoutCurrencyValue: CurrencyValue;
 *
 *   // This is a buffer e.g. x seconds.
 *   // If a new winning bid is made less than x seconds before expirationTimestamp, the
 *   // expirationTimestamp is increased by x seconds.
 *   timeBufferInSeconds: number;
 *
 *   // This is a buffer in basis points e.g. x%.
 *   // To be considered as a new winning bid, a bid must be at least x% greater than
 *   // the current winning bid.
 *   bidBufferBps: number;
 *
 *   // The start time of the auction.
 *   startTimeInSeconds: number;
 *
 *   // The end time of the auction.
 *   endTimeInSeconds: number;
 *
 *   // The asset being auctioned.
 *   asset: NFTMetadata;
 *
 *   // Whether the listing is CREATED, COMPLETED, or CANCELLED.
 *   status: Status;
 * }>;
 * ```
 * @twfeature EnglishAuctions
 * @marketplace
 */
export function useEnglishAuctions(
  contract: RequiredParam<MarketplaceV3>,
  filter?: MarketplaceFilter,
) {
  const contractAddress = contract?.getAddress();
  return useQueryWithNetwork(
    cacheKeys.contract.marketplace.englishAuctions.getAll(
      contractAddress,
      filter,
    ),
    () => {
      requiredParamInvariant(contract, "No Contract instance provided");
      return contract.englishAuctions.getAll(filter);
    },
    {
      enabled: !!contract,
      keepPreviousData: true,
    },
  );
}

/**
 * Hook to get all valid English auctions from a [Marketplace V3](https://thirdweb.com/thirdweb.eth/MarketplaceV3) contract.
 *
 * A listing is considered valid if the:
 *
 * - Auction has not expired (i.e. current time is before the end time of the auction)
 * - Auction has not been canceled
 * - Auction has not been bought out (all quantity has been sold)
 *
 * __This hook is only for [Marketplace V3](https://thirdweb.com/thirdweb.eth/MarketplaceV3) contracts.__
 *
 * For [Marketplace](https://thirdweb.com/thirdweb.eth/Marketplace)
 * contracts, use [useActiveListings](/react/react.useactivelistings) instead.
 *
 * @example
 *
 * ```jsx
 * import { useValidEnglishAuctions, useContract } from "@thirdweb-dev/react";
 *
 * // Your smart contract address
 * const contractAddress = "{{contract_address}}";
 *
 * function App() {
 *   const { contract } = useContract(contractAddress, "marketplace-v3");
 *   const {
 *     data: englishAuctions,
 *     isLoading,
 *     error,
 *   } = useValidEnglishAuctions(contract);
 * }
 * ```
 *
 * @param contract - Instance of a marketplace v3 contract
 *
 * @param filter -
 * The `filter` object allows you to filter the auctions returned by the hook.
 *
 * ```jsx
 * import { useEnglishAuctions, useContract } from "@thirdweb-dev/react";
 *
 * // Your smart contract address
 * const contractAddress = "{{contract_address}}";
 *
 * function App() {
 *   const { contract } = useContract(contractAddress, "marketplace-v3");
 *   const {
 *     data: englishAuctions,
 *     isLoading,
 *     error,
 *   } = useEnglishAuctions(
 *     contract,
 *     // highlight-start
 *     {
 *       count: 100, // Number of auctions to fetch
 *       offeror: "{{offeror_address}}", // Has offers from this address
 *       seller: "{{seller_address}}", // Being sold by this address
 *       start: 0, // Start from this index (pagination)
 *       tokenContract: "{{token_contract_address}}", // Only show NFTs from this collection
 *       tokenId: "{{token_id}}", // Only show NFTs with this ID
 *     },
 *     // highlight-end
 *   );
 * }
 * ```
 *
 * @returns A Query Result object that includes an array of english auctions
 * The hook's `data` property, once loaded, is an
 * array of `EnglishAuction` objects, each containing the following properties:
 *
 * ```ts
 * Array<{
 *   // The id of the auction
 *   id: string;
 *
 *   // The address of the creator of auction.
 *   creatorAddress: string;
 *
 *   // The address of the asset being auctioned.
 *   assetContractAddress: string;
 *
 *   // The ID of the token to auction.
 *   tokenId: string;
 *
 *   // The quantity of tokens to include in the auction.
 *   // For ERC721s, this value should always be 1 (and will be forced internally regardless of what is passed here).
 *   quantity: string;
 *
 *   // The address of the currency to accept for the auction.
 *   currencyContractAddress: string;
 *
 *   // The minimum price that a bid must be in order to be accepted.
 *   minimumBidAmount: string;
 *
 *   // The `CurrencyValue` of the minimum bid amount.
 *   // Useful for displaying the price information.
 *   minimumBidCurrencyValue: CurrencyValue;
 *
 *   // The buyout price of the auction.
 *   buyoutBidAmount: string;
 *
 *   // The `CurrencyValue` of the buyout price.
 *   // Useful for displaying the price information.
 *   buyoutCurrencyValue: CurrencyValue;
 *
 *   // This is a buffer e.g. x seconds.
 *   // If a new winning bid is made less than x seconds before expirationTimestamp, the
 *   // expirationTimestamp is increased by x seconds.
 *   timeBufferInSeconds: number;
 *
 *   // This is a buffer in basis points e.g. x%.
 *   // To be considered as a new winning bid, a bid must be at least x% greater than
 *   // the current winning bid.
 *   bidBufferBps: number;
 *
 *   // The start time of the auction.
 *   startTimeInSeconds: number;
 *
 *   // The end time of the auction.
 *   endTimeInSeconds: number;
 *
 *   // The asset being auctioned.
 *   asset: NFTMetadata;
 *
 *   // Whether the listing is CREATED, COMPLETED, or CANCELLED.
 *   status: Status;
 * }>;
 * ```
 *
 * @twfeature EnglishAuctions
 * @marketplace
 */
export function useValidEnglishAuctions(
  contract: RequiredParam<MarketplaceV3>,
  filter?: MarketplaceFilter,
) {
  const contractAddress = contract?.getAddress();
  return useQueryWithNetwork(
    cacheKeys.contract.marketplace.englishAuctions.getAllValid(
      contractAddress,
      filter,
    ),
    () => {
      requiredParamInvariant(contract, "No Contract instance provided");
      return contract.englishAuctions.getAllValid(filter);
    },
    {
      enabled: !!contract,
      keepPreviousData: true,
    },
  );
}

/**
 * Hook for getting the total number of listings on a `Marketplace` contract.
 *
 * __This hook is only available for `Marketplace` contracts__
 *
 * If you are using [Marketplace V3](https://thirdweb.com/thirdweb.eth/MarketplaceV3),
 * use `useDirectListingsCount` or `useEnglishAuctionsCount` instead.
 *
 * @example
 * ```jsx
 * import { useContract, useListingsCount } from "@thirdweb-dev/react";
 *
 * function App() {
 *   const { contract } = useContract(contractAddress, "marketplace");
 *   const { data: listingsCount, isLoading, error } = useListingsCount(contract);
 * }
 * ```
 *
 * @param contract - Instance of a marketplace contract
 *
 * @returns
 * The hook's `data` property, once loaded, is a `BigNumber` containing the total number of listings on the contract.
 *
 * @marketplace
 */
export function useListingsCount(contract: RequiredParam<Marketplace>) {
  const contractAddress = contract?.getAddress();
  return useQueryWithNetwork(
    cacheKeys.contract.marketplace.getTotalCount(contractAddress),
    () => {
      requiredParamInvariant(contract, "No Contract instance provided");
      return contract.getTotalCount();
    },
    {
      enabled: !!contract,
    },
  );
}

/**
 * Hook to get the total number of direct listings on a [Marketplace V3](https://thirdweb.com/thirdweb.eth/MarketplaceV3) contract.
 *
 * __This hook is only for [Marketplace V3](https://thirdweb.com/thirdweb.eth/MarketplaceV3) contracts.__
 *
 * For `Marketplace` contracts, use `useListingsCount` instead.
 *
 * @example
 * ```jsx
 * import { useDirectListingsCount, useContract } from "@thirdweb-dev/react";
 *
 * function App() {
 *   const { contract } = useContract(contractAddress, "marketplace-v3");
 *   const {
 *     data: listingsCount,
 *     isLoading,
 *     error,
 *   } = useDirectListingsCount(contract);
 * }
 * ```
 *
 * @param contract - Instance of a `MarketplaceV3` contract
 *
 * @returns
 * The hook's `data` property, once loaded, is a `BigNumber` containing the number of direct listings on the Marketplace V3 contract.
 *
 * @twfeature DirectListings
 * @marketplace
 */
export function useDirectListingsCount(contract: RequiredParam<MarketplaceV3>) {
  const contractAddress = contract?.getAddress();
  return useQueryWithNetwork(
    cacheKeys.contract.marketplace.directListings.getTotalCount(
      contractAddress,
    ),
    () => {
      requiredParamInvariant(contract, "No Contract instance provided");
      return contract.directListings.getTotalCount();
    },
    {
      enabled: !!contract,
    },
  );
}

/**
 * Hook to get the total number of direct listings on a [Marketplace V3](https://thirdweb.com/thirdweb.eth/MarketplaceV3) contract.
 *
 * __This hook is only for [Marketplace V3](https://thirdweb.com/thirdweb.eth/MarketplaceV3) contracts.__
 *
 * For `Marketplace` contracts, use `useListingsCount` instead.
 *
 * @example
 * ```jsx
 * import { useEnglishAuctionsCount, useContract } from "@thirdweb-dev/react";
 *
 * function App() {
 *   const { contract } = useContract(contractAddress, "marketplace-v3");
 *   const {
 *     data: englishAuctionsCount,
 *     isLoading,
 *     error,
 *   } = useEnglishAuctionsCount(contract);
 * }
 * ```
 *
 * @param contract - Instance of a `MarketplaceV3` contract
 *
 * @returns
 * The hook's `data` property, once loaded, is a `BigNumber` representing the number of direct listings on the Marketplace V3 contract.
 *
 * @twfeature EnglishAuctions
 * @marketplace
 */
export function useEnglishAuctionsCount(
  contract: RequiredParam<MarketplaceV3>,
) {
  const contractAddress = contract?.getAddress();
  return useQueryWithNetwork(
    cacheKeys.contract.marketplace.englishAuctions.getTotalCount(
      contractAddress,
    ),
    () => {
      requiredParamInvariant(contract, "No Contract instance provided");
      return contract.englishAuctions.getTotalCount();
    },
    {
      enabled: !!contract,
    },
  );
}

/**
 * Hook for fetching all active listings from a `Marketplace` contract.
 *
 * __Note: This hook is only for Marketplace contracts. For Marketplace V3 contracts, use `useValidDirectListings` or `useValidEnglishAuctions` instead__
 *
 *
 * @example
 * ```javascript
 * import { useActiveListings, useContract } from "@thirdweb-dev/react";
 *
 * function App() {
 *   const { contract } = useContract(contractAddress, "marketplace");
 *   const { data, isLoading, error } = useActiveListings(contract);
 * }
 * ```
 *
 * @param contract - Instance of a `Marketplace` contract
 * @param filter -
 * By default, the hook returns all active listings from the marketplace.
 *
 * You can filter the results by providing a filter object as the second argument for the sake of pagination & filtering
 *
 * ```tsx
 * import { useActiveListings, useContract } from "@thirdweb-dev/react";
 *
 * function App() {
 *   const { contract } = useContract(contractAddress, "marketplace");
 *
 *   const { data, isLoading, error } = useActiveListings(
 *     contract,
 *     {
 *       seller: "{{wallet_address}}", // Filter by seller
 *       tokenContract: "{{contract_address}}", // Filter by token contract
 *       offeror: "{{wallet_address}}", // Filter by offeror
 *       tokenId: "{{token_id}}", // Filter by token ID
 *       count: 10, // Limit the number of results
 *       start: 0, // Start from the nth result (useful for pagination)
 *     },
 *   );
 * }
 * ```
 *
 * @returns
 * The hook's `data` property, once loaded, returns an array containing both `AuctionListing` and `DirectListing` objects.
 *
 * Use the `type` property to determine which type of listing each one is.
 *
 * #### AuctionListing
 *
 * ```ts
 * {
 *     // The id of the listing
 *     id: string;
 *
 *     // The address of the asset being listed.
 *     assetContractAddress: string;
 *
 *     // The ID of the token to list.
 *     tokenId: BigNumberish;
 *
 *     // The asset being listed.
 *     asset: NFTMetadata;
 *
 *     // The start time of the listing.
 *     startTimeInEpochSeconds: BigNumberish;
 *
 *     // Number of seconds until the auction expires.
 *     endTimeInEpochSeconds: BigNumberish;
 *
 *     // The quantity of tokens in the listing.
 *     // For ERC721s, this value should always be 1
 *     quantity: BigNumberish;
 *
 *     // The address of the currency to accept for the listing.
 *     currencyContractAddress: string;
 *
 *     // The reserve price is the minimum price that a bid must be in order to be accepted.
 *     reservePrice: BigNumber;
 *
 *     // The buyout price of the listing.
 *     buyoutPrice: BigNumber;
 *
 *     // The `CurrencyValue` of the buyout price listing.
 *     // Useful for displaying the price information.
 *     buyoutCurrencyValuePerToken: CurrencyValue;
 *
 *     // The `CurrencyValue` of the reserve price.
 *     // Useful for displaying the price information.
 *     reservePriceCurrencyValuePerToken: CurrencyValue;
 *
 *     // The address of the seller.
 *     sellerAddress: string;
 *
 *     // Listing type Enum
 *     type: ListingType.Auction;
 * }
 * ```
 *
 * ### DirectListing
 *
 * ```ts
 * {
 *     // The id of the listing.
 *     id: string;
 *
 *     //The address of the asset being listed.
 *     assetContractAddress: string;
 *
 *     // The ID of the token to list.
 *     tokenId: BigNumberish;
 *
 *     //The asset being listed.
 *     asset: NFTMetadata;
 *
 *     //The start time of the listing.
 *     startTimeInSeconds: BigNumberish;
 *
 *     //Number of seconds until the listing expires.
 *     secondsUntilEnd: BigNumberish;
 *
 *     // The quantity of tokens to include in the listing.
 *     // For ERC721s, this value should always be 1
 *     quantity: BigNumberish;
 *
 *     // The address of the currency to accept for the listing.
 *     currencyContractAddress: string;
 *
 *     // The `CurrencyValue` of the listing. Useful for displaying the price information.
 *     buyoutCurrencyValuePerToken: CurrencyValue;
 *
 *     // The buyout price of the listing.
 *     buyoutPrice: BigNumber;
 *
 *     // The address of the seller.
 *     sellerAddress: string;
 *
 *     // Listing type Enum
 *     type: ListingType.Direct;
 * }
 * ```
 *
 * @marketplace
 */
export function useActiveListings(
  contract: RequiredParam<Marketplace>,
  filter?: MarketplaceFilter,
) {
  const contractAddress = contract?.getAddress();
  return useQueryWithNetwork(
    cacheKeys.contract.marketplace.getActiveListings(contractAddress, filter),
    () => {
      requiredParamInvariant(contract, "No Contract instance provided");

      return contract.getActiveListings(filter);
    },
    {
      enabled: !!contract,
      keepPreviousData: true,
    },
  );
}

/**
 * Hook for getting the winning bid of an auction listing on a `Marketplace` contract.
 *
 * @example
 *
 * ```jsx
 * import { useContract, useWinningBid } from "@thirdweb-dev/react";
 *
 * function App() {
 *   const { contract } = useContract(contractAddress, "marketplace");
 *   const { data, isLoading, error } = useWinningBid(contract, listingId);
 * }
 * ```
 *
 * @param contract - Instance of a marketplace contract
 *
 * @param listingId -
 * The ID of the listing to get the winning bid for.
 * If the listing cannot be found, is not an auction listing, or is not active, the `error` property will be set.
 *
 * @returns
 * Query result object that includes the `Offer` that is winning the auction
 * The hook's `data` property, once loaded, is an object of type `Offer`, or `undefined` if no winning bid exists.
 *
 * ```ts
 * {
 *    // The id of the listing.
 *   listingId: BigNumberish;
 *
 *    // The address of the buyer who made the offer.
 *   buyerAddress: string;
 *
 *    // The quantity of tokens to be bought.
 *   quantityDesired: BigNumberish;
 *
 *    // The amount of coins offered per token.
 *   pricePerToken: BigNumber;
 *
 *    // The `CurrencyValue` of the listing. Useful for displaying the price information.
 *   currencyValue: CurrencyValue;
 *
 *    // The currency contract address of the offer token.
 *   currencyContractAddress: string;
 * } | undefined;
 * ```
 *
 * @marketplace
 */
export function useWinningBid(
  contract: RequiredParam<Marketplace>,
  listingId: RequiredParam<BigNumberish>,
) {
  const contractAddress = contract?.getAddress();
  return useQueryWithNetwork(
    cacheKeys.contract.marketplace.auction.getWinningBid(
      contractAddress,
      listingId,
    ),
    () => {
      requiredParamInvariant(contract, "No Contract instance provided");
      requiredParamInvariant(listingId, "No listing id provided");
      invariant(
        contract.auction.getWinningBid,
        "contract does not support auction.getWinningBid",
      );
      return contract.auction.getWinningBid(listingId);
    },
    {
      enabled: !!contract && listingId !== undefined,
    },
  );
}

/**
 * Hook to get the winning bid for an English auction listing from a
 * [Marketplace V3](https://thirdweb.com/thirdweb.eth/MarketplaceV3) contract.
 *
 * @example
 * ```jsx
 * import { useEnglishAuctionWinningBid, useContract } from "@thirdweb-dev/react";
 *
 * function App() {
 *   const { contract } = useContract(contractAddress, "marketplace-v3");
 *   const {
 *     data: winningBid,
 *     isLoading,
 *     error,
 *   } = useEnglishAuctionWinningBid(contract, listingId);
 * }
 * ```
 *
 * @param contract - Instance of a marketplace contract
 *
 * @param auctionId - The auction id to check
 * If the listing cannot be found, or is not an English auction, the `error` property will be set.
 *
 * @returns
 * If there are no bids, the `data` property will be `undefined`. Use the `isLoading` property to differentiate between
 * the loading state and the no bids state.
 *
 * If there is a bid, the hook's `data` property, once loaded, will be an object of type `Bid`, containing the following properties:
 *
 * ```ts
 * {
 *   // The id of the auction.
 *   auctionId: string;
 *   // The address of the buyer who made the offer.
 *   bidderAddress: string;
 *   // The currency contract address of the offer token.
 *   currencyContractAddress: string;
 *   // The amount of coins offered per token.
 *   bidAmount: string;
 *   // The `CurrencyValue` of the listing. Useful for displaying the price information.
 *   bidAmountCurrencyValue: {
 *     symbol: string;
 *     value: BigNumber;
 *     name: string;
 *     decimals: number;
 *     displayValue: string;
 *   }
 * }
 * ```
 *
 * @twfeature EnglishAuctions
 * @marketplace
 */
export function useEnglishAuctionWinningBid(
  contract: RequiredParam<MarketplaceV3>,
  auctionId: RequiredParam<BigNumberish>,
) {
  const contractAddress = contract?.getAddress();
  return useQueryWithNetwork(
    cacheKeys.contract.marketplace.englishAuctions.getWinningBid(
      contractAddress,
      auctionId,
    ),
    () => {
      requiredParamInvariant(contract, "No Contract instance provided");
      requiredParamInvariant(auctionId, "No auction id provided");
      invariant(
        contract.englishAuctions.getWinningBid,
        "contract does not support englishAuctions.getWinningBid",
      );
      return contract.englishAuctions.getWinningBid(auctionId);
    },
    {
      enabled: !!contract && auctionId !== undefined,
    },
  );
}

/**
 * Hook for getting the winner of an auction (or english auction) on a `Marketplace` or [MarketplaceV3](https://thirdweb.com/thirdweb.eth/MarketplaceV3) contract.
 *
 * @example
 * ```javascript
 * import { useAuctionWinner, useContract } from "@thirdweb-dev/react";
 *
 * function App() {
 *   const { contract } = useContract(contractAddress, "marketplace");
 *   const { data, isLoading, error } = useAuctionWinner(
 *     contract,
 *     listingId, // The listing id of the item that you want to get the auction winner for
 *   );
 * }
 * ```
 *
 * @param contract - Instance of a `Marketplace` or `MarketplaceV3` contract
 *
 * @param listingId -
 * The listing ID of the item that you want to get the auction winner for.
 *
 * The listing must be an auction (or english auction) listing, the hook will populate the error property if it is not.
 *
 * @returns
 * The hook's `data` property, once loaded, contains a `string` representing the address of the auction winner, or `undefined` if there is no winner.
 *
 * @twfeature EnglishAuctions
 * @marketplace
 */
export function useAuctionWinner(
  contract: RequiredParam<Marketplace | MarketplaceV3>,
  listingId: RequiredParam<BigNumberish>,
) {
  const contractAddress = contract?.getAddress();
  return useQueryWithNetwork(
    cacheKeys.contract.marketplace.auction.getWinner(
      contractAddress,
      listingId,
    ),
    () => {
      requiredParamInvariant(contract, "No Contract instance provided");
      requiredParamInvariant(listingId, "No listing id provided");

      const isV1 = isMarketplaceV1(contract);

      if (isV1) {
        invariant(
          contract.auction.getWinner,
          "contract does not support auction.getWinner",
        );
        return contract.auction.getWinner(listingId);
      } else if (!isV1) {
        invariant(
          contract.englishAuctions.getWinner,
          "contract does not support englishAuctions.getWinner",
        );
        return contract.englishAuctions.getWinner(listingId);
      }
      invariant(false, "Contract is not a valid marketplace contract");
    },
    {
      enabled: !!contract && listingId !== undefined,
    },
  );
}

/**
 * Hook for determining the current bid buffer on a `Marketplace` or [Marketplace V3](https://thirdweb.com/thirdweb.eth/MarketplaceV3) contract.
 *
 * The bid buffer is what percentage higher the next bid must be than the current highest bid, or the starting price if there are no bids.
 *
 * @example
 * ```javascript
 * import { useBidBuffer, useContract } from "@thirdweb-dev/react";
 *
 * function App() {
 *   const { contract } = useContract(contractAddress, "marketplace");
 *   const {
 *     data: bidBuffer,
 *     isLoading,
 *     error,
 *   } = useBidBuffer(contract, listingId);
 * ```
 *
 * @param contract - Instance of a `Marketplace` or `MarketplaceV3` contract
 *
 * @param listingId -
 * The listing ID of the item that you want to get the bid buffer for.
 * The listing must be an auction (or english auction) listing, the hook will populate the `error` property if it is not.
 *
 * @returns
 * The hook's `data` property, once loaded, returns a `BigNumber` value representing the current bid buffer.
 *
 * The `bidBuffer` value returned is in percentage format.
 * For example, a value of `500` means that the next bid must be 5% higher than the current highest bid.
 *
 * @twfeature EnglishAuctions
 * @marketplace
 */
export function useBidBuffer(
  contract: RequiredParam<Marketplace | MarketplaceV3>,
  listingId?: RequiredParam<BigNumberish>,
) {
  const contractAddress = contract?.getAddress();
  return useQueryWithNetwork(
    cacheKeys.contract.marketplace.auction.getBidBufferBps(
      contractAddress,
      listingId,
    ),
    () => {
      requiredParamInvariant(contract, "No Contract instance provided");

      const isV1 = isMarketplaceV1(contract);

      if (isV1) {
        invariant(
          contract.getBidBufferBps,
          "contract does not support getBidBufferBps",
        );
        return contract.getBidBufferBps();
      } else if (!isV1) {
        invariant(
          contract.englishAuctions.getBidBufferBps,
          "contract does not support englishAuctions.getBidBufferBps",
        );
        requiredParamInvariant(listingId, "No listing id provided");
        return BigNumber.from(
          contract.englishAuctions.getBidBufferBps(listingId),
        );
      }
      invariant(false, "Contract is not a valid marketplace contract");
    },
    {
      enabled: !!contract,
    },
  );
}

/**
 * Hook for getting the minimum value a bid must be to be valid
 * in an auction listing on a `Marketplace` or
 * [MarketplaceV3](https://thirdweb.com/thirdweb.eth/MarketplaceV3) contract.
 *
 * Takes into account the current highest bid, or the reserve price if there is no bid,
 * and increments it by the bid buffer to calculate the minimum next bid.
 *
 * @example
 * ```jsx
 * import { useContract, useMinimumNextBid } from "@thirdweb-dev/react";
 *
 * function App() {
 *   const { contract } = useContract(contractAddress, "marketplace");
 *   const { data, isLoading, error } = useMinimumNextBid(contract, listingId);
 * }
 * ```
 *
<<<<<<< HEAD
 * @param contract - an instance of a marketplace contract
 * @param listingId - the listing id to check
 * @returns a response object that includes the minimum next bid for the auction listing
 * @twfeature EnglishAuction
 * @see {@link https://portal.thirdweb.com/react/react.useminimumnextbid?utm_source=sdk | Documentation}
=======
 * @param contract - Instance of a marketplace contract
 *
 * @param listingId -
 * The ID of the listing to get the minimum next bid for.
 *
 * If the listing cannot be found, is not an auction listing, or is not active, the `error` property will be set.
 *
 * @returns Query result object that includes the minimum next bid for the auction listing
 * @twfeature EnglishAucton
 * @marketplace
>>>>>>> c410a1c1
 */
export function useMinimumNextBid(
  contract: RequiredParam<Marketplace | MarketplaceV3>,
  listingId: RequiredParam<BigNumberish>,
): UseQueryResult<
  {
    symbol: string;
    value: BigNumber;
    name: string;
    decimals: number;
    displayValue: string;
  },
  unknown
> {
  const contractAddress = contract?.getAddress();
  return useQueryWithNetwork(
    cacheKeys.contract.marketplace.auction.getMinimumNextBid(
      contractAddress,
      listingId,
    ),
    async () => {
      requiredParamInvariant(contract, "No Contract instance provided");
      requiredParamInvariant(listingId, "No listing id provided");

      const isV1 = isMarketplaceV1(contract);

      if (isV1) {
        invariant(
          contract.auction.getMinimumNextBid,
          "contract does not support auction.getMinimumNextBid",
        );
        return contract.auction.getMinimumNextBid(listingId);
      } else if (!isV1) {
        invariant(
          contract.englishAuctions.getMinimumNextBid,
          "contract does not support englishAuctions.getMinimumNextBid",
        );
        return contract.englishAuctions.getMinimumNextBid(listingId);
      }
      invariant(false, "Contract is not a valid marketplace contract");
    },
    {
      enabled: !!contract && listingId !== undefined,
    },
  );
}

/**
 * Hook for getting all of the offers made on a
 * direct listing on a `Marketplace` contract.
 *
 * @example
 * ```jsx
 * import { useOffers, useContract } from "@thirdweb-dev/react";
 *
 * function App() {
 *   const { contract } = useContract(contractAddress, "marketplace");
 *   const { data: offers, isLoading, error } = useOffers(contract, listingId);
 * }
 * ```
 *
 * @param contract - Instance of a Marketplace contract
 *
 * @param listingId - The id of the listing to fetch offers for
 * If the listing cannot be found, is not a direct listing, or is not active, the `error` property will be set.
 *
 * @returns
 * This hook uses the `useEvents` hook under the hood to fetch `NewOffer` events for the given listing ID.
 *
 * The return value is an array of `NewOffer` event objects. Each event object has the following properties:
 *
 * ```ts
 * {
 *   offeror: string;
 *   offerId: BigNumber;
 *   assetContract: string;
 *   offer: {
 *     offerId: BigNumber;
 *     offeror: string;
 *     assetContract: string;
 *     tokenId: BigNumber;
 *     quantity: BigNumber;
 *     currency: string;
 *     totalPrice: BigNumber;
 *     expirationTimestamp: BigNumber;
 *     tokenType: "ERC721" | "ERC1155";
 *     status: "UNSET" | "CREATED" | "COMPLETED" | "CANCELLED";
 *   }
 * }
 * ```
 *
 * @marketplace
 */
export function useOffers(
  contract: RequiredParam<Marketplace>,
  listingId: RequiredParam<BigNumberish>,
) {
  const result = useContractEvents(contract, "NewOffer");
  return {
    ...result,
    data: result.data
      ?.filter((ev) => ev.data.listingId.eq(listingId))
      ?.map((ev) => ev.data),
  };
}

/** **********************/
/**     WRITE HOOKS     **/
/** **********************/

/**
 * Hook for creating a new direct listing on a `Marketplace`
 * or [MarketplaceV3](https://thirdweb.com/thirdweb.eth/MarketplaceV3) smart contract.
 *
 * Direct listings require the user to approve the marketplace to transfer the NFTs on their behalf as part of the listing creation process.
 * This is because the marketplace needs permission to execute sales and transfer the NFTs to the buyer when a sale is made.
 *
 * @example
 * ```jsx
 * import {
 *   useCreateDirectListing,
 *   useContract,
 *   Web3Button,
 * } from "@thirdweb-dev/react";
 *
 * function App() {
 *   const { contract } = useContract(contractAddress, "marketplace-v3");
 *   const {
 *     mutateAsync: createDirectListing,
 *     isLoading,
 *     error,
 *   } = useCreateDirectListing(contract);
 *
 *   return (
 *     <Web3Button
 *       contractAddress={contractAddress}
 *       action={() =>
 *         createDirectListing({
 *           assetContractAddress: "{{asset_contract_address}}",
 *           tokenId: "{{token_id}}",
 *           pricePerToken: "{{price_per_token}}",
 *           currencyContractAddress: "{{currency_contract_address}}",
 *           isReservedListing: false,
 *           quantity: "{{quantity}}",
 *           startTimestamp: new Date(),
 *           endTimestamp: new Date(
 *             new Date().getTime() + 7 * 24 * 60 * 60 * 1000,
 *           ),
 *         })
 *       }
 *     >
 *       Create Direct Listing
 *     </Web3Button>
 *   );
 * }
 * ```
 *
 * @param contract - Instance of a Marketplace contract
 *
 * @returns Mutation object to create a new direct listing
 *
 * ```ts
 * const { mutateAsync, isLoading, error } = useCreateDirectListing(contract);
 * ```
 *
 * ### options
 * The mutation function takes an object as an argument with the following properties:
 *
 * #### assetContractAddress (required)
 * The address of the NFT smart contract that you want to list.
 *
 * #### tokenId (required)
 * The token ID of the NFT that you want to list.
 *
 * #### pricePerToken (required)
 * The price to **buy** each token in the listing.
 *
 * - For ERC721 NFTs, this is the price to buy the NFT outright.
 * - For ERC1155 NFTs, this is the price to `1` quantity of the NFT.
 *
 * #### currencyContractAddress (optional)
 * The address of the currency you want users to pay with and make bids in.
 *
 * You likely want to use the token native to the chain you are on, e.g. Ether on Ethereum.
 *
 * To do that, you can import the `NATIVE_TOKEN_ADDRESS` constant from `@thirdweb-dev/sdk`.
 *
 * The default value is `NATIVE_TOKEN_ADDRESS`.
 *
 * #### isReservedListing (optional)
 * When set to true, the seller must explicitly approve which wallet addresses can buy the NFT.
 *
 * #### quantity (optional)
 * How many tokens to include in the listing.
 *
 * - For ERC721 NFTs, this is always `1`.
 * - For ERC1155 NFTs, this is the quantity of tokens to include in the listing.
 *
 * #### startTimestamp (optional)
 * A `Date` object for the start time of the listing.
 *
 * The default value is `new Date()`, which is the current time.
 *
 * #### endTimestamp (optional)
 * A `Date` object for the end time of the listing (when the listing will expire).
 *
 * @twfeature DirectListings
 * @marketplace
 */
export function useCreateDirectListing<
  TMarketplace extends Marketplace | MarketplaceV3,
>(contract: RequiredParam<TMarketplace>) {
  const activeChainId = useSDKChainId();
  const contractAddress = contract?.getAddress();
  const queryClient = useQueryClient();
  const walletAddress = useAddress();
  return useMutation(
    async (
      data: TMarketplace extends Marketplace
        ? NewDirectListing
        : DirectListingInputParams,
    ) => {
      invariant(walletAddress, "No wallet connected, cannot create listing");
      requiredParamInvariant(contract, "No Contract instance provided");

      const isV1 = isMarketplaceV1(contract);

      if (isV1) {
        invariant(
          contract.direct.createListing,
          "contract does not support direct.createListing",
        );
        return await contract.direct.createListing(data as NewDirectListing);
      } else if (!isV1) {
        invariant(
          contract.directListings.createListing,
          "contract does not support directListings.createListing",
        );
        return await contract.directListings.createListing(
          data as DirectListingInputParams,
        );
      }
      invariant(false, "Contract is not a valid marketplace contract");
    },
    {
      onSettled: () =>
        invalidateContractAndBalances(
          queryClient,
          contractAddress,
          activeChainId,
        ),
    },
  );
}


/**
 * Create multiple direct listings in one batch
 *
 * @example
 * ```jsx
 * const Component = () => {
 *   const { contract } = useContract("{{contract_address}}");
 *   const {
 *     mutate: createDirectListingBatch,
 *     isLoading,
 *     error,
 *   } = useCreateDirectListingBatch(contract);
 *
 *   if (error) {
 *     console.error("failed to create direct listing batch", error);
 *   }
 *   
 *   // Sample data
 *   const directListingData = [
 *     {
 *       assetContractAddress: "nft-contract-address",
 *       tokenId: "token-id-1",
 *       quantity: "quantity-1",
 *       currencyContractAddress: "currency-address",
 *       pricePerToken: 1
 *     },
 *     {
 *       assetContractAddress: "nft-contract-address",
 *       tokenId: "token-id-2",
 *       quantity: 1,
 *       currencyContractAddress: "currency-address",
 *       pricePerToken: 0
 *     },
 *   ];
 *   return (
 *     <button
 *       disabled={isLoading}
 *       onClick={() => createDirectListingBatch(directListingData)}
 *     >
 *       Create batch Direct Listing!
 *     </button>
 *   );
 * };
 * ```
 *
 * @param contract - an instance of a Marketplace contract
 * @returns a mutation object that can be used to create a new batch of direct listings
 * @twfeature DirectListings
 */
export function useCreateDirectListingBatch<
  TMarketplaceV3 extends MarketplaceV3,
>(contract: RequiredParam<TMarketplaceV3>) {
  const contractAddress = contract?.getAddress();
  const activeChainId = useSDKChainId();
  const queryClient = useQueryClient();
  const walletAddress = useAddress();
  return useMutation(
    async (data: DirectListingInputParams[]) => {
      requiredParamInvariant(contract, "No Contract instance provided");
      invariant(walletAddress, "No wallet connected, cannot create listing");
      invariant(
        contract.directListings.createListingsBatch,
        "contract does not support directListings.createListingsBatch",
      );
      return await contract.directListings.createListingsBatch(data);
    },
    {
      onSettled: () =>
        invalidateContractAndBalances(
          queryClient,
          contractAddress,
          activeChainId,
        ),
    },
  );
}

/**
 * Hook for creating an auction listing on a `Marketplace` or
 * [MarketplaceV3](https://thirdweb.com/thirdweb.eth/MarketplaceV3) smart contract.
 *
 * Auction listings hold the NFTs in escrow; requiring the seller to transfer the NFTs to the marketplace contract
 * as part of the listing creation process.
 *
 * Provide your `Marketplace`
 * or
 * [MarketplaceV3](https://thirdweb.com/thirdweb.eth/MarketplaceV3)
 * contract as the argument to the hook.
 *
 * Then, provide the information about the listing you want to create as the argument to the mutation.
 *
 * @example
 * ```jsx
 * import {
 *   useCreateAuctionListing,
 *   useContract,
 *   Web3Button,
 * } from "@thirdweb-dev/react";
 * import { NATIVE_TOKEN_ADDRESS } from "@thirdweb-dev/sdk";
 *
 * function App() {
 *   const { contract } = useContract(contractAddress, "marketplace-v3");
 *   const {
 *     mutateAsync: createAuctionListing,
 *     isLoading,
 *     error,
 *   } = useCreateAuctionListing(contract);
 *
 *   return (
 *     <Web3Button
 *       contractAddress={contractAddress}
 *       action={() =>
 *         createAuctionListing({
 *           tokenId: "{{token_id}}", // The ID of the token to list.
 *           assetContractAddress: "{{asset_contract_address}}", // The contract address of the asset being listed.
 *           currencyContractAddress: NATIVE_TOKEN_ADDRESS, // The address of the currency to accept for the listing.
 *           quantity: "{{quantity}}",
 *           startTimestamp: new Date(),
 *           buyoutBidAmount: "{{buyout_bid_amount}}",
 *           minimumBidAmount: "{{minimum_bid_amount}}",
 *           endTimestamp: new Date(),
 *           bidBufferBps: "{{bid_buffer_bps}}",
 *           timeBufferInSeconds: "{{time_buffer_in_seconds}}",
 *         })
 *       }
 *     >
 *       Create Auction Listing
 *     </Web3Button>
 *   );
 * }
 * ```
 *
 * @param contract - Instance of a `Marketplace` contract
 *
 * @returns
 * A mutation object to create a new auction listing.
 *
 * ```ts
 * const { mutateAsync, isLoading, error } = useCreateAuctionListing(contract);
 * ```
 *
 * ### options
 *
 * The mutation function takes an object of type `NewAuctionListing` or `EnglishAuctionInputParams` as its argument which contains the following properties:
 *
 * #### tokenId (required)
 * The token ID of the NFT you are listing for auction.
 *
 * #### assetContractAddress (required)
 * The smart contract address of the NFT you are listing for auction.
 *
 * #### buyoutBidAmount (required)
 * The price to **buy** each token in the listing.
 *
 * - For ERC721 NFTs, this is the price to buy the NFT outright.
 * - For ERC1155 NFTs, this is the price to `1` quantity of the NFT.
 *
 * #### currencyContractAddress (optional)
 * The address of the currency you want users to pay with and make bids in.
 *
 * You likely want to use the token native to the chain you are on, e.g. Ether on Ethereum.
 *
 * To do that, you can import the `NATIVE_TOKEN_ADDRESS` constant from `@thirdweb-dev/sdk`.
 *
 * The default value is `NATIVE_TOKEN_ADDRESS`.
 *
 *
 * #### quantity (optional)
 * How many tokens to include in the listing.
 *
 * - For ERC721 NFTs, this is always `1`.
 * - For ERC1155 NFTs, this is the quantity of tokens to include in the listing.
 *
 * The default value is `1`.
 *
 * #### minimumBidAmount (required)
 * The minimum price that a bid must be in order to be placed on the listing, per token.
 *
 * Bids that are lower than the reserve price will be rejected by the contract.
 *
 * The default value is `0`.
 *
 *
 * #### startTimestamp (optional)
 * A `Date` object for the start time of the listing.
 *
 * The default value is `new Date()`, which is the current time.
 *
 *
 * #### endTimestamp (optional)
 * A `Date` object for the end time of the listing (when the listing will expire).
 *
 * #### bidBufferBps (optional)
 * Bid buffer in basis points (1/100th of a percent).
 *
 * The bid buffer is what percentage higher the next bid must be than the current highest bid.
 *
 * For example, if you set a bid buffer of `100`, then the next bid must be at least `1%` higher than the current highest bid.
 *
 * #### timeBufferInSeconds (optional)
 * Time buffer in seconds.
 *
 * The time buffer is how much time is added to the listing when a new bid is placed.
 *
 * This is to prevent users from placing a bid at the last second and winning the auction.
 *
 * @twfeature EnglishAuctions
 * @marketplace
 */
export function useCreateAuctionListing<
  TMarketplace extends Marketplace | MarketplaceV3,
>(contract: RequiredParam<TMarketplace>) {
  const activeChainId = useSDKChainId();
  const contractAddress = contract?.getAddress();
  const queryClient = useQueryClient();
  const walletAddress = useAddress();
  return useMutation(
    async (
      data: TMarketplace extends Marketplace
        ? NewAuctionListing
        : EnglishAuctionInputParams,
    ) => {
      invariant(walletAddress, "no wallet connected, cannot create listing");
      requiredParamInvariant(contract, "No Contract instance provided");

      const isV1 = isMarketplaceV1(contract);

      if (isV1) {
        invariant(
          contract.auction.createListing,
          "contract does not support auction.createListing",
        );
        return await contract.auction.createListing(data as NewAuctionListing);
      } else if (!isV1) {
        invariant(
          contract.englishAuctions.createAuction,
          "contract does not support englishAuctions.createAuction",
        );
        return await contract.englishAuctions.createAuction(
          data as EnglishAuctionInputParams,
        );
      }
      invariant(false, "Contract is not a valid marketplace contract");
    },
    {
      onSettled: () =>
        invalidateContractAndBalances(
          queryClient,
          contractAddress,
          activeChainId,
        ),
    },
  );
}

/**
 * Hook for canceling an existing auction or listing on a `Marketplace` contract.
 *
 * __Auction listings cannot be canceled if a bid has been placed__
 *
 * __This hook is only for `Marketplace` contracts.__
 *
 * For [Marketplace V3](https://thirdweb.com/thirdweb.eth/MarketplaceV3)
 * contracts, use `useCancelDirectListing` or `useCancelEnglishAuction` instead.
 *
 * @example
 * ```jsx
 * import { useCancelListing, useContract, Web3Button } from "@thirdweb-dev/react";
 * import { ListingType } from "@thirdweb-dev/sdk";
 *
 * function App() {
 *   const { contract } = useContract(contractAddress, "marketplace");
 *   const {
 *     mutateAsync: cancelListing,
 *     isLoading,
 *     error,
 *   } = useCancelListing(contract);
 *
 *   return (
 *     <Web3Button
 *       contractAddress={contractAddress}
 *       action={() =>
 *         cancelListing({
 *           id: "{{listing_id}}",
 *           type: ListingType.Direct, // Direct (0) or Auction (1)
 *         })
 *       }
 *     >
 *       Cancel Listing
 *     </Web3Button>
 *   );
 * }
 * ```
 *
 * @param contract - Instance of a Marketplace contract
 * @returns
 * Mutation object to cancel a listing.
 *
 * ```ts
 * const { mutateAsync, isLoading, error } = useCancelListing(contract);
 * ```
 *
 * The `error` property is set if the listing is not active, or was not created by the wallet.
 *
 * ### options
 *
 * The mutation function takes an object with the following properties as an argument:
 *
 * #### listingId
 * The ID of the listing you want to cancel.
 *
 * #### listingType
 * The type of listing you are canceling. Either `ListingType.Direct` (0) or `ListingType.Auction` (1).
 *
 * @marketplace
 */
export function useCancelListing(
  contract: RequiredParam<Marketplace>,
): UseMutationResult<
  Omit<
    {
      receipt: providers.TransactionReceipt;
      data: () => Promise<unknown>;
    },
    "data"
  >,
  unknown,
  Pick<AuctionListing | DirectListing, "type" | "id">,
  unknown
> {
  const activeChainId = useSDKChainId();
  const contractAddress = contract?.getAddress();
  const queryClient = useQueryClient();
  const walletAddress = useAddress();
  return useMutation(
    async (data: Pick<AuctionListing | DirectListing, "type" | "id">) => {
      invariant(walletAddress, "no wallet connected, cannot create listing");
      requiredParamInvariant(contract, "No Contract instance provided");

      if (data.type === ListingType.Auction) {
        invariant(
          contract.auction.cancelListing,
          "contract does not support auction.cancelListing",
        );
        return await contract.auction.cancelListing(data.id);
      } else {
        invariant(
          contract.direct.cancelListing,
          "contract does not support direct.cancelListing",
        );
        return await contract.direct.cancelListing(data.id);
      }
    },
    {
      onSettled: () =>
        invalidateContractAndBalances(
          queryClient,
          contractAddress,
          activeChainId,
        ),
    },
  );
}

/**
 * Hook for canceling a direct listing on a [MarketplaceV3](https://thirdweb.com/thirdweb.eth/MarketplaceV3) contract.
 *
 * Direct listings can be canceled at any time, (unless the listing has already been sold).
 * Only the creator of the listing can cancel it.
 *
 * __Note: This hook is only for [Marketplace V3](https://thirdweb.com/thirdweb.eth/MarketplaceV3) contracts.__
 *
 * For `Marketplace` contracts, use `useCancelListing` instead.
 *
 * @example
 * ```jsx
 * import {
 *   useCancelDirectListing,
 *   useContract,
 *   Web3Button,
 * } from "@thirdweb-dev/react";
 * import { ListingType } from "@thirdweb-dev/sdk";
 *
 * function App() {
 *   const { contract } = useContract(contractAddress, "marketplace-v3");
 *   const {
 *     mutateAsync: cancelDirectListing,
 *     isLoading,
 *     error,
 *   } = useCancelDirectListing(contract);
 *
 *   return (
 *     <Web3Button
 *       contractAddress={contractAddress}
 *       action={() => cancelDirectListing(listingId)}
 *     >
 *       Cancel Direct Listing
 *     </Web3Button>
 *   );
 * }
 * ```
 *
 * @param contract - Instance of a `MarketplaceV3` contract
 * @returns Mutation object to cancel a direct listing by passing the ID of the listing you want to cancel.
 *
 * ```ts
 * const { mutateAsync, isLoading, error } = useCancelDirectListing(contract);
 * ```
 *
 * The mutation function takes the `listingId` as an argument.
 *
 * The `error` property is set if the listing is not active, or was not created by the wallet
 *
 * ### listingId
 *
 * The ID of the listing you want to cancel.
 *
 * @twfeature DirectListings
 * @marketplace
 */
export function useCancelDirectListing(contract: RequiredParam<MarketplaceV3>) {
  const activeChainId = useSDKChainId();
  const contractAddress = contract?.getAddress();
  const queryClient = useQueryClient();
  const walletAddress = useAddress();
  return useMutation(
    async (listingId: BigNumberish) => {
      invariant(walletAddress, "no wallet connected, cannot create listing");
      requiredParamInvariant(contract, "No Contract instance provided");
      requiredParamInvariant(listingId, "No listing id provided");

      invariant(
        contract.directListings.cancelListing,
        "contract does not support directListings.cancelListing",
      );
      return await contract.directListings.cancelListing(listingId);
    },
    {
      onSettled: () =>
        invalidateContractAndBalances(
          queryClient,
          contractAddress,
          activeChainId,
        ),
    },
  );
}

/**
 * Hook for canceling an english auction on a [MarketplaceV3](https://thirdweb.com/thirdweb.eth/MarketplaceV3) contract.
 *
 * __English auctions cannot be canceled if a bid has been placed__
 *
 * __This hook is only for [Marketplace V3](https://thirdweb.com/thirdweb.eth/MarketplaceV3) contracts.__
 *
 * For `Marketplace` contracts, use `useCancelListing` instead.
 *
 * @example
 * ```jsx
 * import {
 *   useCancelEnglishAuction,
 *   useContract,
 *   Web3Button,
 * } from "@thirdweb-dev/react";
 *
 * function App() {
 *   const { contract } = useContract(contractAddress, "marketplace-v3");
 *   const {
 *     mutateAsync: cancelEnglishAuction,
 *     isLoading,
 *     error,
 *   } = useCancelEnglishAuction(contract);
 *
 *   return (
 *     <Web3Button
 *       contractAddress={contractAddress}
 *       action={() => cancelEnglishAuction(listingId)}
 *     >
 *       Cancel English Auction
 *     </Web3Button>
 *   );
 * }
 * ```
 *
 * @param contract - Instance of a `MarketplaceV3` contract
 *
 * @returns
 * Mutation object to cancel an english auction
 *
 * ```ts
 * const { mutateAsync, isLoading, error } = useCancelEnglishAuction(contract);
 * ```
 *
 * The mutation function takes the `listingId` as an argument.
 *
 * The `error` property is set if the listing is not active, cannot be canceled, or was not created by the wallet.
 *
 * ### listingId
 *
 * The ID of the listing you want to cancel.
 *
 * @twfeature EnglishAuctions
 * @marketplace
 */
export function useCancelEnglishAuction(
  contract: RequiredParam<MarketplaceV3>,
) {
  const activeChainId = useSDKChainId();
  const contractAddress = contract?.getAddress();
  const queryClient = useQueryClient();
  const walletAddress = useAddress();
  return useMutation(
    async (auctionId: BigNumberish) => {
      invariant(walletAddress, "no wallet connected, cannot create listing");
      requiredParamInvariant(contract, "No Contract instance provided");
      requiredParamInvariant(auctionId, "No auction id provided");

      invariant(
        contract.englishAuctions.cancelAuction,
        "contract does not support englishAuctions.cancelAuction",
      );
      return await contract.englishAuctions.cancelAuction(auctionId);
    },
    {
      onSettled: () =>
        invalidateContractAndBalances(
          queryClient,
          contractAddress,
          activeChainId,
        ),
    },
  );
}

/**
 * Hook for placing a bid on a `Marketplace` auction listing.
 *
 * Bids have several important properties:
 *
 * - Cannot be canceled once placed.
 * - Are automatically refunded if they are outbid.
 * - Must be higher than the current highest bid by the percentage defined in the bid buffer.
 * - Must be higher than the reserve price (if there is no bid yet).
 *
 * @example
 * ```jsx
 * import { useMakeBid, useContract, Web3Button } from "@thirdweb-dev/react";
 *
 * function App() {
 *   const { contract } = useContract(contractAddress, "marketplace");
 *   const { mutateAsync: makeBid, isLoading, error } = useMakeBid(contract);
 *
 *   return (
 *     <Web3Button
 *       contractAddress={contractAddress}
 *       action={() =>
 *         makeBid({
 *           listingId: "1", // ID of the listing to bid on. Must be an auction.
 *           bid: "1", // Uses the currencyContractAddress of the listing.
 *         })
 *       }
 *     >
 *       Make Bid
 *     </Web3Button>
 *   );
 * }
 * ```
 *
 * @param contract - Instance of a `Marketplace` contract
 *
 * @returns
 * Mutation object to make a bid on an auction listing
 *
 * ```ts
 * const { mutateAsync, isLoading, error } = useMakeBid(contract);
 * ```
 *
 * ### options
 * The mutation function takes an object as an argument with the following properties:
 *
 * #### listingId
 * The ID of the listing to bid on. Must be an auction type listing.
 * (Use `useMakeOffer` for direct listings).
 *
 * If the listing cannot be found, is not an auction, or is not active, the `error` property will be set.
 *
 * #### bid
 * The amount to bid on the listing. Uses the `currencyContractAddress` of the listing.
 *
 * For example, if the listing uses the `NATIVE_TOKEN_ADDRESS` on Ethereum, the bid amount is the amount of ETH to bid. Can be
 * in the form of a number, string, or BigNumber.
 *
 * The bid value **must** be either:
 *
 * - Greater than or equal to the reserve price if there is no current bid.
 * - Greater than the current highest bid by the percentage defined in the bid buffer.
 *
 * Use the `useNextMinimumBid` hook to get the next minimum bid amount required.
 *
 * @marketplace
 */
export function useMakeBid(contract: RequiredParam<Marketplace>) {
  const activeChainId = useSDKChainId();
  const contractAddress = contract?.getAddress();
  const queryClient = useQueryClient();
  const walletAddress = useAddress();
  return useMutation(
    async (data: MakeBidParams) => {
      invariant(walletAddress, "no wallet connected, cannot make bid");
      requiredParamInvariant(contract, "No Contract instance provided");
      invariant(
        contract.auction.makeBid,
        "contract does not support auction.makeBid",
      );
      return await contract.auction.makeBid(data.listingId, data.bid);
    },
    {
      onSettled: () =>
        invalidateContractAndBalances(
          queryClient,
          contractAddress,
          activeChainId,
        ),
    },
  );
}

/**
<<<<<<< HEAD
 * Make an offer on a direct or auction listing
=======
 * Hook for placing an offer on a `Marketplace` direct listing.
>>>>>>> c410a1c1
 *
 * @example
 *
 * ```jsx
 * import { useMakeOffer, useContract, Web3Button } from "@thirdweb-dev/react";
 *
 * function App() {
 *   const { contract } = useContract(contractAddress, "marketplace");
 *   const { mutateAsync: makeOffer, isLoading, error } = useMakeOffer(contract);
 *
 *   return (
 *     <Web3Button
 *       contractAddress={contractAddress}
 *       action={() =>
 *         makeOffer({
 *           listingId: 1, // ID of the listing to make an offer on
 *           pricePerToken: 1, // Price per token to offer (in the listing's currency)
 *           quantity: 1, // Number of NFTs you want to buy (used for ERC1155 NFTs)
 *         })
 *       }
 *     >
 *       Make Bid
 *     </Web3Button>
 *   );
 * }
 * ```
 *
 * @param contract - Instance of a `Marketplace` contract
 *
 * @returns Mutation object to make a bid on an auction listing
 *
 * ```ts
 * const { mutateAsync, isLoading, error } = useMakeOffer(contract);
 * ```
 *
 * ### options
 * The mutation function takes an object as an argument with the following properties:
 *
 * #### listingId (required)
 * The ID of the listing to make an offer on.
 *
 * If the listing cannot be found, is not a direct listing, or is not active, the `error` property will be set.
 *
 * #### pricePerToken (required)
 * The price to offer per token.
 *
 * - For ERC1155, this is the price to offer per quantity of the NFT (see [`quantity`](#quantity) below).
 * - For ERC721, this is the price to offer to buy the NFT.
 *
 * #### quantity (optional)
 * Used for ERC1155 NFTs, where multiple quantity of the same NFT can be bought at once.
 *
 * This field works with the `pricePerToken` field to calculate the total price of the offer.
 * For example, if you want to buy 5 NFTs at a price of 1 ETH each, you would set `pricePerToken` to `1` and `quantity` to `5`, for a total of `5` ETH as the offer.
 *
 * For ERC721 NFTs, this value is ignored and `1` is used instead.
 *
 * The default value is `1`.
 *
 * @marketplace
 */
export function useMakeOffer(contract: RequiredParam<Marketplace>) {
  const activeChainId = useSDKChainId();
  const contractAddress = contract?.getAddress();
  const queryClient = useQueryClient();
  const walletAddress = useAddress();
  return useMutation(
    async (data: MakeOfferParams) => {
      invariant(walletAddress, "no wallet connected, cannot make bid");
      requiredParamInvariant(contract, "No Contract instance provided");
      return await contract.makeOffer(
        data.listingId,
        data.pricePerToken,
        data.quantity,
      );
    },
    {
      onSettled: () =>
        invalidateContractAndBalances(
          queryClient,
          contractAddress,
          activeChainId,
        ),
    },
  );
}

/**
 * Hook for accepting an offer from a direct listing on a `Marketplace` contract.
 *
 * Allows the seller (the user who listed the NFT for sale) to accept an offer on their listing, triggering a sale event, meaning the:
 * - NFT(s) are transferred from the seller to the buyer.
 * - Funds from the offeror are sent to the seller.
 *
 * @example
 * ```tsx
 * import {
 *   useAcceptDirectListingOffer,
 *   useContract,
 *   Web3Button,
 * } from "@thirdweb-dev/react";
 *
 * function App() {
 *   const { contract } = useContract(contractAddress, "marketplace");
 *   const {
 *     mutateAsync: acceptDirectOffer,
 *     isLoading,
 *     error,
 *   } = useAcceptDirectListingOffer(contract);
 *
 *   return (
 *     <Web3Button
 *       contractAddress={contractAddress}
 *       action={() =>
 *         acceptDirectOffer({
 *           listingId: "{{listing_id}}",
 *           addressOfOfferor: "{{offeror_address}}",
 *         })
 *       }
 *     >
 *       Accept Offer
 *     </Web3Button>
 *   );
 * }
 * ```
 *
 * @param contract - Instance of a `Marketplace` contract
 * @returns  Mutation object to accept an offer on a direct listing
 * ```ts
 * const { mutateAsync, isLoading, error } = useAcceptDirectListingOffer(contract);
 * ```
 *
 * ### options
 *
 * The mutation function accepts an object as argument with the following properties:
 *
 * #### listingId
 * The `listingId` of the listing you wish to accept.
 *
 * #### addressOfOfferor
 * The wallet address of the user who made the offer you wish to accept.
 *
 * The `useContractEvents` hook can be used to read all `NewOffer` events on your `Marketplace` contract.
 *
 * @marketplace
 */
export function useAcceptDirectListingOffer(
  contract: RequiredParam<Marketplace>,
) {
  const activeChainId = useSDKChainId();
  const contractAddress = contract?.getAddress();
  const queryClient = useQueryClient();
  const walletAddress = useAddress();
  return useMutation(
    async (data: AcceptDirectOffer) => {
      invariant(walletAddress, "no wallet connected, cannot make bid");
      requiredParamInvariant(contract?.direct, "No Direct instance provided");
      return await contract.direct.acceptOffer(
        data.listingId,
        data.addressOfOfferor,
      );
    },
    {
      onSettled: () =>
        invalidateContractAndBalances(
          queryClient,
          contractAddress,
          activeChainId,
        ),
    },
  );
}

/**
 * Hook for executing a sale of an auction listing on a `Marketplace` contract.
 *
 * Triggers a new sale, transferring the NFT(s) to the buyer and the funds to the seller.
 *
 * A sale must be executed when an auction ends, and the auction has a winning bid that was below the buyout price. This means the
 * auction has finished, and the highest bidder has won the auction. **Any wallet** can now execute the sale, transferring the NFT(s)
 * to the buyer and the funds to the seller.
 *
 * @example
 * ```jsx
 * import {
 *   useExecuteAuctionSale,
 *   useContract,
 *   Web3Button,
 * } from "@thirdweb-dev/react";
 *
 * function App() {
 *   const { contract } = useContract(contractAddress, "marketplace");
 *   const {
 *     mutateAsync: executeAuctionSale,
 *     isLoading,
 *     error,
 *   } = useExecuteAuctionSale(contract);
 *
 *   return (
 *     <Web3Button
 *       contractAddress={contractAddress}
 *       action={() =>
 *         executeAuctionSale({
 *           // The listingId of the auction to execute
 *           listingId: "{{listing_id}}",
 *         })
 *       }
 *     >
 *       Execute Auction Sale
 *     </Web3Button>
 *   );
 * }
 * ```
 *
 * @param contract - Instance of a `Marketplace` contract
 *
 * @returns Mutation object to accept an offer on a direct listing
 *
 * ```ts
 * const { mutateAsync, isLoading, error } = useExecuteAuctionSale(contract);
 * ```
 *
 * ### options
 * The mutation function accepts an object as argument with the following properties:
 *
 * #### listingId
 * The ID of the auction listing to execute the sale on. If the listing cannot be found, is not an auction, or is not ready to be executed, the `error` property will be set.
 *
 * @marketplace
 */
export function useExecuteAuctionSale(contract: RequiredParam<Marketplace>) {
  const activeChainId = useSDKChainId();
  const contractAddress = contract?.getAddress();
  const queryClient = useQueryClient();
  const walletAddress = useAddress();
  return useMutation(
    async (data: ExecuteAuctionSale) => {
      invariant(walletAddress, "no wallet connected, cannot make bid");
      requiredParamInvariant(
        contract?.auction,
        "No Auction marketplace instance provided",
      );
      return await contract.auction.executeSale(data.listingId);
    },
    {
      onSettled: () =>
        invalidateContractAndBalances(
          queryClient,
          contractAddress,
          activeChainId,
        ),
    },
  );
}

/**
 * Hook for buying a listing on a `Marketplace` smart contract.
 *
 * If the listing is in a currency that is not native to the chain (e.g. not Ether on Ethereum), the hook will prompt the user
 * to approve the marketplace contract to spend the currency on their behalf before performing the buy.
 *
 * __This hook is only for `Marketplace` contracts. Not for `MarketplaceV3`__
 *
 * @example
 * ```jsx
 * import { useBuyNow, useContract, Web3Button } from "@thirdweb-dev/react";
 * import { ListingType } from "@thirdweb-dev/sdk";
 *
 * function App() {
 *   const { contract } = useContract(contractAddress, "marketplace");
 *   const { mutateAsync: buyNow, isLoading, error } = useBuyNow(contract);
 *
 *   return (
 *     <Web3Button
 *       contractAddress={contractAddress}
 *       action={() =>
 *         buyNow({
 *           id: "{{listing_id}}", // ID of the listing to buy
 *           type: ListingType.Direct, // Direct (0) or Auction (1)
 *           buyAmount: "{{buy_amount}}", // Amount to buy
 *           buyForWallet: "{{wallet_address}}", // Wallet to buy for, defaults to current wallet
 *         })
 *       }
 *     >
 *       Buy Now
 *     </Web3Button>
 *   );
 * }
 * ```
 *
 * @param contract - Instance of a `Marketplace` contract
 * @returns Mutation object to buy out an auction listing
 * ```ts
 * const { mutateAsync, isLoading, error } = useBuyNow(contract);
 * ```
 *
 * ## Options
 *
 * The mutation function accepts an object as argument with the following properties:
 *
 * ### id
 *
 * The ID of the listing you want to buy.
 *
 * ### type
 *
 * The type of listing. Either `ListingType.Direct` (0) or `ListingType.Auction` (1).
 *
 * ### buyAmount
 *
 * The amount of tokens you want to buy from the listing.
 *
 * Applicable for ERC1155 listings only, should always be 1 for ERC721 listings.
 *
 * ### buyForWallet (optional)
 *
 * Optionally, specify a different wallet address to buy the listing for.
 *
 * @marketplace
 */
export function useBuyNow(contract: RequiredParam<Marketplace>) {
  const activeChainId = useSDKChainId();
  const contractAddress = contract?.getAddress();
  const queryClient = useQueryClient();
  const walletAddress = useAddress();
  return useMutation(
    async (data: BuyNowParams) => {
      invariant(walletAddress, "no wallet connected, cannot make bid");
      requiredParamInvariant(contract, "No Contract instance provided");
      if (data.type === ListingType.Direct) {
        invariant(
          contract.direct.buyoutListing,
          "contract does not support direct.buyoutListing",
        );

        return await contract.direct.buyoutListing(
          data.id,
          data.buyAmount,
          data.buyForWallet,
        );
      }
      invariant(
        contract.auction.buyoutListing,
        "contract does not support auction.buyoutListing",
      );
      return await contract.auction.buyoutListing(data.id);
    },
    {
      onSettled: () =>
        invalidateContractAndBalances(
          queryClient,
          contractAddress,
          activeChainId,
        ),
    },
  );
}

/**
 * Hook for buying a direct listing on a [Marketplace V3](https://thirdweb.com/thirdweb.eth/MarketplaceV3) smart contract.
 *
 * If the listing is in a currency that is not native to the chain (e.g. not Ether on Ethereum), the hook will prompt the user
 * to approve the marketplace contract to spend the currency on their behalf before performing the buy.
 *
 * ```jsx
 * import { useBuyDirectListing } from "@thirdweb-dev/react";
 *
 * const { mutateAsync, isLoading, error } = useBuyDirectListing(contract);
 * ```
 *
 * @example
 * ```jsx
 * import {
 *   useBuyDirectListing,
 *   useContract,
 *   Web3Button,
 * } from "@thirdweb-dev/react";
 * import { ListingType } from "@thirdweb-dev/sdk";
 *
 * function App() {
 *   const { contract } = useContract(contractAddress, "marketplace-v3");
 *   const {
 *     mutateAsync: buyDirectListing,
 *     isLoading,
 *     error,
 *   } = useBuyDirectListing(contract);
 *
 *   return (
 *     <Web3Button
 *       contractAddress={contractAddress}
 *       action={() =>
 *         buyDirectListing({
 *           listingId: "{{listing_id}}", // ID of the listing to buy
 *           quantity: "1",
 *           buyer: "{{wallet_address}}", // Wallet to buy for
 *         })
 *       }
 *     >
 *       Buy Now
 *     </Web3Button>
 *   );
 * }
 * ```
 *
 * @param contract - Instance of a `MarketplaceV3` contract
 * @returns Mutation object to buy out a direct listing
 * ```ts
 * const { mutateAsync, isLoading, error } = useBuyDirectListing(contract);
 * ```
 *
 * ## Options
 *
 * The mutation function accepts an object as argument with the following properties:
 *
 * ### listingId
 *
 * The ID of the direct listing you want to buy.
 *
 * ### quantity
 *
 * The amount of tokens you want to buy from the listing.
 *
 * Applicable for ERC1155 listings only, should always be `1` for ERC721 listings.
 *
 * ### buyer
 *
 * Specify a different wallet address to buy the listing for.
 *
 * @marketplace
 */
export function useBuyDirectListing(contract: RequiredParam<MarketplaceV3>) {
  const activeChainId = useSDKChainId();
  const contractAddress = contract?.getAddress();
  const queryClient = useQueryClient();
  const walletAddress = useAddress();

  return useMutation(
    async (data: BuyFromListingParams) => {
      invariant(walletAddress, "no wallet connected, cannot buy from listing");
      requiredParamInvariant(contract, "No Contract instance provided");
      invariant(
        contract.directListings.buyFromListing,
        "contract does not support directListings.buyFromListing",
      );

      return await contract.directListings.buyFromListing(
        data.listingId,
        data.quantity,
        data.buyer,
      );
    },
    {
      onSettled: () =>
        invalidateContractAndBalances(
          queryClient,
          contractAddress,
          activeChainId,
        ),
    },
  );
}

function isMarketplaceV1(
  contract: RequiredParam<Marketplace | MarketplaceV3>,
): contract is Marketplace {
  return (contract as Marketplace).getAllListings !== undefined;
}<|MERGE_RESOLUTION|>--- conflicted
+++ resolved
@@ -1663,13 +1663,6 @@
  * }
  * ```
  *
-<<<<<<< HEAD
- * @param contract - an instance of a marketplace contract
- * @param listingId - the listing id to check
- * @returns a response object that includes the minimum next bid for the auction listing
- * @twfeature EnglishAuction
- * @see {@link https://portal.thirdweb.com/react/react.useminimumnextbid?utm_source=sdk | Documentation}
-=======
  * @param contract - Instance of a marketplace contract
  *
  * @param listingId -
@@ -1678,9 +1671,8 @@
  * If the listing cannot be found, is not an auction listing, or is not active, the `error` property will be set.
  *
  * @returns Query result object that includes the minimum next bid for the auction listing
- * @twfeature EnglishAucton
+ * @twfeature EnglishAuction
  * @marketplace
->>>>>>> c410a1c1
  */
 export function useMinimumNextBid(
   contract: RequiredParam<Marketplace | MarketplaceV3>,
@@ -2565,11 +2557,7 @@
 }
 
 /**
-<<<<<<< HEAD
- * Make an offer on a direct or auction listing
-=======
  * Hook for placing an offer on a `Marketplace` direct listing.
->>>>>>> c410a1c1
  *
  * @example
  *
