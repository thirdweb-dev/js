--- conflicted
+++ resolved
@@ -1,4 +1,3 @@
-<<<<<<< HEAD
 import React, {
   PropsWithChildren,
   createContext,
@@ -9,9 +8,6 @@
 import { useUser } from "../hooks/auth";
 import { useWallet } from "../../core/hooks/wallet-hooks";
 import Cookies from "js-cookie";
-=======
-import { createContext, useContext } from "react";
->>>>>>> 65ecf072
 
 export interface ISecureStorage {
   getItem(key: string): Promise<string | null>;
@@ -51,7 +47,6 @@
 
 export interface ThirdwebAuthContext extends ThirdwebAuthConfig {}
 
-<<<<<<< HEAD
 const ThirdwebAuthContext = createContext<ThirdwebAuthContext | undefined>(
   undefined,
 );
@@ -115,12 +110,4 @@
   }, [wallet, isLoggedIn]);
 
   return null;
-=======
-export const ThirdwebAuthContext = createContext<
-  ThirdwebAuthContext | undefined
->(undefined);
-
-export function useThirdwebAuthContext() {
-  return useContext(ThirdwebAuthContext);
->>>>>>> 65ecf072
 }