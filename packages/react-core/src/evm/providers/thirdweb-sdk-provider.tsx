--- conflicted
+++ resolved
@@ -158,10 +158,7 @@
 
     // set the chainId on the sdk instance to compare things later
     (sdk_ as any)._chainId = chainId;
-<<<<<<< HEAD
-
-=======
->>>>>>> 0c883044
+
     return sdk_;
   }, [
     activeChainId,
