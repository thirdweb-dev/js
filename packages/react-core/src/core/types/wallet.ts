import type {
  AbstractClientWallet,
  Chain,
  DAppMetaData,
} from "@thirdweb-dev/wallets";

// these are extra options provided by the react-core package
export type ExtraCoreWalletOptions = {
  chain: Chain;
};

export type WalletOptions = {
  chains: Chain[];
  walletId?: string;
  dappMetadata?: DAppMetaData;
} & ExtraCoreWalletOptions;

export type WalletInstance = InstanceType<typeof AbstractClientWallet>;

export type WalletClass<I extends WalletInstance = WalletInstance> = {
  id: string;
  new (options: WalletOptions): I;
  meta: (typeof AbstractClientWallet)["meta"];
};

export type ConfiguredWallet<
  I extends WalletInstance = WalletInstance,
  Config extends Record<string, any> | undefined = undefined,
> = {
  id: string;
  meta: (typeof AbstractClientWallet)["meta"];
  create: (options: WalletOptions) => I;
  connectUI?: React.FC<ConnectUIProps>;
  isInstalled?: () => boolean;
} & (Config extends undefined
  ? {}
  : {
      config: Config;
    });

export type ConnectUIProps = {
  /**
   * close the connect wallet modal
   * @param reset reset Connect Wallet Modal to initial state, so that if it's opened again, it will start from the wallet-selection screen
   *
   * default: `true`
   */
  close: (reset?: boolean) => void;

  /**
   * indicates whether the connect wallet modal is open or not
   */
  isOpen: boolean;

  /**
   * open the connect wallet modal
   */
  open: () => void;

  /**
   * go back to the wallet selector screen in connect wallet modal
   */
  goBack: () => void;
<<<<<<< HEAD

  /**
   * show the UI for connecting to given wallet
   */
  selectWallet: (wallet: ConfiguredWallet) => void;

  /**
   * Manually create a wallet instance instead of using `useConnect()` hook
   */
  createInstance: (wallet: ConfiguredWallet) => WalletInstance;

  /**
   * Declare the wallet instance as the "connected". This requires that you manually create the wallet instance and connect it.
   */
  setConnectedWallet: (walletInstance: WalletInstance) => void;

  /**
   * Set a wrapper wallet
   */
  setWrapperWallet: (configuredWallet: ConfiguredWallet | undefined) => void;

  onCloseModal: () => void;
=======
>>>>>>> bbe329a6
};<|MERGE_RESOLUTION|>--- conflicted
+++ resolved
@@ -61,29 +61,4 @@
    * go back to the wallet selector screen in connect wallet modal
    */
   goBack: () => void;
-<<<<<<< HEAD
-
-  /**
-   * show the UI for connecting to given wallet
-   */
-  selectWallet: (wallet: ConfiguredWallet) => void;
-
-  /**
-   * Manually create a wallet instance instead of using `useConnect()` hook
-   */
-  createInstance: (wallet: ConfiguredWallet) => WalletInstance;
-
-  /**
-   * Declare the wallet instance as the "connected". This requires that you manually create the wallet instance and connect it.
-   */
-  setConnectedWallet: (walletInstance: WalletInstance) => void;
-
-  /**
-   * Set a wrapper wallet
-   */
-  setWrapperWallet: (configuredWallet: ConfiguredWallet | undefined) => void;
-
-  onCloseModal: () => void;
-=======
->>>>>>> bbe329a6
 };