--- conflicted
+++ resolved
@@ -18,23 +18,9 @@
  */
 export type WalletInstance = AbstractClientWallet;
 
-<<<<<<< HEAD
-export type NonNullable<T> = T extends null | undefined ? never : T;
-export type WalletConnectParams<I extends WalletInstance> = Parameters<
-  I["connect"]
->[0];
-
-export type WalletClass<I extends WalletInstance = WalletInstance> = {
-  id: string;
-  new (options: WalletOptions): I;
-  meta: (typeof AbstractClientWallet)["meta"];
-};
-
-=======
 /**
  * @wallet
  */
->>>>>>> bbc2e092
 export type WalletConfig<I extends WalletInstance = WalletInstance> = {
   category?: "socialLogin" | "walletLogin";
   id: string;
@@ -75,18 +61,9 @@
   isHeadless?: boolean;
 };
 
-<<<<<<< HEAD
-type ConnectArgs<I extends WalletInstance> =
-  // if second argument is optional
-  undefined extends WalletConnectParams<I>
-    ? [connectParams?: NonNullable<WalletConnectParams<I>>]
-    : [connectParams: NonNullable<WalletConnectParams<I>>];
-
-=======
 /**
  * @wallet
  */
->>>>>>> bbc2e092
 export type ConnectUIProps<I extends WalletInstance = WalletInstance> = {
   /**
    * temporarily hide the ConnectModal
@@ -148,115 +125,107 @@
   modalSize: "compact" | "wide";
 
   /**
-   * Called when the wallet is connected but it's part of another wallet's connection flow.
-   *
-   * This is only defined in React Native
-   *
-   * @param walletInstance - the instance of the connected wallet
-   */
-  onLocallyConnected?: (walletInstance: WalletInstance) => void;
-
-  /**
-   * connect wallet
-   *
-   * @example
-   * ```tsx
-   * const { connect } = props;
-   *
-   * async function handleConnect() {
-   *   const wallet = await connect(someOptions);
-   *   console.log('connected to', wallet);
-   * }
-   * ```
-   *
-   * If you need more control over the connection process, you can manually create wallet instance and call the `connect` method of the wallet instance instead and use `setConnectedWallet` and `setConnectionStatus` to set the connected wallet and connection status.
-   */
-  connect: (...args: ConnectArgs<I>) => Promise<I>;
-
-  /**
-   * Set the connection status of the wallet.
-   * This is only relevant if you are manually creating wallet instance and calling the `wallet.connect` method. If you are using the `connect` function, this is done automatically.
-   *
-   * @example
-   * ```ts
-   * const { createWalletInstance, setConnectionStatus, setConnectedWallet  } = props;
-   *
-   * async function handleConnect() {
-   *  const wallet = createWalletInstance();
-   *  setConnectionStatus('connecting'); // <--
-   *  try {
-   *    await wallet.connect(someOptions);
-   *    setConnectedWallet(wallet);
-   *  } catch {
-   *    setConnectionStatus('disconnected'); // <--
-   *  }
-   * }
-   * ```
-   */
-  setConnectionStatus: (status: ConnectionStatus) => void;
-
-  /**
-   * Connection status of the wallet
-   */
-  connectionStatus: ConnectionStatus;
-
-  /**
-   * Set a wallet instance as connected in thirdweb context
-   * This is only relevant if you are manually creating wallet instance and calling the `wallet.connect` method. If you are using the `connect` function, this is done automatically.
-   *
-   * @example
-   * ```ts
-   * const { createWalletInstance, setConnectionStatus, setConnectedWallet  } = props;
-   *
-   * async function handleConnect() {
-   *  const wallet = createWalletInstance();
-   *  setConnectionStatus('connecting');
-   *  try {
-   *    await wallet.connect(someOptions);
-   *    setConnectedWallet(wallet); // <--
-   *  } catch {
-   *    setConnectionStatus('disconnected');
-   *  }
-   * }
-   * ```
-   */
-  setConnectedWallet: (walletInstance: I) => void;
-
-  /**
-   * Create an instance of the wallet. This is only relevant if you are manually creating wallet instance and calling the `wallet.connect` method. If you are using the `connect` function, this is done automatically.
-   *
-   * @example
-   * ```ts
-   * const { createWalletInstance, setConnectionStatus, setConnectedWallet  } = props;
-   *
-   * async function handleConnect() {
-   *  const wallet = createWalletInstance(); // <--
-   *  setConnectionStatus('connecting');
-   *  try {
-   *    await wallet.connect(someOptions);
-   *    setConnectedWallet(wallet);
-   *  } catch {
-   *    setConnectionStatus('disconnected');
-   *  }
-   * }
-   * ```
-   */
-  createWalletInstance: () => I;
-
-  /**
-   * Connected wallet instance
-   * This is set by `connect` if connection succeeds or it can be set manually by using `setConnectedWallet`
-   */
-  connectedWallet?: I;
-
-  /**
-<<<<<<< HEAD
-   * Address of the connected wallet instance
-=======
    * Called when the wallet is connected but it's
    * part of another wallet's connection flow.
    * @param walleInstance - The instance of the connected wallet
->>>>>>> bbc2e092
+   */
+  onLocallyConnected?: (walletInstance: WalletInstance) => void;
+
+  /**
+   * connect wallet
+   *
+   * @example
+   * ```tsx
+   * const { connect } = props;
+   *
+   * async function handleConnect() {
+   *   const wallet = await connect(someOptions);
+   *   console.log('connected to', wallet);
+   * }
+   * ```
+   *
+   * If you need more control over the connection process, you can manually create wallet instance and call the `connect` method of the wallet instance instead and use `setConnectedWallet` and `setConnectionStatus` to set the connected wallet and connection status.
+   */
+  connect: (...args: ConnectArgs<I>) => Promise<I>;
+
+  /**
+   * Set the connection status of the wallet.
+   * This is only relevant if you are manually creating wallet instance and calling the `wallet.connect` method. If you are using the `connect` function, this is done automatically.
+   *
+   * @example
+   * ```ts
+   * const { createWalletInstance, setConnectionStatus, setConnectedWallet  } = props;
+   *
+   * async function handleConnect() {
+   *  const wallet = createWalletInstance();
+   *  setConnectionStatus('connecting'); // <--
+   *  try {
+   *    await wallet.connect(someOptions);
+   *    setConnectedWallet(wallet);
+   *  } catch {
+   *    setConnectionStatus('disconnected'); // <--
+   *  }
+   * }
+   * ```
+   */
+  setConnectionStatus: (status: ConnectionStatus) => void;
+
+  /**
+   * Connection status of the wallet
+   */
+  connectionStatus: ConnectionStatus;
+
+  /**
+   * Set a wallet instance as connected in thirdweb context
+   * This is only relevant if you are manually creating wallet instance and calling the `wallet.connect` method. If you are using the `connect` function, this is done automatically.
+   *
+   * @example
+   * ```ts
+   * const { createWalletInstance, setConnectionStatus, setConnectedWallet  } = props;
+   *
+   * async function handleConnect() {
+   *  const wallet = createWalletInstance();
+   *  setConnectionStatus('connecting');
+   *  try {
+   *    await wallet.connect(someOptions);
+   *    setConnectedWallet(wallet); // <--
+   *  } catch {
+   *    setConnectionStatus('disconnected');
+   *  }
+   * }
+   * ```
+   */
+  setConnectedWallet: (walletInstance: I) => void;
+
+  /**
+   * Create an instance of the wallet. This is only relevant if you are manually creating wallet instance and calling the `wallet.connect` method. If you are using the `connect` function, this is done automatically.
+   *
+   * @example
+   * ```ts
+   * const { createWalletInstance, setConnectionStatus, setConnectedWallet  } = props;
+   *
+   * async function handleConnect() {
+   *  const wallet = createWalletInstance(); // <--
+   *  setConnectionStatus('connecting');
+   *  try {
+   *    await wallet.connect(someOptions);
+   *    setConnectedWallet(wallet);
+   *  } catch {
+   *    setConnectionStatus('disconnected');
+   *  }
+   * }
+   * ```
+   */
+  createWalletInstance: () => I;
+
+  /**
+   * Connected wallet instance
+   * This is set by `connect` if connection succeeds or it can be set manually by using `setConnectedWallet`
+   */
+  connectedWallet?: I;
+
+  /**
+   * Address of the connected wallet instance
    */
   connectedWalletAddress?: string;
 };
