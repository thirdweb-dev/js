import { useWalletContext } from "../providers/thirdweb-wallet-provider";
import invariant from "tiny-invariant";
import type {
  BloctoWallet,
  CoinbaseWallet,
  EmbeddedWallet,
  FrameWallet,
  LocalWallet,
  MagicLink,
  MetaMaskWallet,
  OKXWallet,
  PaperWallet,
  PhantomWallet,
  RainbowWallet,
  SafeWallet,
  SmartWallet,
  TokenBoundSmartWallet,
  TrustWallet,
  WalletConnect,
  ComethConnect,
  walletIds,
} from "@thirdweb-dev/wallets";
import { WalletInstance } from "../types/wallet";

export type WalletId = (typeof walletIds)[keyof typeof walletIds];

type WalletIdToWalletTypeMap = {
  metamask: MetaMaskWallet;
  coinbase: CoinbaseWallet;
  rainbowWallet: RainbowWallet;
  blocto: BloctoWallet;
  frame: FrameWallet;
  localWallet: LocalWallet;
  magicLink: MagicLink;
  paper: PaperWallet;
  smartWallet: SmartWallet;
  tokenBoundSmartWallet: TokenBoundSmartWallet;
  safe: SafeWallet;
  trust: TrustWallet;
  embeddedWallet: EmbeddedWallet;
  walletConnect: WalletConnect;
  phantom: PhantomWallet;
  walletConnectV1: WalletConnect;
<<<<<<< HEAD
  comethConnect: ComethConnect;
=======
  okx: OKXWallet;
>>>>>>> 4fa09df6
};

/**
 * @returns the current active wallet instance
 */
export function useWallet<T extends WalletId>(
  walletId: T,
): WalletIdToWalletTypeMap[T] | undefined;
export function useWallet(): WalletInstance | undefined;
export function useWallet<T extends WalletId>(walletId?: T) {
  const context = useWalletContext();
  invariant(
    context,
    "useWallet() hook must be used within a <ThirdwebProvider/>",
  );

  const activeWallet = context.activeWallet;

  if (!activeWallet) {
    return undefined;
  }

  // if walletId is provided, return the wallet instance only if it matches the walletId
  if (walletId) {
    if (activeWallet.walletId === walletId) {
      return activeWallet as WalletIdToWalletTypeMap[T];
    } else {
      return undefined;
    }
  }

  return activeWallet;
}

/**
 * @returns the current active wallet's configuration object
 */
export function useWalletConfig() {
  const context = useWalletContext();
  invariant(
    context,
    "useWallet() hook must be used within a <ThirdwebProvider/>",
  );
  return context.activeWalletConfig;
}

/**
 *
 * @returns `supportedWallets` configured in the `<ThirdwebProvider/>`
 */
export function useWallets() {
  const context = useWalletContext();
  invariant(
    context,
    "useWallets() hook must be used within a <ThirdwebProvider/>",
  );
  return context.wallets;
}

/**
 *
 * @returns a method to connect to a wallet class
 */
export function useConnect() {
  const context = useWalletContext();
  invariant(
    context,
    "useConnect() hook must be used within a <ThirdwebProvider/>",
  );
  return context.connect;
}

/**
 *
 * @returns a method to disconnect from the current active wallet
 */
export function useDisconnect() {
  const context = useWalletContext();
  invariant(
    context,
    "useDisconnect() hook must be used within a <ThirdwebProvider/>",
  );
  return context.disconnect;
}

/**
 *
 * @returns the connection status of the wallet
 *
 * It can be one of the following:
 * 1. `unknown` - when wallet connection status is not yet known
 * 2. `connecting` - when wallet is connecting
 * 3. `connected` - when wallet is connected
 * 4. `disconnected` - when wallet is disconnected
 *
 */
export function useConnectionStatus() {
  const context = useWalletContext();
  invariant(
    context,
    "useConnectionStatus() must be used within a <ThirdwebProvider/>",
  );
  return context.connectionStatus;
}

/**
 *
 * @returns a method to create an instance of given wallet class
 */
export function useSetConnectionStatus() {
  const context = useWalletContext();
  invariant(
    context,
    "useSetConnectionStatus() must be used within a <ThirdwebProvider/>",
  );
  return context.setConnectionStatus;
}

/**
 *
 * @returns a method to create an instance of given wallet class
 */
export function useCreateWalletInstance() {
  const context = useWalletContext();
  invariant(
    context,
    "useCreateWalletInstance() must be used within a <ThirdwebProvider/>",
  );
  return context.createWalletInstance;
}

/**
 *
 * @returns a method to connect the wallet to network/chain with given chainId
 */
export function useSwitchChain() {
  const context = useWalletContext();
  invariant(
    context,
    "useSwitchChain() must be used within a <ThirdwebProvider/>",
  );
  return context.switchChain;
}

/**
 *
 * @returns a method to set a connected wallet instance
 */
export function useSetConnectedWallet() {
  const context = useWalletContext();
  invariant(
    context,
    "useSwitchChain() must be used within a <ThirdwebProvider/>",
  );
  return context.setConnectedWallet;
}<|MERGE_RESOLUTION|>--- conflicted
+++ resolved
@@ -41,11 +41,8 @@
   walletConnect: WalletConnect;
   phantom: PhantomWallet;
   walletConnectV1: WalletConnect;
-<<<<<<< HEAD
   comethConnect: ComethConnect;
-=======
   okx: OKXWallet;
->>>>>>> 4fa09df6
 };
 
 /**
