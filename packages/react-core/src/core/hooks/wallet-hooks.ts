--- conflicted
+++ resolved
@@ -47,11 +47,8 @@
   phantom: PhantomWallet;
   walletConnectV1: WalletConnect;
   okx: OKXWallet;
-<<<<<<< HEAD
   defiWallet: DefiWallet;
-=======
   rabby: RabbyWallet;
->>>>>>> 8c2d4e5e
 };
 
 /**
