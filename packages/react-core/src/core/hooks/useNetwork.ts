import { Chain, defaultChains } from "@thirdweb-dev/chains";
import { useCallback, useState } from "react";
import { useChain, useChainId } from "../../evm/hooks/wallet";
import { useSupportedChains } from "../../evm/hooks/useSupportedChains";
import { useSwitchChain, useWallet } from "./wallet-hooks";
import { assertWindowEthereum, walletIds } from "@thirdweb-dev/wallets";

// this hook is only for backwards compatibility

type SwitchNetwork = (chainId: number) => Promise<
  | {
      data: Chain | undefined;
      error: undefined;
    }
  | {
      data: undefined;
      error: Error;
    }
>;

type NetworkMetadata = {
  data: {
    chain: Chain | { chainId: number; unsupported: true } | undefined;
    chains: Chain[];
  };
  error: Error | undefined;
  loading: boolean | undefined;
};

/**
<<<<<<< HEAD
=======
 *
 *
>>>>>>> b3394277
 * Hook for getting metadata about the network the current wallet is connected to and switching networks
 *
 * It's important to note that some wallet apps do not support programmatic network switching and switchNetwork will be undefined.
 * For those situations, you can typically switch networks in the wallet app this hook will still work.
 *
 * @example
 * ```javascript
 * import { useNetwork } from "@thirdweb-dev/react";
 *
 * const App = () => {
 *   const [, switchNetwork] = useNetwork();
 *   return (
 *      // switchNetwork is undefined if the wallet does not support programmatic network switching
 *      // 137 is the chainId for Polygon in this example
 *     <button onClick={() => switchNetwork(137)}>
 *        Switch Network
 *     </button>
 *   );
 * };
 * ```
 *
<<<<<<< HEAD
 * It's important to note that some wallet apps do not support programmatic network switching and switchNetwork will be undefined.
 * For those situations, you can typically switch networks in the wallet app this hook will still work.
 *
 * @public
 *
 * @deprecated use `useChain`, `useSwitchChain`, `useChainId` instead
=======
 * @deprecated - use `useChain`, `useSwitchChain`, `useChainId` instead
>>>>>>> b3394277
 */
export function useNetwork(): [NetworkMetadata, SwitchNetwork | undefined] {
  const chain = useChain();
  const chainId = useChainId();
  const switchChain = useSwitchChain();
  const supportedChains = useSupportedChains();
  const wallet = useWallet();

  const isMetamaskInstalled = assertWindowEthereum(globalThis.window)
    ? globalThis.window.ethereum.isMetaMask
    : false;

  const isCoinbaseInstalled = assertWindowEthereum(globalThis.window)
    ? globalThis.window.ethereum.isCoinbaseWallet
    : false;

  // switch not supported if connected to a mobile wallet
  const switchChainNotSupported =
    !wallet ||
    wallet.walletId === walletIds.walletConnectV1 ||
    wallet.walletId === walletIds.walletConnect ||
    (wallet.walletId === walletIds.metamask && !isMetamaskInstalled) ||
    (wallet.walletId === walletIds.coinbase && !isCoinbaseInstalled);

  // error when switching network
  const [error, setError] = useState<Error | undefined>(undefined);

  // loading: true when switching network
  const [loading, setLoading] = useState(false);

  const switchNetwork: SwitchNetwork = useCallback(
    async (_chainId: number) => {
      // reset error and loading
      setLoading(true);
      setError(undefined);

      try {
        await switchChain(_chainId);
      } catch (e: any) {
        setError(e);
        setLoading(false);

        return {
          data: undefined,
          error: e,
        };
      }

      setLoading(false);

      return {
        data:
          supportedChains.find((c) => c.chainId === _chainId) ||
          defaultChains.find((c) => c.chainId === _chainId),
        error: undefined,
      };
    },
    [switchChain, supportedChains],
  );

  return [
    {
      data: {
        chain:
          chainId === undefined
            ? undefined
            : chain || { chainId, unsupported: true },
        chains: wallet ? supportedChains : [],
      },
      error: error,
      loading,
    },
    switchChainNotSupported ? undefined : switchNetwork,
  ];
}<|MERGE_RESOLUTION|>--- conflicted
+++ resolved
@@ -28,11 +28,8 @@
 };
 
 /**
-<<<<<<< HEAD
-=======
  *
  *
->>>>>>> b3394277
  * Hook for getting metadata about the network the current wallet is connected to and switching networks
  *
  * It's important to note that some wallet apps do not support programmatic network switching and switchNetwork will be undefined.
@@ -54,16 +51,7 @@
  * };
  * ```
  *
-<<<<<<< HEAD
- * It's important to note that some wallet apps do not support programmatic network switching and switchNetwork will be undefined.
- * For those situations, you can typically switch networks in the wallet app this hook will still work.
- *
- * @public
- *
- * @deprecated use `useChain`, `useSwitchChain`, `useChainId` instead
-=======
  * @deprecated - use `useChain`, `useSwitchChain`, `useChainId` instead
->>>>>>> b3394277
  */
 export function useNetwork(): [NetworkMetadata, SwitchNetwork | undefined] {
   const chain = useChain();
