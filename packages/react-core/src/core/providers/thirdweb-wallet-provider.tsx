import { DAppMetaData } from "../types/dAppMeta";
import type { Wallet, WalletInstance } from "../types/wallet";
import { ThirdwebThemeContext } from "./theme-context";
import { Chain } from "@thirdweb-dev/chains";
import {
  AbstractClientWallet,
  AsyncStorage,
  ConnectParams,
  CreateAsyncStorage,
} from "@thirdweb-dev/wallets";
import { Signer } from "ethers";
import {
  createContext,
  PropsWithChildren,
  useCallback,
  useContext,
  useEffect,
  useMemo,
  useRef,
  useState,
} from "react";

const LAST_CONNECTED_WALLET_STORAGE_KEY = "lastConnectedWallet";

let lastConnectedWalletStorage: AsyncStorage;

type LastConnectedWalletInfo = {
  walletId: string;
  connectParams?: ConnectParams & {
    personalWallet?: {
      walletId: string;
      connectParams?: ConnectParams;
    };
  };
};

type NonNullable<T> = T extends null | undefined ? never : T;
type WalletConnectParams<I extends WalletInstance> = Parameters<
  I["connect"]
>[0];

type ConnectionStatus = "unknown" | "connected" | "disconnected" | "connecting";

type ConnectFnArgs<I extends WalletInstance> =
  // if second argument is optional
  undefined extends WalletConnectParams<I>
    ? [wallet: Wallet<I>, connectParams?: NonNullable<WalletConnectParams<I>>]
    : // if second argument is required
      [wallet: Wallet<I>, connectParams: NonNullable<WalletConnectParams<I>>];

type ThirdwebWalletContextData = {
  wallets: Wallet[];
  signer?: Signer;
  activeWallet?: WalletInstance;
  connect: <I extends WalletInstance>(
    ...args: ConnectFnArgs<I>
  ) => Promise<void>;
  disconnect: () => Promise<void>;
  connectionStatus: ConnectionStatus;
  setConnectionStatus: (status: ConnectionStatus) => void;
  createWalletInstance: <I extends WalletInstance>(Wallet: Wallet<I>) => I;
  createWalletStorage: CreateAsyncStorage;
  switchChain: (chain: number) => Promise<void>;
  chainToConnect?: Chain;
  activeChain: Chain;
  guestMode?: boolean;
  handleWalletConnect: (
    wallet: WalletInstance,
    params?: ConnectParams<Record<string, any>>,
  ) => void;
};

const ThirdwebWalletContext = createContext<
  ThirdwebWalletContextData | undefined
>(undefined);

export function ThirdwebWalletProvider(
  props: PropsWithChildren<{
    activeChain: Chain;
    supportedWallets: Wallet[];
    shouldAutoConnect?: boolean;
    createWalletStorage: CreateAsyncStorage;
    dAppMeta?: DAppMetaData;
    chains: Chain[];
    autoSwitch?: boolean;
    guestMode?: boolean;
  }>,
) {
  const [signer, setSigner] = useState<Signer | undefined>(undefined);
  const [connectionStatus, setConnectionStatus] =
    useState<ConnectionStatus>("unknown");

  const [activeWallet, setActiveWallet] = useState<
    WalletInstance | undefined
  >();

  if (!lastConnectedWalletStorage) {
    lastConnectedWalletStorage =
      props.createWalletStorage("coordinatorStorage");
  }

  // if autoSwitch is enabled - enforce connection to activeChain
  const chainToConnect = props.autoSwitch ? props.activeChain : undefined;

  const theme = useContext(ThirdwebThemeContext);

  const walletParams = useMemo(() => {
    const walletChains = props.chains;
    const walletOptions = {
      chains: walletChains,
      dappMetadata: props.dAppMeta,
    };

    return {
      ...walletOptions,
      chain: props.activeChain || props.chains[0],
      theme: theme || "dark",
    };
  }, [props.chains, props.dAppMeta, props.activeChain, theme]);

  const createWalletInstance = useCallback(
    <I extends WalletInstance>(wallet: Wallet<I>): I => {
      return wallet.create(walletParams);
    },
    [walletParams],
  );

  // if props.chains is updated, update the active wallet's chains
  useEffect(() => {
    if (activeWallet) {
      activeWallet.updateChains(props.chains);
    }
  }, [activeWallet, props.chains]);

  const handleWalletConnect = useCallback(
    async (
      wallet: WalletInstance,
      connectParams?: ConnectParams<Record<string, any>>,
      isAutoConnect = false,
    ) => {
      const _signer = await wallet.getSigner();
      setSigner(_signer);
      setActiveWallet(wallet);
      setConnectionStatus("connected");

      // it autoconnected, then the details is already saved in storage, no need to store again
      if (isAutoConnect) {
        return;
      }

      // save to storage
      const walletInfo: LastConnectedWalletInfo = {
        walletId: wallet.walletId,
        connectParams,
      };

      // if personal wallet exists, we need to replace the connectParams.personalWallet to a stringifiable version
      const personalWallet = wallet.getPersonalWallet() as AbstractClientWallet;

      if (personalWallet) {
        walletInfo.connectParams = {
          ...walletInfo.connectParams,
          personalWallet: {
            walletId: personalWallet.walletId,
            connectParams: personalWallet.getConnectParams(),
          },
        };

        saveLastConnectedWalletInfo(walletInfo);
      } else {
        saveLastConnectedWalletInfo(walletInfo);
      }
    },
    [],
  );

  const storeLastActiveChainId = useCallback(async (chainId: number) => {
    const lastConnectedWallet = await lastConnectedWalletStorage.getItem(
      LAST_CONNECTED_WALLET_STORAGE_KEY,
    );

    if (!lastConnectedWallet) {
      return;
    }

    try {
      const parsedWallet = JSON.parse(lastConnectedWallet as string);
      parsedWallet.connectParams.chainId = chainId;
      await lastConnectedWalletStorage.setItem(
        LAST_CONNECTED_WALLET_STORAGE_KEY,
        JSON.stringify(parsedWallet),
      );
    } catch (error) {
      console.error(`Error saving the last active chain: ${error}`);
    }
  }, []);

  const switchChain = useCallback(
    async (chainId: number) => {
      if (!activeWallet) {
        throw new Error("No active wallet");
      }

      await activeWallet.switchChain(chainId);
      const _signer = await activeWallet.getSigner();
      await storeLastActiveChainId(chainId);

      setSigner(_signer);
    },
    [activeWallet, storeLastActiveChainId],
  );

  const autoConnectTriggered = useRef(false);

  // Auto Connect
  useEffect(() => {
    if (autoConnectTriggered.current) {
      return;
    }
    // if explicitly set to false, don't auto connect
    // by default, auto connect
    if (props.shouldAutoConnect === false) {
      setConnectionStatus("disconnected");
      return;
    }

    if (activeWallet) {
      // there's already an active wallet, don't auto connect
      return;
    }

    if (connectionStatus !== "unknown") {
      // only try to auto connect if we're in the unknown state
      return;
    }

    autoConnectTriggered.current = true;

    async function autoconnect() {
      const walletInfo = await getLastConnectedWalletInfo();

      if (!walletInfo) {
        setConnectionStatus("disconnected");
        return;
      }

      const walletObj = props.supportedWallets.find(
        (W) => W.id === walletInfo.walletId,
      );

      if (!walletObj) {
        // last connected wallet is no longer present in the supported wallets
        setConnectionStatus("disconnected");
        return;
      }

      const personalWalletInfo = walletInfo.connectParams?.personalWallet;

      if (personalWalletInfo) {
<<<<<<< HEAD
        const personalWallets =
          walletObj?.config?.personalWallets || props.supportedWallets;
=======
        const personalWallets = walletObj?.config?.personalWallets as Wallet[];
>>>>>>> 1e9fad77

        const personalWalleObj = personalWallets.find(
          (W) => W.id === personalWalletInfo.walletId,
        );
        if (personalWalleObj) {
          // create a personal wallet instance and auto connect it
          const personalWalletInstance = createWalletInstance(personalWalleObj);

          try {
            await personalWalletInstance.autoConnect(
              personalWalletInfo.connectParams,
            );
          } catch (e) {
            console.error(e);
            setConnectionStatus("disconnected");
            return;
          }

          // set the personal wallet instance to the connectParams
          walletInfo.connectParams = {
            ...walletInfo.connectParams,
            personalWallet: personalWalletInstance,
          };
        } else {
          // last used personal wallet is no longer present in the supported wallets
          setConnectionStatus("disconnected");
          return;
        }
      }

      // create a wallet instance and auto connect it
      const wallet = createWalletInstance(walletObj);

      try {
        setConnectionStatus("connecting");
        await wallet.autoConnect(walletInfo.connectParams);
        handleWalletConnect(wallet, walletInfo.connectParams, true);
      } catch (e) {
        lastConnectedWalletStorage.removeItem(
          LAST_CONNECTED_WALLET_STORAGE_KEY,
        );
        setConnectionStatus("disconnected");
        throw e;
      }
    }

    autoconnect();
  }, [
    createWalletInstance,
    props.supportedWallets,
    handleWalletConnect,
    props.shouldAutoConnect,
    activeWallet,
    connectionStatus,
  ]);

  const connectWallet = useCallback(
    async <I extends WalletInstance>(...args: ConnectFnArgs<I>) => {
      const [WalletObj, connectParams] = args;

      const _connectedParams = {
        chainId: chainToConnect?.chainId,
        ...(connectParams || {}),
      };

      const wallet = createWalletInstance(WalletObj);
      setConnectionStatus("connecting");
      try {
        await wallet.connect(_connectedParams);
        handleWalletConnect(wallet, _connectedParams);
      } catch (e: any) {
        console.error(`Error connecting to wallet: ${e}`);
        setConnectionStatus("disconnected");
        throw e;
      }
    },
    [createWalletInstance, handleWalletConnect, chainToConnect],
  );

  const onWalletDisconnect = useCallback(async () => {
    await lastConnectedWalletStorage.removeItem(
      LAST_CONNECTED_WALLET_STORAGE_KEY,
    );
    setConnectionStatus("disconnected");
    setSigner(undefined);
    setActiveWallet(undefined);
  }, []);

  const disconnectWallet = useCallback(async () => {
    // if disconnect is called before the wallet is connected
    if (!activeWallet) {
      onWalletDisconnect();
      return;
    }

    await activeWallet.disconnect();
    if (activeWallet.getPersonalWallet()) {
      await (
        activeWallet.getPersonalWallet() as AbstractClientWallet
      )?.disconnect();
    }

    onWalletDisconnect();
  }, [activeWallet, onWalletDisconnect]);

  // when wallet's network or account is changed using the extension, update UI
  useEffect(() => {
    if (!activeWallet) {
      return;
    }

    const update = async () => {
      const _signer = await activeWallet.getSigner();
      setSigner(_signer);
    };

    activeWallet.addListener("change", () => {
      update();
    });

    activeWallet.addListener("disconnect", () => {
      onWalletDisconnect();
    });

    return () => {
      activeWallet.removeListener("change");
      activeWallet.removeListener("disconnect");
    };
  }, [activeWallet, onWalletDisconnect]);

  return (
    <ThirdwebWalletContext.Provider
      value={{
        disconnect: disconnectWallet,
        wallets: props.supportedWallets,
        connect: connectWallet,
        signer,
        activeWallet,
        connectionStatus,
        setConnectionStatus,
        createWalletInstance: createWalletInstance,
        createWalletStorage: props.createWalletStorage,
        switchChain,
        handleWalletConnect,
        activeChain: props.activeChain,
        chainToConnect,
        guestMode: props.guestMode,
      }}
    >
      {props.children}
    </ThirdwebWalletContext.Provider>
  );
}

export function useThirdwebWallet() {
  const ctx = useContext(ThirdwebWalletContext);
  if (!ctx) {
    throw new Error(
      `useThirdwebWallet() can only be used inside <ThirdwebProvider />`,
    );
  }
  return ctx;
}

async function getLastConnectedWalletInfo() {
  const str = await lastConnectedWalletStorage.getItem(
    LAST_CONNECTED_WALLET_STORAGE_KEY,
  );
  if (!str) {
    return null;
  }

  return JSON.parse(str) as LastConnectedWalletInfo;
}

async function saveLastConnectedWalletInfo(
  walletInfo: LastConnectedWalletInfo,
) {
  try {
    await lastConnectedWalletStorage.setItem(
      LAST_CONNECTED_WALLET_STORAGE_KEY,
      JSON.stringify(walletInfo),
    );
  } catch (e) {
<<<<<<< HEAD
    console.error(e);
=======
    console.error("Error saving the last connected wallet info", e);
>>>>>>> 1e9fad77
  }
}<|MERGE_RESOLUTION|>--- conflicted
+++ resolved
@@ -257,12 +257,7 @@
       const personalWalletInfo = walletInfo.connectParams?.personalWallet;
 
       if (personalWalletInfo) {
-<<<<<<< HEAD
-        const personalWallets =
-          walletObj?.config?.personalWallets || props.supportedWallets;
-=======
         const personalWallets = walletObj?.config?.personalWallets as Wallet[];
->>>>>>> 1e9fad77
 
         const personalWalleObj = personalWallets.find(
           (W) => W.id === personalWalletInfo.walletId,
@@ -447,10 +442,6 @@
       JSON.stringify(walletInfo),
     );
   } catch (e) {
-<<<<<<< HEAD
-    console.error(e);
-=======
     console.error("Error saving the last connected wallet info", e);
->>>>>>> 1e9fad77
   }
 }