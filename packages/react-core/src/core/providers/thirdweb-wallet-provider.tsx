import { DAppMetaData } from "../types/dAppMeta";
import type {
  ConnectionStatus,
  WalletConfig,
  WalletConnectParams,
  WalletInstance,
  WalletOptions,
} from "../types/wallet";
import { Chain } from "@thirdweb-dev/chains";
import {
  AbstractClientWallet,
  AsyncStorage,
  ConnectParams,
  CreateAsyncStorage,
  SignerWallet,
  WalletConnectHandler,
  WalletConnectReceiverConfig,
  WalletConnectV2Handler,
  walletIds,
} from "@thirdweb-dev/wallets";
import { Signer } from "ethers";
import {
  createContext,
  PropsWithChildren,
  useCallback,
  useContext,
  useEffect,
  useMemo,
  useRef,
  useState,
} from "react";
import { isWalletConnectReceiverEnabled } from "../utils/receiver";

const LAST_CONNECTED_WALLET_STORAGE_KEY = "lastConnectedWallet";

let lastConnectedWalletStorage: AsyncStorage;

type LastConnectedWalletInfo = {
  walletId: string;
  connectParams?: ConnectParams & {
    personalWallet?: {
      walletId: string;
      connectParams?: ConnectParams;
    };
  };
};

<<<<<<< HEAD
=======
type NonNullable<T> = T extends null | undefined ? never : T;
type WalletConnectParams<I extends WalletInstance> = Parameters<
  I["connect"]
>[0];

export type ConnectionStatus =
  | "unknown"
  | "connected"
  | "disconnected"
  | "connecting";

>>>>>>> bbc2e092
type ConnectFnArgs<I extends WalletInstance> =
  // if second argument is optional
  undefined extends WalletConnectParams<I>
    ? [
        wallet: WalletConfig<I>,
        connectParams?: NonNullable<WalletConnectParams<I>>,
      ]
    : // if second argument is required
      [
        wallet: WalletConfig<I>,
        connectParams: NonNullable<WalletConnectParams<I>>,
      ];

// maps wallet instance to it's wallet config
const walletInstanceToConfig: Map<
  WalletInstance,
  WalletConfig<any>
> = new Map();

/**
 * Maps a personal wallet instance to it's wrapper wallet instance ( like smartWallet or safeWallet ) to know it's "wrapper" wallet
 *
 * This is used to implement the "switch to personal wallet" and "switch to smart wallet" feature
 */
const personalWalletToWrapperWallet: Map<WalletInstance, WalletInstance> =
  new Map();

type WalletSetupData = {
  chains: Chain[];
  dAppMeta?: DAppMetaData;
  activeChain?: Chain;
  clientId?: string;
  chainToConnect?: Chain;
};

type ThirdwebWalletContextData = {
  wallets: WalletConfig[];
  signer?: Signer;
  activeWallet?: WalletInstance;
  activeWalletConfig?: WalletConfig;
  connect: <I extends WalletInstance>(...args: ConnectFnArgs<I>) => Promise<I>;
  disconnect: () => Promise<void>;
  connectionStatus: ConnectionStatus;
  setConnectionStatus: (status: ConnectionStatus) => void;
  createWalletInstance: <I extends WalletInstance>(
    Wallet: WalletConfig<I>,
  ) => I;
  createdWalletInstance?: WalletInstance;
  createWalletStorage: CreateAsyncStorage;
  switchChain: (chain: number) => Promise<void>;
  chainToConnect?: Chain;
  activeChain: Chain;
  setConnectedWallet: (
    wallet: WalletInstance,
    params?: ConnectParams<Record<string, any>>,
  ) => Promise<void>;
  /**
   * Get wallet config object from wallet instance
   */
  getWalletConfig: (walletInstance: WalletInstance) => WalletConfig | undefined;
  /**
   * Get the "wrapper wallet" ( safe/smart wallet ) of the given personal wallet instance
   */
  getWrapperWallet: (
    walletInstance: WalletInstance,
  ) => WalletInstance | undefined;
  activeChainSetExplicitly: boolean;
  clientId?: string;
  walletConnectHandler: WalletConnectHandler | undefined;
  personalWalletConnection: WalletConnectionSetup;
  isAutoConnecting: boolean;
};

const ThirdwebWalletContext = /* @__PURE__ */ createContext<
  ThirdwebWalletContextData | undefined
>(undefined);

export type WalletConnectionSetup = {
  signer: Signer | undefined;
  connectionStatus: ConnectionStatus;
  setConnectionStatus: (status: ConnectionStatus) => void;
  activeWallet: WalletInstance | undefined;
  createdWalletInstance: WalletInstance | undefined;
  activeWalletConfig: WalletConfig | undefined;
  createWalletInstance: <I extends WalletInstance>(
    walletConfig: WalletConfig<I>,
  ) => I;
  setConnectedWallet: (
    WalletInstance: WalletInstance,
    connectParams?: ConnectParams<Record<string, any>>,
    isAutoConnect?: boolean,
  ) => Promise<void>;
  switchChain: (chainId: number) => Promise<void>;
  connectWallet: <I extends WalletInstance>(
    ...args: ConnectFnArgs<I>
  ) => Promise<I>;
  disconnectWallet: () => Promise<void>;
  chainId: number | undefined;
  address: string | undefined;
};

/**
 * setup states and methods for wallet connection
 */
function useWalletConnectionSetup(
  data: WalletSetupData,
  initialValue: {
    connectionStatus: ConnectionStatus;
  },
): WalletConnectionSetup {
  const { chains, chainToConnect, dAppMeta, clientId, activeChain } = data;

  const [signer, setSigner] = useState<Signer | undefined>(undefined);
  const [connectionStatus, setConnectionStatus] = useState<ConnectionStatus>(
    initialValue.connectionStatus,
  );

  const [activeWallet, setActiveWallet] = useState<
    WalletInstance | undefined
  >();

  const [createdWalletInstance, setCreatedWalletInstance] = useState<
    WalletInstance | undefined
  >();

  const [activeWalletConfig, setActiveWalletConfig] = useState<
    WalletConfig | undefined
  >();

  const [chainId, setChainId] = useState<number | undefined>(undefined);

  const [walletAddress, setWalletAddress] = useState<string | undefined>(
    undefined,
  );

  const walletParams: WalletOptions = useMemo(() => {
    return {
      chains: chains,
      dappMetadata: dAppMeta,
      chain: activeChain || chains[0],
      clientId: clientId,
    };
  }, [chains, dAppMeta, activeChain, clientId]);

  const createWalletInstance = useCallback(
    <I extends WalletInstance>(walletConfig: WalletConfig<I>): I => {
      const walletInstance = walletConfig.create(walletParams);
      if (walletInstance.walletId === walletIds.magicLink) {
        // NOTE: removing this if statement causes the component to re-render
        // Patch for magic link wallet in react native
        // needed because we need to add a component to the view tree
        // from the instance, right before calling connect.
        // Check it out in RN's DappContextProvider.
        setCreatedWalletInstance(walletInstance);
      }
      walletInstanceToConfig.set(walletInstance, walletConfig);
      return walletInstance;
    },
    [walletParams],
  );

  const setConnectedWallet = useCallback(
    async (
      wallet: WalletInstance,
      connectParams?: ConnectParams<Record<string, any>>,
      isAutoConnect = false,
    ) => {
      setActiveWallet(wallet);
      const walletConfig = walletInstanceToConfig.get(wallet);
      if (!walletConfig) {
        throw new Error(
          "Wallet config not found for given wallet instance. Do not create a wallet instance manually - use the useCreateWalletInstance() hook instead",
        );
      }
      setActiveWalletConfig(walletConfig);
      setConnectionStatus("connected");
      const _signer = await wallet.getSigner();
      setSigner(_signer);

      // if personal wallet exists, we need to replace the connectParams.personalWallet to a stringifiable version
      const personalWallet = wallet.getPersonalWallet() as AbstractClientWallet;
      personalWalletToWrapperWallet.set(personalWallet, wallet);

      // it autoconnected, then the details is already saved in storage, no need to store again
      if (isAutoConnect) {
        return;
      }

      // save to storage

      const walletInfo: LastConnectedWalletInfo = {
        walletId: walletConfig.id,
        connectParams: connectParams || wallet.getConnectParams(),
      };

      const personalWalletConfig = walletInstanceToConfig.get(personalWallet);

      if (personalWallet && personalWalletConfig) {
        walletInfo.connectParams = {
          ...walletInfo.connectParams,
          personalWallet: {
            walletId: personalWalletConfig.id,
            connectParams: personalWallet.getConnectParams(),
          },
        };

        saveLastConnectedWalletInfo(walletInfo);
      } else {
        saveLastConnectedWalletInfo(walletInfo);
      }
    },
    [],
  );

  const storeLastActiveChainId = useCallback(async (_chainId: number) => {
    const lastConnectedWallet = await lastConnectedWalletStorage.getItem(
      LAST_CONNECTED_WALLET_STORAGE_KEY,
    );

    if (!lastConnectedWallet) {
      return;
    }

    try {
      const parsedWallet = JSON.parse(lastConnectedWallet as string);
      if (parsedWallet.connectParams) {
        parsedWallet.connectParams.chainId = _chainId;
      } else {
        parsedWallet.connectParams = { chainId: _chainId };
      }
      await lastConnectedWalletStorage.setItem(
        LAST_CONNECTED_WALLET_STORAGE_KEY,
        JSON.stringify(parsedWallet),
      );
    } catch (error) {
      console.error(`Error saving the last active chain: ${error}`);
    }
  }, []);

  const switchChain = useCallback(
    async (_chainId: number) => {
      if (!activeWallet) {
        throw new Error("No active wallet");
      }

      await activeWallet.switchChain(_chainId);
      const _signer = await activeWallet.getSigner();
      await storeLastActiveChainId(_chainId);

      setSigner(_signer);
    },
    [activeWallet, storeLastActiveChainId],
  );

  const connectWallet = useCallback(
    async <I extends WalletInstance>(...args: ConnectFnArgs<I>): Promise<I> => {
      const [WalletObj, connectParams] = args;

      const _connectedParams = {
        chainId: chainToConnect?.chainId,
        ...(connectParams || {}),
      };

      const wallet = createWalletInstance(WalletObj);
      setConnectionStatus("connecting");
      try {
        // if magic is using social login - it will redirect the page - so need to save walletInfo before connecting
        // TODO: find a better way to handle this
        if (WalletObj.id === walletIds.magicLink) {
          saveLastConnectedWalletInfo({
            walletId: WalletObj.id,
            connectParams: _connectedParams,
          });
        }
        await wallet.connect(_connectedParams);
        setConnectedWallet(wallet, _connectedParams);
      } catch (e: any) {
        console.error(`Error connecting to wallet: ${e}`);
        setConnectionStatus("disconnected");
        throw e;
      }

      return wallet;
    },
    [createWalletInstance, setConnectedWallet, chainToConnect],
  );

  const onWalletDisconnect = useCallback(async () => {
    await lastConnectedWalletStorage.removeItem(
      LAST_CONNECTED_WALLET_STORAGE_KEY,
    );
    setConnectionStatus("disconnected");
    setSigner(undefined);
    setActiveWallet(undefined);
    setActiveWalletConfig(undefined);
    setChainId(undefined);
    setWalletAddress(undefined);
  }, []);

  const disconnectWallet = useCallback(async () => {
    // if disconnect is called before the wallet is connected
    if (!activeWallet) {
      onWalletDisconnect();
      return;
    }

    const personalWallet = activeWallet.getPersonalWallet();
    await activeWallet.disconnect();

    if (personalWallet) {
      await (personalWallet as AbstractClientWallet)?.disconnect();
    }

    onWalletDisconnect();
  }, [activeWallet, onWalletDisconnect]);

  // handle wallet change event
  useEffect(() => {
    if (!activeWallet) {
      setSigner(undefined);
      setChainId(undefined);
      setWalletAddress(undefined);
      return;
    }

    const update = async () => {
      activeWallet.getSigner().then(setSigner);
      activeWallet.getChainId().then(setChainId);
      activeWallet.getAddress().then(setWalletAddress);
    };

    update();
    activeWallet.addListener("change", update);
    activeWallet.addListener("disconnect", onWalletDisconnect);

    return () => {
      activeWallet.removeListener("change", update);
      activeWallet.removeListener("disconnect", onWalletDisconnect);
    };
  }, [activeWallet, onWalletDisconnect]);

  // if props.chains is updated, update the active wallet's chains
  useEffect(() => {
    if (activeWallet) {
      activeWallet.updateChains(chains);
    }
  }, [activeWallet, chains]);

  return {
    signer,
    connectionStatus,
    setConnectionStatus,
    activeWallet,
    createdWalletInstance,
    activeWalletConfig,
    createWalletInstance,
    setConnectedWallet,
    switchChain,
    connectWallet,
    disconnectWallet,
    chainId,
    address: walletAddress,
  };
}

export function ThirdwebWalletProvider(
  props: PropsWithChildren<{
    activeChain: Chain;
    supportedWallets: WalletConfig[];
    shouldAutoConnect?: boolean;
    createWalletStorage: CreateAsyncStorage;
    dAppMeta?: DAppMetaData;
    chains: Chain[];
    autoSwitch?: boolean;
    autoConnectTimeout?: number;
    clientId?: string;
    activeChainSetExplicitly: boolean;
    signerWallet?: WalletConfig<SignerWallet>;
  }>,
) {
  // if autoSwitch is enabled - enforce connection to activeChain
  const chainToConnect = props.autoSwitch ? props.activeChain : undefined;

  const autoConnectTimeout = props.autoConnectTimeout || 15000;

  const walletSetupData: WalletSetupData = {
    chains: props.chains,
    dAppMeta: props.dAppMeta,
    activeChain: props.activeChain,
    clientId: props.clientId,
    chainToConnect,
  };

  const {
    signer,
    connectionStatus,
    setConnectionStatus,
    activeWallet,
    createdWalletInstance,
    activeWalletConfig,
    createWalletInstance,
    setConnectedWallet,
    switchChain,
    connectWallet,
    disconnectWallet,
  } = useWalletConnectionSetup(walletSetupData, {
    connectionStatus: "unknown",
  });

  const personalWalletConnection = useWalletConnectionSetup(walletSetupData, {
    connectionStatus: "disconnected",
  });

  /**
   * This is used to know if auto connect is in progress
   */
  const [isAutoConnecting, setIsAutoConnecting] = useState(false);

  const [walletConnectHandler, setWalletConnectHandler] =
    useState<WalletConnectHandler>();

  if (!lastConnectedWalletStorage) {
    lastConnectedWalletStorage =
      props.createWalletStorage("coordinatorStorage");
  }

  useEffect(() => {
    if (!activeWallet) {
      return;
    }

    const initWCHandler = async () => {
      const wcReceiverOptions =
        activeWallet?.getOptions() as WalletConnectReceiverConfig;

      const handler = new WalletConnectV2Handler(
        {
          walletConnectReceiver: {
            ...(wcReceiverOptions?.walletConnectReceiver === true
              ? {}
              : wcReceiverOptions?.walletConnectReceiver),
          },
        },
        activeWallet,
      );
      await handler.init();
      setWalletConnectHandler(handler);
    };

    if (isWalletConnectReceiverEnabled(activeWallet)) {
      initWCHandler();
    }
  }, [activeWallet]);

  const autoConnectTriggered = useRef(false);

  // Auto Connect
  useEffect(() => {
    if (autoConnectTriggered.current) {
      return;
    }

    autoConnectTriggered.current = true;

    // do not auto connect if signerWallet is given
    if (props.signerWallet) {
      return;
    }

    if (activeWallet) {
      // there's already an active wallet, don't auto connect
      return;
    }

    if (connectionStatus !== "unknown") {
      // only try to auto connect if we're in the unknown state
      return;
    }

    // if explicitly set to false, don't auto connect
    // by default, auto connect
    if (props.shouldAutoConnect === false) {
      setConnectionStatus("disconnected");
      return;
    }

    async function autoconnect() {
      const walletInfo = await getLastConnectedWalletInfo();

      if (!walletInfo) {
        setConnectionStatus("disconnected");
        return;
      }

      const walletObj = props.supportedWallets.find(
        (W) => W.id === walletInfo.walletId,
      );

      if (!walletObj) {
        // last connected wallet is no longer present in the supported wallets
        setConnectionStatus("disconnected");
        return;
      }

      let _personalWalletInfo = walletInfo.connectParams?.personalWallet;

      let shouldSetPersonalWalletAsActive = false;

      // if the wallet requires a personal wallet (like smartWallet), but the saved data does not have it
      // this can happen when user clicks on "switch to personal wallet" and reloads the page
      // OR when user clicks on magic link social login
      if (walletObj.personalWallets && !_personalWalletInfo) {
        // for magicLink social login - don't switch to personal wallet because smartWallet did not have a chance to connect because of page change
        if (
          walletInfo.walletId === walletIds.magicLink &&
          walletInfo.connectParams &&
          "oauthProvider" in walletInfo.connectParams
        ) {
          shouldSetPersonalWalletAsActive = false;
        } else {
          shouldSetPersonalWalletAsActive = true;
        }

        // fix the connectParams by adding the personal wallet info
        _personalWalletInfo = {
          walletId: walletInfo.walletId,
          connectParams: walletInfo.connectParams,
        };
      }

      const personalWalletInfo = _personalWalletInfo;
      let personalWalletInstance: WalletInstance | undefined;

      if (personalWalletInfo) {
        const personalWallets = walletObj.personalWallets || [];

        const personalWalletObj = personalWallets.find(
          (W) => W.id === personalWalletInfo.walletId,
        );
        if (personalWalletObj) {
          // create a personal wallet instance and auto connect it
          personalWalletInstance = createWalletInstance(personalWalletObj);

          try {
            await timeoutPromise(
              personalWalletInstance.autoConnect(
                personalWalletInfo.connectParams,
              ),
              {
                ms: autoConnectTimeout,
                message: autoConnectTimeoutErrorMessage,
              },
            );

            if (shouldSetPersonalWalletAsActive) {
              setConnectedWallet(
                personalWalletInstance,
                personalWalletInfo.connectParams,
                true,
              );
            }
          } catch (e) {
            console.error("Failed to auto connect personal wallet");
            console.error(e);
            setConnectionStatus("disconnected");
            return;
          }

          // set the personal wallet instance to the connectParams
          walletInfo.connectParams = {
            ...walletInfo.connectParams,
            personalWallet: personalWalletInstance,
          };
        } else {
          // last used personal wallet is no longer present in the supported wallets
          setConnectionStatus("disconnected");
          return;
        }
      }

      // create a wallet instance and auto connect it
      const wallet = createWalletInstance(walletObj);

      try {
        setIsAutoConnecting(true);
        setConnectionStatus("connecting");

        if (personalWalletInstance) {
          personalWalletToWrapperWallet.set(personalWalletInstance, wallet);
        }

        await timeoutPromise(wallet.autoConnect(walletInfo.connectParams), {
          ms: autoConnectTimeout,
          message: autoConnectTimeoutErrorMessage,
        });

        if (!shouldSetPersonalWalletAsActive) {
          setConnectedWallet(wallet, walletInfo.connectParams, true);
        }
      } catch (e) {
        console.error("Failed to auto connect wallet");
        console.error(e);
        if (
          e instanceof Error &&
          e.message === autoConnectTimeoutErrorMessage
        ) {
          lastConnectedWalletStorage.removeItem(
            LAST_CONNECTED_WALLET_STORAGE_KEY,
          );
        }
        setConnectionStatus("disconnected");
      }

      setIsAutoConnecting(false);
    }

    autoconnect();
  }, [
    createWalletInstance,
    props.supportedWallets,
    setConnectedWallet,
    props.shouldAutoConnect,
    activeWallet,
    connectionStatus,
    props.signerWallet,
    setConnectionStatus,
    autoConnectTimeout,
  ]);

  // connect signerWallet immediately if it's passed
  // and disconnect it if it's not passed
  const signerConnected = useRef<typeof props.signerWallet>();
  useEffect(() => {
    if (!props.signerWallet) {
      if (signerConnected.current) {
        disconnectWallet();
        signerConnected.current = undefined;
      }
      return;
    }

    if (signerConnected.current === props.signerWallet) {
      return;
    }

    const wallet = createWalletInstance(props.signerWallet);
    setConnectedWallet(wallet);
    signerConnected.current = props.signerWallet;
  }, [
    createWalletInstance,
    props.supportedWallets,
    setConnectedWallet,
    props.signerWallet,
    disconnectWallet,
  ]);

  return (
    <ThirdwebWalletContext.Provider
      value={{
        disconnect: disconnectWallet,
        wallets: props.supportedWallets,
        connect: connectWallet,
        signer,
        activeWallet,
        activeWalletConfig,
        connectionStatus,
        setConnectionStatus,
        createWalletInstance: createWalletInstance,
        createdWalletInstance: createdWalletInstance,
        createWalletStorage: props.createWalletStorage,
        switchChain,
        setConnectedWallet: setConnectedWallet,
        activeChain: props.activeChain,
        chainToConnect,
        getWalletConfig: (walletInstance: WalletInstance) => {
          return walletInstanceToConfig.get(walletInstance);
        },
        getWrapperWallet: (personalWallet: WalletInstance) => {
          return personalWalletToWrapperWallet.get(personalWallet);
        },
        activeChainSetExplicitly: props.activeChainSetExplicitly,
        clientId: props.clientId,
        walletConnectHandler: walletConnectHandler,
        personalWalletConnection,
        isAutoConnecting,
      }}
    >
      {props.children}
    </ThirdwebWalletContext.Provider>
  );
}

/**
 * @internal
 */
export function useWalletContext() {
  const ctx = useContext(ThirdwebWalletContext);
  if (!ctx) {
    throw new Error(
      `useWalletContext() can only be used inside <ThirdwebProvider />`,
    );
  }
  return ctx;
}

/**
 * Get WalletConnect handler instance
 */
export function useWalletConnectHandler() {
  const ctx = useWalletContext();
  if (!ctx) {
    throw new Error(
      `useWalletConnectHandler() can only be used inside <ThirdwebProvider />`,
    );
  }
  return ctx.walletConnectHandler;
}

async function getLastConnectedWalletInfo() {
  const str = await lastConnectedWalletStorage.getItem(
    LAST_CONNECTED_WALLET_STORAGE_KEY,
  );
  if (!str) {
    return null;
  }

  try {
    return JSON.parse(str) as LastConnectedWalletInfo;
  } catch {
    await lastConnectedWalletStorage.removeItem(
      LAST_CONNECTED_WALLET_STORAGE_KEY,
    );
    return null;
  }
}

async function saveLastConnectedWalletInfo(
  walletInfo: LastConnectedWalletInfo,
) {
  try {
    await lastConnectedWalletStorage.setItem(
      LAST_CONNECTED_WALLET_STORAGE_KEY,
      JSON.stringify(walletInfo),
    );
  } catch (e) {
    console.error("Error saving the last connected wallet info", e);
  }
}

/**
 * Timeout a promise with a given Error message if the promise does not resolve in given time
 *
 * @param promise - Promise to track for timeout
 * @param option - timeout options
 * @returns
 */
function timeoutPromise<T>(
  promise: Promise<T>,
  option: { ms: number; message: string },
) {
  return new Promise<T>((resolve, reject) => {
    const timeoutId = setTimeout(() => {
      reject(new Error(option.message));
    }, option.ms);

    promise.then(
      (res) => {
        clearTimeout(timeoutId);
        resolve(res);
      },
      (err) => {
        clearTimeout(timeoutId);
        reject(err);
      },
    );
  });
}

const autoConnectTimeoutErrorMessage = `Failed to Auto connect. Auto connect timed out. You can increase the timeout duration using the autoConnectTimeout prop on <ThirdwebProvider />`;<|MERGE_RESOLUTION|>--- conflicted
+++ resolved
@@ -45,8 +45,6 @@
   };
 };
 
-<<<<<<< HEAD
-=======
 type NonNullable<T> = T extends null | undefined ? never : T;
 type WalletConnectParams<I extends WalletInstance> = Parameters<
   I["connect"]
@@ -58,7 +56,6 @@
   | "disconnected"
   | "connecting";
 
->>>>>>> bbc2e092
 type ConnectFnArgs<I extends WalletInstance> =
   // if second argument is optional
   undefined extends WalletConnectParams<I>
