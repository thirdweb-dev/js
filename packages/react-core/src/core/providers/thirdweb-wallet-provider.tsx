import { DAppMetaData } from "../types/dAppMeta";
import type { Wallet, WalletInstance } from "../types/wallet";
import { timeoutPromise } from "../utils/timeoutPromise";
import { ThirdwebThemeContext } from "./theme-context";
import { Chain } from "@thirdweb-dev/chains";
import {
  AsyncStorage,
  ConnectParams,
  CreateAsyncStorage,
} from "@thirdweb-dev/wallets";
import { Signer } from "ethers";
import {
  createContext,
  PropsWithChildren,
  useCallback,
  useContext,
  useEffect,
  useMemo,
  useRef,
  useState,
} from "react";

const LAST_CONNECTED_WALLET_STORAGE_KEY = "lastConnectedWallet";
let coordinatorStorage: AsyncStorage;

type NonNullable<T> = T extends null | undefined ? never : T;
type WalletConnectParams<I extends WalletInstance> = Parameters<
  I["connect"]
>[0];

type ConnectionStatus = "unknown" | "connected" | "disconnected" | "connecting";

type ConnectFnArgs<I extends WalletInstance> =
  // if second argument is optional
  undefined extends WalletConnectParams<I>
    ? [wallet: Wallet<I>, connectParams?: NonNullable<WalletConnectParams<I>>]
    : // if second argument is required
      [wallet: Wallet<I>, connectParams: NonNullable<WalletConnectParams<I>>];

type ThirdwebWalletContextData = {
  wallets: Wallet[];
  signer?: Signer;
  activeWallet?: WalletInstance;
  connect: <I extends WalletInstance>(
    ...args: ConnectFnArgs<I>
  ) => Promise<void>;
  disconnect: () => Promise<void>;
  connectionStatus: ConnectionStatus;
  setConnectionStatus: (status: ConnectionStatus) => void;
  createWalletInstance: <I extends WalletInstance>(Wallet: Wallet<I>) => I;
  createWalletStorage: CreateAsyncStorage;
  switchChain: (chain: number) => Promise<void>;
  chainToConnect?: Chain;
  activeChain?: Chain;
  handleWalletConnect: (
    wallet: WalletInstance,
    params?: ConnectParams<Record<string, any>>,
  ) => void;
  supportedWallets: Wallet[];
};

const ThirdwebWalletContext = createContext<
  ThirdwebWalletContextData | undefined
>(undefined);

export function ThirdwebWalletProvider(
  props: PropsWithChildren<{
    activeChain?: Chain;
    supportedWallets: Wallet[];
    shouldAutoConnect?: boolean;
    createWalletStorage: CreateAsyncStorage;
    dAppMeta: DAppMetaData;
    chains: Chain[];
    autoSwitch?: boolean;
  }>,
) {
  const [signer, setSigner] = useState<Signer | undefined>(undefined);
  const [connectionStatus, setConnectionStatus] =
    useState<ConnectionStatus>("unknown");

  const [activeWallet, setActiveWallet] = useState<
    WalletInstance | undefined
  >();

  if (!coordinatorStorage) {
    coordinatorStorage = props.createWalletStorage("coordinatorStorage");
  }

  // if autoSwitch is enabled - enforce connection to activeChain
  const chainToConnect = props.autoSwitch ? props.activeChain : undefined;

  const theme = useContext(ThirdwebThemeContext);

  const walletParams = useMemo(() => {
    const walletChains = props.chains;
    const walletOptions = {
      chains: walletChains,
      shouldAutoConnect: props.shouldAutoConnect,
      dappMetadata: props.dAppMeta,
    };

    return {
      ...walletOptions,
      chain: props.activeChain || props.chains[0],
      dappMetadata: {
        ...walletOptions.dappMetadata,
        isDarkMode: theme === "dark",
      },
    };
  }, [
    props.chains,
    props.shouldAutoConnect,
    props.dAppMeta,
    props.activeChain,
    theme,
  ]);

  const createWalletInstance = useCallback(
    <I extends WalletInstance>(wallet: Wallet<I>): I => {
      return wallet.create(walletParams);
    },
    [walletParams],
  );

  // if props.chains is updated, update the active wallet's chains
  useEffect(() => {
    if (activeWallet) {
      activeWallet.updateChains(props.chains);
    }
  }, [activeWallet, props.chains]);

  const handleWalletConnect = useCallback(
    async (
      wallet: WalletInstance,
      params?: ConnectParams<Record<string, any>>,
    ) => {
      const connectParams = params || walletParams;
      const lastConnectedWallet = {
        walletId: wallet.walletId,
        connectParams,
      };

      try {
        await coordinatorStorage.setItem(
          LAST_CONNECTED_WALLET_STORAGE_KEY,
          JSON.stringify(lastConnectedWallet),
        );
      } catch (e) {
        console.error(e);
      }

      const _signer = await wallet.getSigner();
      setSigner(_signer);
      setActiveWallet(wallet);
      setConnectionStatus("connected");
    },
    [walletParams],
  );

  const storeLastActiveChainId = useCallback(async (chainId: number) => {
    const lastConnectedWallet = await coordinatorStorage.getItem(
      LAST_CONNECTED_WALLET_STORAGE_KEY,
    );

    if (!lastConnectedWallet) {
      return;
    }

    try {
      const parsedWallet = JSON.parse(lastConnectedWallet as string);
      parsedWallet.connectParams.chainId = chainId;
      await coordinatorStorage.setItem(
        LAST_CONNECTED_WALLET_STORAGE_KEY,
        JSON.stringify(parsedWallet),
      );
<<<<<<< HEAD
    } catch (error) {
      console.error(error);
=======
    } catch(error) {
      console.error(`Error saving the last active chain: ${error}`);
>>>>>>> 5ac451da
    }
  }, []);

  const switchChain = useCallback(
    async (chainId: number) => {
      if (!activeWallet) {
        throw new Error("No active wallet");
      }

      await activeWallet.switchChain(chainId);
      const _signer = await activeWallet.getSigner();
      await storeLastActiveChainId(chainId);

      setSigner(_signer);
    },
    [activeWallet, storeLastActiveChainId],
  );

  const autoConnectTriggered = useRef(false);

  // Auto Connect
  useEffect(() => {
    if (autoConnectTriggered.current) {
      return;
    }
    // if explicitly set to false, don't auto connect
    // by default, auto connect
    if (props.shouldAutoConnect === false) {
      setConnectionStatus("disconnected");
      return;
    }

    if (activeWallet) {
      // there's already an active wallet, don't auto connect
      return;
    }

    if (connectionStatus !== "unknown") {
      // only try to auto connect if we're in the unknown state
      return;
    }

    autoConnectTriggered.current = true;
    (async () => {
      const lastConnectedWalletInfo = await coordinatorStorage.getItem(
        LAST_CONNECTED_WALLET_STORAGE_KEY,
      );

      if (!lastConnectedWalletInfo) {
        setConnectionStatus("disconnected");
        return;
      }

      let parsedParams: ConnectParams<Record<string, any>> | undefined;
      let lastConnectedWalletId: string | undefined;

      try {
        const parsedWallet = JSON.parse(lastConnectedWalletInfo as string);
        parsedParams = parsedWallet.connectParams;
        lastConnectedWalletId = parsedWallet.walletId;
      } catch(error) {
        console.error(`Error parsing the last connected wallet: ${error}`);
      }

      if (!lastConnectedWalletId) {
        setConnectionStatus("disconnected");
        return;
      }

      let lastConnectedWallet = props.supportedWallets.find(
        (W) => W.id === lastConnectedWalletId,
      );

      if (!lastConnectedWallet) {
        setConnectionStatus("disconnected");
        return;
      }

      const wallet = createWalletInstance(lastConnectedWallet);
      try {
        setConnectionStatus("connecting");
        // give up auto connect if it takes more than 10 seconds
        // this is to handle the edge case when trying to auto-connect to wallet that does not exist anymore (extension is uninstalled)
        await timeoutPromise(
          10000,
          wallet.connect(parsedParams),
          `AutoConnect timeout`,
        );
        handleWalletConnect(wallet, parsedParams);
      } catch (e) {
        setConnectionStatus("disconnected");
        throw e;
      }
    })();
  }, [
    createWalletInstance,
    props.supportedWallets,
    handleWalletConnect,
    props.shouldAutoConnect,
    activeWallet,
    connectionStatus,
  ]);

  const connectWallet = useCallback(
    async <I extends WalletInstance>(...args: ConnectFnArgs<I>) => {
      const [WalletObj, connectParams] = args;

      const _connectedParams = {
        chainId: chainToConnect?.chainId,
        ...(connectParams || {}),
      };

      const wallet = createWalletInstance(WalletObj);
      setConnectionStatus("connecting");
      try {
        await wallet.connect(_connectedParams);
        handleWalletConnect(wallet, _connectedParams);
      } catch (error: any) {
        setConnectionStatus("disconnected");
        throw error;
      }
    },
    [createWalletInstance, handleWalletConnect, chainToConnect],
  );

  const onWalletDisconnect = useCallback(async () => {
    await coordinatorStorage.removeItem(LAST_CONNECTED_WALLET_STORAGE_KEY);
    setConnectionStatus("disconnected");
    setSigner(undefined);
    setActiveWallet(undefined);
  }, []);

  const disconnectWallet = useCallback(async () => {
    // if disconnect is called before the wallet is connected
    if (!activeWallet) {
      onWalletDisconnect();
      return;
    }

    await activeWallet.disconnect();
    onWalletDisconnect();
  }, [activeWallet, onWalletDisconnect]);

  // when wallet's network or account is changed using the extension, update UI
  useEffect(() => {
    if (!activeWallet) {
      return;
    }

    const update = async () => {
      const _signer = await activeWallet.getSigner();
      setSigner(_signer);
    };

    activeWallet.addListener("change", () => {
      update();
    });

    activeWallet.addListener("disconnect", () => {
      onWalletDisconnect();
    });

    return () => {
      activeWallet.removeListener("change");
      activeWallet.removeListener("disconnect");
    };
  }, [activeWallet, onWalletDisconnect]);

  return (
    <ThirdwebWalletContext.Provider
      value={{
        disconnect: disconnectWallet,
        wallets: props.supportedWallets,
        connect: connectWallet,
        signer,
        activeWallet,
        connectionStatus,
        setConnectionStatus,
        createWalletInstance: createWalletInstance,
        createWalletStorage: props.createWalletStorage,
        switchChain,
        handleWalletConnect,
        activeChain: props.activeChain,
        chainToConnect,
        supportedWallets: props.supportedWallets,
      }}
    >
      {props.children}
    </ThirdwebWalletContext.Provider>
  );
}

export function useThirdwebWallet() {
  return useContext(ThirdwebWalletContext);
}<|MERGE_RESOLUTION|>--- conflicted
+++ resolved
@@ -173,13 +173,8 @@
         LAST_CONNECTED_WALLET_STORAGE_KEY,
         JSON.stringify(parsedWallet),
       );
-<<<<<<< HEAD
     } catch (error) {
-      console.error(error);
-=======
-    } catch(error) {
       console.error(`Error saving the last active chain: ${error}`);
->>>>>>> 5ac451da
     }
   }, []);
 
@@ -240,7 +235,7 @@
         const parsedWallet = JSON.parse(lastConnectedWalletInfo as string);
         parsedParams = parsedWallet.connectParams;
         lastConnectedWalletId = parsedWallet.walletId;
-      } catch(error) {
+      } catch (error) {
         console.error(`Error parsing the last connected wallet: ${error}`);
       }
 
@@ -297,9 +292,10 @@
       try {
         await wallet.connect(_connectedParams);
         handleWalletConnect(wallet, _connectedParams);
-      } catch (error: any) {
-        setConnectionStatus("disconnected");
-        throw error;
+      } catch (e: any) {
+        console.error(e);
+        setConnectionStatus("disconnected");
+        throw e;
       }
     },
     [createWalletInstance, handleWalletConnect, chainToConnect],
