import { DAppMetaData } from "../types/dAppMeta";
import type { Wallet, WalletInstance } from "../types/wallet";
import { ThirdwebThemeContext } from "./theme-context";
import { Chain } from "@thirdweb-dev/chains";
import {
  AbstractClientWallet,
  AsyncStorage,
  ConnectParams,
  CreateAsyncStorage,
} from "@thirdweb-dev/wallets";
import { Signer } from "ethers";
import {
  createContext,
  PropsWithChildren,
  useCallback,
  useContext,
  useEffect,
  useMemo,
  useRef,
  useState,
} from "react";

const LAST_CONNECTED_WALLET_STORAGE_KEY = "lastConnectedWallet";

let lastConnectedWalletStorage: AsyncStorage;

type LastConnectedWalletInfo = {
  walletId: string;
  connectParams?: ConnectParams & {
    personalWallet?: {
      walletId: string;
      connectParams?: ConnectParams;
    };
  };
};

type NonNullable<T> = T extends null | undefined ? never : T;
type WalletConnectParams<I extends WalletInstance> = Parameters<
  I["connect"]
>[0];

type ConnectionStatus = "unknown" | "connected" | "disconnected" | "connecting";

type ConnectFnArgs<I extends WalletInstance> =
  // if second argument is optional
  undefined extends WalletConnectParams<I>
    ? [wallet: Wallet<I>, connectParams?: NonNullable<WalletConnectParams<I>>]
    : // if second argument is required
      [wallet: Wallet<I>, connectParams: NonNullable<WalletConnectParams<I>>];

type ThirdwebWalletContextData = {
  wallets: Wallet[];
  signer?: Signer;
  activeWallet?: WalletInstance;
  connect: <I extends WalletInstance>(
    ...args: ConnectFnArgs<I>
  ) => Promise<void>;
  disconnect: () => Promise<void>;
  connectionStatus: ConnectionStatus;
  setConnectionStatus: (status: ConnectionStatus) => void;
  createWalletInstance: <I extends WalletInstance>(Wallet: Wallet<I>) => I;
  createWalletStorage: CreateAsyncStorage;
  switchChain: (chain: number) => Promise<void>;
  chainToConnect?: Chain;
  activeChain: Chain;
  guestMode?: boolean;
  handleWalletConnect: (
    wallet: WalletInstance,
    params?: ConnectParams<Record<string, any>>,
  ) => void;
};

const ThirdwebWalletContext = createContext<
  ThirdwebWalletContextData | undefined
>(undefined);

export function ThirdwebWalletProvider(
  props: PropsWithChildren<{
    activeChain: Chain;
    supportedWallets: Wallet[];
    shouldAutoConnect?: boolean;
    createWalletStorage: CreateAsyncStorage;
    dAppMeta?: DAppMetaData;
    chains: Chain[];
    autoSwitch?: boolean;
    guestMode?: boolean;
  }>,
) {
  const [signer, setSigner] = useState<Signer | undefined>(undefined);
  const [connectionStatus, setConnectionStatus] =
    useState<ConnectionStatus>("unknown");

  const [activeWallet, setActiveWallet] = useState<
    WalletInstance | undefined
  >();

  if (!lastConnectedWalletStorage) {
    lastConnectedWalletStorage =
      props.createWalletStorage("coordinatorStorage");
  }

  // if autoSwitch is enabled - enforce connection to activeChain
  const chainToConnect = props.autoSwitch ? props.activeChain : undefined;

  const theme = useContext(ThirdwebThemeContext);

  const walletParams = useMemo(() => {
    const walletChains = props.chains;
    const walletOptions = {
      chains: walletChains,
      dappMetadata: props.dAppMeta,
    };

    return {
      ...walletOptions,
      chain: props.activeChain || props.chains[0],
      theme: theme || "dark",
    };
  }, [props.chains, props.dAppMeta, props.activeChain, theme]);

  const createWalletInstance = useCallback(
    <I extends WalletInstance>(wallet: Wallet<I>): I => {
      return wallet.create(walletParams);
    },
    [walletParams],
  );

  // if props.chains is updated, update the active wallet's chains
  useEffect(() => {
    if (activeWallet) {
      activeWallet.updateChains(props.chains);
    }
  }, [activeWallet, props.chains]);

  const handleWalletConnect = useCallback(
    async (
      wallet: WalletInstance,
      connectParams?: ConnectParams<Record<string, any>>,
      isAutoConnect = false,
    ) => {
      const _signer = await wallet.getSigner();
      setSigner(_signer);
      setActiveWallet(wallet);
      setConnectionStatus("connected");

      // it autoconnected, then the details is already saved in storage, no need to store again
      if (isAutoConnect) {
        return;
      }

      // save to storage
      const walletInfo: LastConnectedWalletInfo = {
        walletId: wallet.walletId,
        connectParams,
      };

      // if personal wallet exists, we need to replace the connectParams.personalWallet to a stringifiable version
<<<<<<< HEAD
      const personalWallet = wallet.getPersonalWallet();
      console.log("personalWallet", personalWallet);
      if (personalWallet) {
        const personalWalletInfo = await getLastConnectedWalletInfo();
        if (personalWalletInfo) {
          walletInfo.connectParams = {
            ...walletInfo.connectParams,
            personalWallet: personalWalletInfo,
          };
          saveLastConnectedWalletInfo(walletInfo);
        } else {
          // console.error("Can not save wallet info for", wallet);
        }
=======
      const personalWallet = wallet.getPersonalWallet() as AbstractClientWallet;

      if (personalWallet) {
        walletInfo.connectParams = {
          ...walletInfo.connectParams,
          personalWallet: {
            walletId: personalWallet.walletId,
            connectParams: personalWallet.getConnectParams(),
          },
        };

        saveLastConnectedWalletInfo(walletInfo);
>>>>>>> c7c6d18f
      } else {
        saveLastConnectedWalletInfo(walletInfo);
      }
    },
    [],
  );

  const storeLastActiveChainId = useCallback(async (chainId: number) => {
    const lastConnectedWallet = await lastConnectedWalletStorage.getItem(
      LAST_CONNECTED_WALLET_STORAGE_KEY,
    );

    if (!lastConnectedWallet) {
      return;
    }

    try {
      const parsedWallet = JSON.parse(lastConnectedWallet as string);
      parsedWallet.connectParams.chainId = chainId;
      await lastConnectedWalletStorage.setItem(
        LAST_CONNECTED_WALLET_STORAGE_KEY,
        JSON.stringify(parsedWallet),
      );
    } catch (error) {
      console.error(`Error saving the last active chain: ${error}`);
    }
  }, []);

  const switchChain = useCallback(
    async (chainId: number) => {
      if (!activeWallet) {
        throw new Error("No active wallet");
      }

      await activeWallet.switchChain(chainId);
      const _signer = await activeWallet.getSigner();
      await storeLastActiveChainId(chainId);

      setSigner(_signer);
    },
    [activeWallet, storeLastActiveChainId],
  );

  const autoConnectTriggered = useRef(false);

  // Auto Connect
  useEffect(() => {
    if (autoConnectTriggered.current) {
      return;
    }
    // if explicitly set to false, don't auto connect
    // by default, auto connect
    if (props.shouldAutoConnect === false) {
      setConnectionStatus("disconnected");
      return;
    }

    if (activeWallet) {
      // there's already an active wallet, don't auto connect
      return;
    }

    if (connectionStatus !== "unknown") {
      // only try to auto connect if we're in the unknown state
      return;
    }

    autoConnectTriggered.current = true;

    async function autoconnect() {
      const walletInfo = await getLastConnectedWalletInfo();

      if (!walletInfo) {
        setConnectionStatus("disconnected");
        return;
      }

      const walletObj = props.supportedWallets.find(
        (W) => W.id === walletInfo.walletId,
      );

      if (!walletObj) {
        // last connected wallet is no longer present in the supported wallets
        setConnectionStatus("disconnected");
        return;
      }

      const personalWalletInfo = walletInfo.connectParams?.personalWallet;

      if (personalWalletInfo) {
        const personalWalleObj = props.supportedWallets.find(
          (W) => W.id === personalWalletInfo.walletId,
        );
        if (personalWalleObj) {
          // create a personal wallet instance and auto connect it
          const personalWalletInstance = createWalletInstance(personalWalleObj);

          try {
            await personalWalletInstance.autoConnect(
              personalWalletInfo.connectParams,
            );
          } catch (e) {
            console.error(e);
            setConnectionStatus("disconnected");
            return;
          }

          // set the personal wallet instance to the connectParams
          walletInfo.connectParams = {
            ...walletInfo.connectParams,
            personalWallet: personalWalletInstance,
          };
        } else {
          // last used personal wallet is no longer present in the supported wallets
          setConnectionStatus("disconnected");
          return;
        }
      }

      // create a wallet instance and auto connect it
      const wallet = createWalletInstance(walletObj);

      try {
        setConnectionStatus("connecting");
        await wallet.autoConnect(walletInfo.connectParams);
        handleWalletConnect(wallet, walletInfo.connectParams, true);
      } catch (e) {
        lastConnectedWalletStorage.removeItem(
          LAST_CONNECTED_WALLET_STORAGE_KEY,
        );
        setConnectionStatus("disconnected");
        throw e;
      }
    }

    autoconnect();
  }, [
    createWalletInstance,
    props.supportedWallets,
    handleWalletConnect,
    props.shouldAutoConnect,
    activeWallet,
    connectionStatus,
  ]);

  const connectWallet = useCallback(
    async <I extends WalletInstance>(...args: ConnectFnArgs<I>) => {
      const [WalletObj, connectParams] = args;

      const _connectedParams = {
        chainId: chainToConnect?.chainId,
        ...(connectParams || {}),
      };

      const wallet = createWalletInstance(WalletObj);
      setConnectionStatus("connecting");
      try {
        await wallet.connect(_connectedParams);
        handleWalletConnect(wallet, _connectedParams);
      } catch (e: any) {
        console.error(`Error connecting to wallet: ${e}`);
        setConnectionStatus("disconnected");
        throw e;
      }
    },
    [createWalletInstance, handleWalletConnect, chainToConnect],
  );

  const onWalletDisconnect = useCallback(async () => {
    await lastConnectedWalletStorage.removeItem(
      LAST_CONNECTED_WALLET_STORAGE_KEY,
    );
    setConnectionStatus("disconnected");
    setSigner(undefined);
    setActiveWallet(undefined);
  }, []);

  const disconnectWallet = useCallback(async () => {
    // if disconnect is called before the wallet is connected
    if (!activeWallet) {
      onWalletDisconnect();
      return;
    }

    await activeWallet.disconnect();
    onWalletDisconnect();
  }, [activeWallet, onWalletDisconnect]);

  // when wallet's network or account is changed using the extension, update UI
  useEffect(() => {
    if (!activeWallet) {
      return;
    }

    const update = async () => {
      const _signer = await activeWallet.getSigner();
      setSigner(_signer);
    };

    activeWallet.addListener("change", () => {
      update();
    });

    activeWallet.addListener("disconnect", () => {
      onWalletDisconnect();
    });

    return () => {
      activeWallet.removeListener("change");
      activeWallet.removeListener("disconnect");
    };
  }, [activeWallet, onWalletDisconnect]);

  return (
    <ThirdwebWalletContext.Provider
      value={{
        disconnect: disconnectWallet,
        wallets: props.supportedWallets,
        connect: connectWallet,
        signer,
        activeWallet,
        connectionStatus,
        setConnectionStatus,
        createWalletInstance: createWalletInstance,
        createWalletStorage: props.createWalletStorage,
        switchChain,
        handleWalletConnect,
        activeChain: props.activeChain,
        chainToConnect,
        guestMode: props.guestMode,
      }}
    >
      {props.children}
    </ThirdwebWalletContext.Provider>
  );
}

export function useThirdwebWallet() {
  return useContext(ThirdwebWalletContext);
}

async function getLastConnectedWalletInfo() {
  const str = await lastConnectedWalletStorage.getItem(
    LAST_CONNECTED_WALLET_STORAGE_KEY,
  );
  if (!str) {
    return null;
  }

  return JSON.parse(str) as LastConnectedWalletInfo;
}

async function saveLastConnectedWalletInfo(
  walletInfo: LastConnectedWalletInfo,
) {
  try {
    await lastConnectedWalletStorage.setItem(
      LAST_CONNECTED_WALLET_STORAGE_KEY,
      JSON.stringify(walletInfo),
    );
  } catch (e) {
    console.error(e);
  }
}<|MERGE_RESOLUTION|>--- conflicted
+++ resolved
@@ -155,21 +155,6 @@
       };
 
       // if personal wallet exists, we need to replace the connectParams.personalWallet to a stringifiable version
-<<<<<<< HEAD
-      const personalWallet = wallet.getPersonalWallet();
-      console.log("personalWallet", personalWallet);
-      if (personalWallet) {
-        const personalWalletInfo = await getLastConnectedWalletInfo();
-        if (personalWalletInfo) {
-          walletInfo.connectParams = {
-            ...walletInfo.connectParams,
-            personalWallet: personalWalletInfo,
-          };
-          saveLastConnectedWalletInfo(walletInfo);
-        } else {
-          // console.error("Can not save wallet info for", wallet);
-        }
-=======
       const personalWallet = wallet.getPersonalWallet() as AbstractClientWallet;
 
       if (personalWallet) {
@@ -182,7 +167,6 @@
         };
 
         saveLastConnectedWalletInfo(walletInfo);
->>>>>>> c7c6d18f
       } else {
         saveLastConnectedWalletInfo(walletInfo);
       }
