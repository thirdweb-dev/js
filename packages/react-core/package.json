--- conflicted
+++ resolved
@@ -93,10 +93,7 @@
     "typescript": "^4.7.4"
   },
   "dependencies": {
-<<<<<<< HEAD
     "@thirdweb-dev/wallets": "*",
-=======
->>>>>>> 2ec28021
     "@tanstack/react-query": "^4.0.10",
     "@thirdweb-dev/auth": "*",
     "@thirdweb-dev/chains": "*",
