{
<<<<<<< HEAD
	// This tsconfig file contains the shared config for the build (tsconfig.build.json) and type checking (tsconfig.json) config.
	"compilerOptions": {
		// Incremental builds
		// NOTE: Enabling incremental builds speeds up `tsc`. Keep in mind though that it does not reliably bust the cache when the `tsconfig.json` file changes.
		"allowJs": false,
		"allowSyntheticDefaultImports": true,
		"checkJs": false,
		// Interop constraints
		"esModuleInterop": false,
		"exactOptionalPropertyTypes": false,
		"forceConsistentCasingInFileNames": true,
		"importHelpers": true,
		// Incremental builds
		// NOTE: Enabling incremental builds speeds up `tsc`. Keep in mind though that it does not reliably bust the cache when the `tsconfig.json` file changes.
		"incremental": false,
		// jsx for "/react" portion
		"jsx": "react-jsx",
		"lib": [
			"ES2022", // By using ES2022 we get access to the `.cause` property on `Error` instances.
			"DOM", // We are adding `DOM` here to get the `fetch`, etc. types. This should be removed once these types are available via DefinitelyTyped.
			"DOM.Iterable"
		],
		"module": "NodeNext",
		// Language and environment
		"moduleResolution": "NodeNext",
		"noFallthroughCasesInSwitch": true,
		"noImplicitOverride": true,
		"noImplicitReturns": true,
		"noUncheckedIndexedAccess": true,
		"noUnusedLocals": true,
		"noUnusedParameters": true,
		// Skip type checking for node modules
		"skipLibCheck": true,
		// Type checking
		"strict": true,
		"target": "ES2021",
		"useDefineForClassFields": true,
		"useUnknownInCatchVariables": true,
		"verbatimModuleSyntax": true
	},
	"include": []
=======
  // This tsconfig file contains the shared config for the build (tsconfig.build.json) and type checking (tsconfig.json) config.
  "compilerOptions": {
    // Incremental builds
    // NOTE: Enabling incremental builds speeds up `tsc`. Keep in mind though that it does not reliably bust the cache when the `tsconfig.json` file changes.
    "allowJs": false,
    "allowSyntheticDefaultImports": true,
    "checkJs": false,

    // Interop constraints
    "esModuleInterop": false,
    "exactOptionalPropertyTypes": false,
    "forceConsistentCasingInFileNames": true,
    "importHelpers": true,
    // Incremental builds
    // NOTE: Enabling incremental builds speeds up `tsc`. Keep in mind though that it does not reliably bust the cache when the `tsconfig.json` file changes.
    "incremental": false,

    // jsx for "/react" portion
    "jsx": "react-jsx",
    "lib": [
      "ES2022", // By using ES2022 we get access to the `.cause` property on `Error` instances.
      "DOM", // We are adding `DOM` here to get the `fetch`, etc. types. This should be removed once these types are available via DefinitelyTyped.
      "DOM.Iterable" // Adding `DOM.Iterable` for the Headers.entries() method.
    ],
    "module": "NodeNext",

    // Language and environment
    "moduleResolution": "NodeNext",
    "noFallthroughCasesInSwitch": true,
    "noImplicitOverride": true,
    "noImplicitReturns": true,
    "noUncheckedIndexedAccess": true,
    "noUnusedLocals": true,
    "noUnusedParameters": true,

    // Skip type checking for node modules
    "skipLibCheck": true,

    // Type checking
    "strict": true,
    "target": "ES2021",
    "useDefineForClassFields": true,
    "useUnknownInCatchVariables": true,
    "verbatimModuleSyntax": true
  },
  "include": []
>>>>>>> 13873379
}<|MERGE_RESOLUTION|>--- conflicted
+++ resolved
@@ -1,47 +1,4 @@
 {
-<<<<<<< HEAD
-	// This tsconfig file contains the shared config for the build (tsconfig.build.json) and type checking (tsconfig.json) config.
-	"compilerOptions": {
-		// Incremental builds
-		// NOTE: Enabling incremental builds speeds up `tsc`. Keep in mind though that it does not reliably bust the cache when the `tsconfig.json` file changes.
-		"allowJs": false,
-		"allowSyntheticDefaultImports": true,
-		"checkJs": false,
-		// Interop constraints
-		"esModuleInterop": false,
-		"exactOptionalPropertyTypes": false,
-		"forceConsistentCasingInFileNames": true,
-		"importHelpers": true,
-		// Incremental builds
-		// NOTE: Enabling incremental builds speeds up `tsc`. Keep in mind though that it does not reliably bust the cache when the `tsconfig.json` file changes.
-		"incremental": false,
-		// jsx for "/react" portion
-		"jsx": "react-jsx",
-		"lib": [
-			"ES2022", // By using ES2022 we get access to the `.cause` property on `Error` instances.
-			"DOM", // We are adding `DOM` here to get the `fetch`, etc. types. This should be removed once these types are available via DefinitelyTyped.
-			"DOM.Iterable"
-		],
-		"module": "NodeNext",
-		// Language and environment
-		"moduleResolution": "NodeNext",
-		"noFallthroughCasesInSwitch": true,
-		"noImplicitOverride": true,
-		"noImplicitReturns": true,
-		"noUncheckedIndexedAccess": true,
-		"noUnusedLocals": true,
-		"noUnusedParameters": true,
-		// Skip type checking for node modules
-		"skipLibCheck": true,
-		// Type checking
-		"strict": true,
-		"target": "ES2021",
-		"useDefineForClassFields": true,
-		"useUnknownInCatchVariables": true,
-		"verbatimModuleSyntax": true
-	},
-	"include": []
-=======
   // This tsconfig file contains the shared config for the build (tsconfig.build.json) and type checking (tsconfig.json) config.
   "compilerOptions": {
     // Incremental builds
@@ -88,5 +45,4 @@
     "verbatimModuleSyntax": true
   },
   "include": []
->>>>>>> 13873379
 }