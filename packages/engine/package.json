{
  "name": "@thirdweb-dev/engine",
<<<<<<< HEAD
=======
  "version": "3.1.0",
  "repository": {
    "type": "git",
    "url": "git+https://github.com/thirdweb-dev/js.git#main"
  },
>>>>>>> 6d1d344c
  "license": "Apache-2.0",
  "bugs": {
    "url": "https://github.com/thirdweb-dev/js/issues"
  },
  "dependencies": {
    "@hey-api/client-fetch": "0.10.0"
  },
  "engines": {
    "node": ">=18"
  },
  "exports": {
    ".": {
      "default": "./dist/cjs/exports/thirdweb.js",
      "import": "./dist/esm/exports/thirdweb.js",
      "types": "./dist/types/exports/thirdweb.d.ts"
    },
    "./package.json": "./package.json"
  },
  "files": [
    "dist/*",
    "src/*"
  ],
  "devDependencies": {
    "@biomejs/biome": "2.0.4",
    "@hey-api/openapi-ts": "0.76.0",
    "rimraf": "6.0.1",
    "tslib": "^2.8.1"
  },
  "peerDependencies": {
    "typescript": ">=5.0.4"
  },
  "peerDependenciesMeta": {
    "typescript": {
      "optional": true
    }
  },
  "repository": {
    "type": "git",
    "url": "git+https://github.com/thirdweb-dev/js.git#main"
  },
  "scripts": {
    "build": "pnpm clean && pnpm build:cjs && pnpm build:esm && pnpm build:types",
    "build:cjs": "tsc --project ./tsconfig.build.json --module commonjs --outDir ./dist/cjs --verbatimModuleSyntax false && printf '{\"type\":\"commonjs\"}' > ./dist/cjs/package.json",
    "build:esm": "tsc --project ./tsconfig.build.json --module es2020 --outDir ./dist/esm && printf '{\"type\": \"module\",\"sideEffects\":false}' > ./dist/esm/package.json",
    "build:generate": "openapi-ts && pnpm format && pnpm fix",
    "build:types": "tsc --project ./tsconfig.build.json --module esnext --declarationDir ./dist/types --emitDeclarationOnly --declaration --declarationMap",
    "clean": "rimraf dist",
    "fix": "biome check --write ./src",
    "format": "biome format --write ./src",
    "lint": "biome check ./src"
  },
  "type": "module",
  "types": "./dist/types/exports/thirdweb.d.ts",
  "typings": "./dist/types/exports/thirdweb.d.ts",
  "version": "3.0.4"
}<|MERGE_RESOLUTION|>--- conflicted
+++ resolved
@@ -1,13 +1,10 @@
 {
   "name": "@thirdweb-dev/engine",
-<<<<<<< HEAD
-=======
   "version": "3.1.0",
   "repository": {
     "type": "git",
     "url": "git+https://github.com/thirdweb-dev/js.git#main"
   },
->>>>>>> 6d1d344c
   "license": "Apache-2.0",
   "bugs": {
     "url": "https://github.com/thirdweb-dev/js/issues"
