// @ts-check
import axios from "axios";
import merge from "deepmerge";
import fs from "fs/promises";
import path from "path";

/** @typedef {import("../src/types").Chain} Chain */

const combineMerge = (target, source) => {
  let destination = target.slice();

  source.forEach((item) => {
    if (target.indexOf(item) === -1) {
      destination = [item, ...destination];
    }
  });
  return destination;
};

/**
 * @param {Chain['explorers']} explorers
 */
function sortExplorers(explorers = []) {
  let etherscan = null;
  let blockscout = null;

  let restExplorers = [];

  for (const explorer of explorers) {
    if (explorer.name.includes("etherscan")) {
      etherscan = explorer;
    } else if (explorer.name.includes("blockscout")) {
      blockscout = explorer;
    } else {
      restExplorers.push(explorer);
    }
  }

  const returnExplorers = [];
  if (etherscan) {
    returnExplorers.push(etherscan);
  }
  if (blockscout) {
    returnExplorers.push(blockscout);
  }

  return [...returnExplorers, ...restExplorers];
}

/**
 * @param {readonly any[]} values
 * @param {(arg0: any) => void} valueChecker
 */
function filterOutErroringValues(values, valueChecker) {
  return values.filter((value) => {
    try {
      valueChecker(value);
      return true;
    } catch (e) {
      return false;
    }
  });
}

const chainsDir = "./chains";

const chainsJsonUrl = "https://chainid.network/chains.json";
const iconRoute =
  "https://raw.githubusercontent.com/ethereum-lists/chains/master/_data/icons";

/** @type {Record<number, Partial<Chain>>} */
let overrides = {};

// get all overides by reading the overrides directory and importing them
const overridesDir = path.join(process.cwd(), "./data/overrides");
const overridesFiles = await fs.readdir(overridesDir);
for (const file of overridesFiles) {
  // file:// is required for windows builds
  // but breaks bun builds so lets try it without it again for now
  const override = await import(path.join(overridesDir, file));
  // get file name without extension
  const chainId = parseInt(file.split(".")[0]);
  overrides[chainId] = override.default;
}

// chains from remote src

/** @type {Chain[]} */
let chains = (await axios.get(chainsJsonUrl)).data;
// immediately filter out localhost
chains = chains.filter((c) => c.chainId !== 1337);

// additional chains

// get all additional chains by reading the additional chains directory and importing them
const additionalChainsDir = path.join(process.cwd(), "./data/additional");
const additionalChainsFiles = await fs.readdir(additionalChainsDir);
for (const file of additionalChainsFiles) {
  // file:// is required for windows builds
  // but it breaks bun so lets try without it again for now
  const additionalChain = await import(path.join(additionalChainsDir, file));

  chains = chains.filter((c) => c.chainId !== additionalChain.default.chainId);
  chains.push(additionalChain.default);
}
// Keep scroll-alpha-testnet for now even though its deprecated
chains = chains.filter(
  (c) => c.status !== "deprecated" || c.chainId === 534353,
);

/**
 * Sort RPCs in chain
 * @param {Chain} chain
 */
function sortRPCs(chain) {
  const thirdwebRPCs = [];
  const alchemyRPCs = [];
  const infuraRPCs = [];
  const otherRPCs = [];

  chain.rpc.forEach((rpc) => {
    if (rpc.includes("${THIRDWEB_API_KEY}")) {
      thirdwebRPCs.push(rpc);
    } else if (rpc.includes("${ALCHEMY_API_KEY}")) {
      alchemyRPCs.push(rpc);
    } else if (rpc.includes("${INFURA_API_KEY}")) {
      infuraRPCs.push(rpc);
    } else {
      otherRPCs.push(rpc);
    }
  });

  chain.rpc = [...thirdwebRPCs, ...infuraRPCs, ...alchemyRPCs, ...otherRPCs];
  return chain;
}

const takenSlugs = {};

const iconMetaMap = new Map();

async function downloadIcon(icon) {
  if (iconMetaMap.has(icon)) {
    return iconMetaMap.get(icon);
  }
  const result = await axios.get(`${iconRoute}/${icon}.json`);
  if (result.status == 200) {
    const iconMeta = result.data[0];

    iconMetaMap.set(icon, iconMeta);
    return iconMeta;
  }
  throw new Error(`Could not download icon for ${icon}`);
}

function findSlug(chain) {
  let slug = chain.name
    .toLowerCase()
    .replace("mainnet", "")
    .trim()
    // replace all non alpha numeric characters with a dash
    .replace(/[^a-z0-9]/g, "-")
    .replaceAll(" - ", " ")
    .replaceAll(" ", "-");

  if (takenSlugs[slug]) {
    slug = `${slug}-${chain.shortName}`;
  }
  slug = slug.replaceAll("---", "-").replaceAll("--", "-");

  if (slug.endsWith("-")) {
    slug = slug.slice(0, -1);
  }
  // special cases for things that we already had in rpc.thirdweb.com
  if (slug === "fantom-opera") {
    slug = "fantom";
  }
  if (slug === "avalanche-c-chain") {
    slug = "avalanche";
  }
  if (slug === "avalanche-fuji-testnet") {
    slug = "avalanche-fuji";
  }
  if (slug === "optimism-goerli-testnet") {
    slug = "optimism-goerli";
  }
  if (slug === "arbitrum-one") {
    slug = "arbitrum";
  }
  if (slug === "bnb-smart-chain") {
    slug = "binance";
  }
  if (slug === "bnb-smart-chain-testnet") {
    slug = "binance-testnet";
  }
  if (slug === "base-goerli-testnet") {
    slug = "base-goerli";
  }
  // optimisim rename handling
  if (slug === "op") {
    slug = "optimism";
  }
  // end special cases

  takenSlugs[slug] = true;
  return slug;
}

const chainDir = `${chainsDir}`;
// clean out the chains directory
await fs.rmdir(chainDir, { recursive: true });
// make sure the chain directory exists
<<<<<<< HEAD
fs.mkdirSync(chainDir, { recursive: true });
=======
await fs.mkdir(chainDir, { recursive: true });
>>>>>>> dd3d1a87

const results = await Promise.all(
  chains.map(async (chain) => {
    if (overrides[chain.chainId]) {
      chain = merge(chain, overrides[chain.chainId], {
        arrayMerge: combineMerge,
      });
    }

    // apparently this is the best way to do this off of raw data
    const testnet =
      chain.testnet === false
        ? false
        : JSON.stringify(chain).toLowerCase().includes("test");

    chain = {
      ...chain,
      testnet,
    };
    // only add the explroers if they were there in the first place
    if (chain.explorers) {
      chain.explorers = sortExplorers(chain.explorers);
      // check every key that *could* contain a url and validate it
      chain.explorers = filterOutErroringValues(
        chain.explorers,
        (explorer) => new URL(explorer.url),
      );
    }
    if (chain.faucets) {
      chain.faucets = filterOutErroringValues(
        chain.faucets,
        (faucet) => new URL(faucet),
      );
    }
    if (chain.rpc) {
      chain.rpc = filterOutErroringValues(chain.rpc, (rpc) => new URL(rpc));
    }
    if (chain.infoURL) {
      try {
        new URL(chain.infoURL);
      } catch (e) {
        delete chain.infoURL;
      }
    }

    chain = sortRPCs(chain);

    try {
      if ("icon" in chain) {
        if (typeof chain.icon === "string") {
          const iconMeta = await downloadIcon(chain.icon);
          if (iconMeta) {
            chain.icon = iconMeta;
          }
        }
      }
      if ("explorers" in chain && Array.isArray(chain.explorers)) {
        for (const explorer of chain.explorers) {
          if ("icon" in explorer) {
            if (typeof explorer.icon === "string") {
              const iconMeta = await downloadIcon(explorer.icon);
              if (iconMeta) {
                explorer.icon = iconMeta;
              }
            }
          }
        }
      }
    } catch (err) {
      console.log(err.message);
    }

    // figure out a slug for the chain

    const slug = findSlug(chain);
    chain.slug = slug;
    // if the chain has RPCs that we can use then prepend our RPC to the list
    const chainHasHttpRpc = chain.rpc.some((rpc) => rpc.startsWith("http"));
    // if the chain has RPCs that we can use then prepend our RPC to the list
    // we're exlcuding localhost because we don't want to use our RPC for localhost
    if (chainHasHttpRpc && chain.chainId !== 1337) {
      chain.rpc = [
        `https://${slug}.rpc.thirdweb.com/${"${THIRDWEB_API_KEY}"}`,
        ...chain.rpc,
      ];
    }
    // unique rpcs
    chain.rpc = [...new Set(chain.rpc)];

    // @ts-ignore
<<<<<<< HEAD
    await Bun.write(
=======
    await fs.writeFile(
>>>>>>> dd3d1a87
      `${chainDir}/${chain.chainId}.ts`,
      `import type { Chain } from "../src/types";
export default ${JSON.stringify(chain, null, 2)} as const satisfies Chain;`,
    );

    let exportName = slug
      .split("-")
      .map((s) => s[0].toUpperCase() + s.slice(1))
      .join("");

    // if chainName starts with a number, prepend an underscore
    if (exportName.match(/^[0-9]/)) {
      exportName = `_${exportName}`;
    }

    // imports.push(`import c${chain.chainId} from "../chains/${chain.chainId}";`);

    // exports.push(
    //   `export { default as ${exportName} } from "../chains/${chain.chainId}"`,
    // );

    const key = `c${chain.chainId}`;

    // exportNames.push(key);
    // exportNameToChain[key] = chain;

    return {
      imp: `import c${chain.chainId} from "../chains/${chain.chainId}";`,
      exp: `export { default as ${exportName} } from "../chains/${chain.chainId}"`,
      chain,
      key,
      exportName,
    };
  }),
);

const { imports, exports, exportNames, exportNameToChain } = results.reduce(
  (acc, result) => {
    // @ts-ignore
    acc.imports.push(result.imp);
    // @ts-ignore
    acc.exports.push(result.exp);
    // @ts-ignore
    acc.exportNames.push(result.key);
    acc.exportNameToChain[result.key] = result.chain;
    return acc;
  },
  {
    imports: [],
    exports: [],
    exportNames: [],
    exportNameToChain: {},
  },
);

// @ts-ignore
<<<<<<< HEAD
await Bun.write(
=======
await fs.writeFile(
>>>>>>> dd3d1a87
  `./src/index.ts`,
  `${imports.join("\n")}
import type { Chain } from "./types";

${exports.join("\n")}
export * from "./types";
export * from "./utils";
export const defaultChains = [c1, c5, c8453, c84531, c137, c80001, c42161, c421613, c10, c420, c56, c97, c250, c4002, c43114, c43113, c1337];
// @ts-expect-error - TODO: fix this later
export const allChains: Chain[] = [${exportNames.join(", ")}];

type ChainsById = {
  ${exportNames
    // @ts-ignore
    .map((n) => `${exportNameToChain[n].chainId}: typeof ${n}`)
    .join(",\n")}
};

type ChainIdsBySlug = {
  ${exportNames
    .map(
      // @ts-ignore
      (n) => `"${exportNameToChain[n].slug}": ${exportNameToChain[n].chainId}`,
    )
    .join(",\n")}
};

let _chainsById: Record<number, Chain>;
let _chainIdsBySlug: Record<string, number>;

function getChainsById() {
  if (_chainsById) {
    return _chainsById;
  }
  _chainsById = {};
  allChains.forEach((chain) => {
    _chainsById[chain.chainId] = chain;
  });
  return _chainsById;
}

export function getChainIdsBySlug() {
  if (_chainIdsBySlug) {
    return _chainIdsBySlug;
  }
  _chainIdsBySlug = {};
  allChains.forEach((chain) => {
    _chainIdsBySlug[chain.slug] = chain.chainId;
  });
  return _chainIdsBySlug;
}

export type ChainSlug = keyof ChainIdsBySlug;
export type ChainId = keyof ChainsById;

function isValidChainId(chainId: number): chainId is ChainId {
  const chainsById = getChainsById();
  return chainId in chainsById;
}

function isValidChainSlug(slug: string): slug is ChainSlug {
  const chainIdsBySlug = getChainIdsBySlug();
  return slug in chainIdsBySlug;
}

export function getChainByChainId<TChainId extends ChainId>(
  chainId: TChainId | (number & {}),
) {
  if (isValidChainId(chainId)) {
    const chainsById = getChainsById();
    return chainsById[chainId] as ChainsById[TChainId];
  }
  throw new Error(\`Chain with chainId "\${chainId}" not found\`);
}

export function getChainBySlug<TSlug extends ChainSlug>(
  slug: TSlug | (string & {}),
) {
  if (isValidChainSlug(slug)) {
    const chainIdsBySlug = getChainIdsBySlug();
    const chainsById = getChainsById();
    return chainsById[
      chainIdsBySlug[slug]
    ] as ChainsById[ChainIdsBySlug[TSlug]];
  }
  throw new Error(\`Chain with slug "\${slug}" not found\`);
}
`,
);<|MERGE_RESOLUTION|>--- conflicted
+++ resolved
@@ -209,11 +209,7 @@
 // clean out the chains directory
 await fs.rmdir(chainDir, { recursive: true });
 // make sure the chain directory exists
-<<<<<<< HEAD
-fs.mkdirSync(chainDir, { recursive: true });
-=======
 await fs.mkdir(chainDir, { recursive: true });
->>>>>>> dd3d1a87
 
 const results = await Promise.all(
   chains.map(async (chain) => {
@@ -304,11 +300,7 @@
     chain.rpc = [...new Set(chain.rpc)];
 
     // @ts-ignore
-<<<<<<< HEAD
     await Bun.write(
-=======
-    await fs.writeFile(
->>>>>>> dd3d1a87
       `${chainDir}/${chain.chainId}.ts`,
       `import type { Chain } from "../src/types";
 export default ${JSON.stringify(chain, null, 2)} as const satisfies Chain;`,
@@ -365,11 +357,7 @@
 );
 
 // @ts-ignore
-<<<<<<< HEAD
 await Bun.write(
-=======
-await fs.writeFile(
->>>>>>> dd3d1a87
   `./src/index.ts`,
   `${imports.join("\n")}
 import type { Chain } from "./types";
