--- conflicted
+++ resolved
@@ -1624,10 +1624,7 @@
 export { default as RikezaNetworkTestnet } from "../chains/12715"
 export { default as Sps } from "../chains/13000"
 export { default as CreditSmartChain } from "../chains/13308"
-<<<<<<< HEAD
-=======
 export { default as BeamTestnet } from "../chains/13337"
->>>>>>> 7e483ec9
 export { default as Phoenix } from "../chains/13381"
 export { default as Susono } from "../chains/13812"
 export { default as SpsTestnet } from "../chains/14000"
@@ -3596,10 +3593,7 @@
 "rikeza-network-testnet": 12715,
 "sps": 13000,
 "credit-smart-chain": 13308,
-<<<<<<< HEAD
-=======
 "beam-testnet": 13337,
->>>>>>> 7e483ec9
 "phoenix": 13381,
 "susono": 13812,
 "sps-testnet": 14000,
