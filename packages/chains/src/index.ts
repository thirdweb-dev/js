--- conflicted
+++ resolved
@@ -999,3016 +999,4030 @@
 import c999 from "../chains/999";
 import type { Chain } from "./types";
 
-export { default as Ethereum } from "../chains/1"
-export { default as ExpanseNetwork } from "../chains/2"
-export { default as Ropsten } from "../chains/3"
-export { default as Rinkeby } from "../chains/4"
-export { default as Goerli } from "../chains/5"
-export { default as EthereumClassicTestnetKotti } from "../chains/6"
-export { default as Thaichain } from "../chains/7"
-export { default as Ubiq } from "../chains/8"
-export { default as UbiqNetworkTestnet } from "../chains/9"
-export { default as Optimism } from "../chains/10"
-export { default as Metadium } from "../chains/11"
-export { default as MetadiumTestnet } from "../chains/12"
-export { default as DiodeTestnetStaging } from "../chains/13"
-export { default as Flare } from "../chains/14"
-export { default as DiodePrenet } from "../chains/15"
-export { default as FlareTestnetCoston } from "../chains/16"
-export { default as Thaichain20Thaifi } from "../chains/17"
-export { default as ThundercoreTestnet } from "../chains/18"
-export { default as SongbirdCanaryNetwork } from "../chains/19"
-export { default as ElastosSmartChain } from "../chains/20"
-export { default as ElastosSmartChainTestnet } from "../chains/21"
-export { default as ElaDidSidechain } from "../chains/22"
-export { default as ElaDidSidechainTestnet } from "../chains/23"
-export { default as Kardiachain } from "../chains/24"
-export { default as Cronos } from "../chains/25"
-export { default as GenesisL1Testnet } from "../chains/26"
-export { default as Shibachain } from "../chains/27"
-export { default as BobaNetworkRinkebyTestnet } from "../chains/28"
-export { default as GenesisL1 } from "../chains/29"
-export { default as Rsk } from "../chains/30"
-export { default as RskTestnet } from "../chains/31"
-export { default as GooddataTestnet } from "../chains/32"
-export { default as Gooddata } from "../chains/33"
-export { default as DithereumTestnet } from "../chains/34"
-export { default as TbwgChain } from "../chains/35"
-export { default as Dxchain } from "../chains/36"
-export { default as Valorbit } from "../chains/38"
-export { default as UnicornUltraTestnet } from "../chains/39"
-export { default as TelosEvm } from "../chains/40"
-export { default as TelosEvmTestnet } from "../chains/41"
-export { default as Lukso } from "../chains/42"
-export { default as DarwiniaPangolinTestnet } from "../chains/43"
-export { default as DarwiniaCrabNetwork } from "../chains/44"
-export { default as DarwiniaPangoroTestnet } from "../chains/45"
-export { default as DarwiniaNetwork } from "../chains/46"
-export { default as EnnothemProterozoic } from "../chains/48"
-export { default as EnnothemTestnetPioneer } from "../chains/49"
-export { default as XinfinXdcNetwork } from "../chains/50"
-export { default as XdcApothemNetwork } from "../chains/51"
-export { default as CoinexSmartChain } from "../chains/52"
-export { default as CoinexSmartChainTestnet } from "../chains/53"
-export { default as Openpiece } from "../chains/54"
-export { default as Zyx } from "../chains/55"
-export { default as Binance } from "../chains/56"
-export { default as Syscoin } from "../chains/57"
-export { default as Ontology } from "../chains/58"
-export { default as Gochain } from "../chains/60"
-export { default as EthereumClassic } from "../chains/61"
-export { default as EthereumClassicTestnetMorden } from "../chains/62"
-export { default as EthereumClassicTestnetMordor } from "../chains/63"
-export { default as Ellaism } from "../chains/64"
-export { default as OkexchainTestnet } from "../chains/65"
-export { default as Okxchain } from "../chains/66"
-export { default as DbchainTestnet } from "../chains/67"
-export { default as Soterone } from "../chains/68"
-export { default as OptimismKovan } from "../chains/69"
-export { default as HooSmartChain } from "../chains/70"
-export { default as ConfluxEspaceTestnet } from "../chains/71"
-export { default as DxchainTestnet } from "../chains/72"
-export { default as Fncy } from "../chains/73"
-export { default as Idchain } from "../chains/74"
-export { default as DecimalSmartChain } from "../chains/75"
-export { default as Mix } from "../chains/76"
-export { default as PoaNetworkSokol } from "../chains/77"
-export { default as Primuschain } from "../chains/78"
-export { default as Zenith } from "../chains/79"
-export { default as Genechain } from "../chains/80"
-export { default as JapanOpenChain } from "../chains/81"
-export { default as Meter } from "../chains/82"
-export { default as MeterTestnet } from "../chains/83"
-export { default as LinqtoDevnet } from "../chains/84"
-export { default as GatechainTestnet } from "../chains/85"
-export { default as Gatechain } from "../chains/86"
-export { default as NovaNetwork } from "../chains/87"
-export { default as Tomochain } from "../chains/88"
-export { default as TomochainTestnet } from "../chains/89"
-export { default as GarizonStage0 } from "../chains/90"
-export { default as GarizonStage1 } from "../chains/91"
-export { default as GarizonStage2 } from "../chains/92"
-export { default as GarizonStage3 } from "../chains/93"
-export { default as Swissdlt } from "../chains/94"
-export { default as Camdl } from "../chains/95"
-export { default as BitkubChain } from "../chains/96"
-export { default as BinanceTestnet } from "../chains/97"
-export { default as SixProtocol } from "../chains/98"
-export { default as PoaNetworkCore } from "../chains/99"
-export { default as Gnosis } from "../chains/100"
-export { default as Etherinc } from "../chains/101"
-export { default as Web3gamesTestnet } from "../chains/102"
-export { default as KaibaLightningChainTestnet } from "../chains/104"
-export { default as Web3gamesDevnet } from "../chains/105"
-export { default as VelasEvm } from "../chains/106"
-export { default as NebulaTestnet } from "../chains/107"
-export { default as Thundercore } from "../chains/108"
-export { default as ProtonTestnet } from "../chains/110"
-export { default as EtherliteChain } from "../chains/111"
-export { default as Coinbit } from "../chains/112"
-export { default as Dehvo } from "../chains/113"
-export { default as FlareTestnetCoston2 } from "../chains/114"
-export { default as DebankTestnet } from "../chains/115"
-export { default as Debank } from "../chains/116"
-export { default as Uptick } from "../chains/117"
-export { default as ArcologyTestnet } from "../chains/118"
-export { default as Enuls } from "../chains/119"
-export { default as EnulsTestnet } from "../chains/120"
-export { default as Realchain } from "../chains/121"
-export { default as Fuse } from "../chains/122"
-export { default as FuseSparknet } from "../chains/123"
-export { default as DecentralizedWeb } from "../chains/124"
-export { default as OychainTestnet } from "../chains/125"
-export { default as Oychain } from "../chains/126"
-export { default as Factory127 } from "../chains/127"
-export { default as HuobiEcoChain } from "../chains/128"
-export { default as IexecSidechain } from "../chains/134"
-export { default as AlyxChainTestnet } from "../chains/135"
-export { default as Deamchain } from "../chains/136"
-export { default as Polygon } from "../chains/137"
-export { default as DefiOracleMeta } from "../chains/138"
-export { default as Woopchain } from "../chains/139"
-export { default as OpenpieceTestnet } from "../chains/141"
-export { default as DaxChain } from "../chains/142"
-export { default as PhiNetworkV2 } from "../chains/144"
-export { default as SixProtocolTestnet } from "../chains/150"
-export { default as TenetTestnet } from "../chains/155"
-export { default as OeblockTestnet } from "../chains/156"
-export { default as ArmoniaEvaChain } from "../chains/160"
-export { default as ArmoniaEvaChainTestnet } from "../chains/161"
-export { default as LightstreamsTestnet } from "../chains/162"
-export { default as Lightstreams } from "../chains/163"
-export { default as OmniTestnet1 } from "../chains/165"
-export { default as AtoshiTestnet } from "../chains/167"
-export { default as AiozNetwork } from "../chains/168"
-export { default as HooSmartChainTestnet } from "../chains/170"
-export { default as LatamBlockchainResilTestnet } from "../chains/172"
-export { default as AmeChain } from "../chains/180"
-export { default as Seele } from "../chains/186"
-export { default as Bmc } from "../chains/188"
-export { default as BmcTestnet } from "../chains/189"
-export { default as CryptoEmergency } from "../chains/193"
-export { default as OkbchainTestnet } from "../chains/195"
-export { default as Okbchain } from "../chains/196"
-export { default as NeutrinosTestnet } from "../chains/197"
-export { default as BittorrentChain } from "../chains/199"
-export { default as ArbitrumOnXdai } from "../chains/200"
-export { default as MoacTestnet } from "../chains/201"
-export { default as Structx } from "../chains/208"
-export { default as Bitnet } from "../chains/210"
-export { default as FreightTrustNetwork } from "../chains/211"
-export { default as MapMakalu } from "../chains/212"
-export { default as SiriusnetV2 } from "../chains/217"
-export { default as Lachain } from "../chains/225"
-export { default as LachainTestnet } from "../chains/226"
-export { default as Swapdex } from "../chains/230"
-export { default as DeamchainTestnet } from "../chains/236"
-export { default as Plinga } from "../chains/242"
-export { default as EnergyWebChain } from "../chains/246"
-export { default as Oasys } from "../chains/248"
-export { default as Fantom } from "../chains/250"
-export { default as HuobiEcoChainTestnet } from "../chains/256"
-export { default as Setheum } from "../chains/258"
-export { default as Neonlink } from "../chains/259"
-export { default as SurBlockchainNetwork } from "../chains/262"
-export { default as HighPerformanceBlockchain } from "../chains/269"
-export { default as Egoncoin } from "../chains/271"
-export { default as LachainLachain } from "../chains/274"
-export { default as ZksyncEraTestnet } from "../chains/280"
-export { default as BobaNetwork } from "../chains/288"
-export { default as Hedera } from "../chains/295"
-export { default as HederaTestnet } from "../chains/296"
-export { default as HederaPreviewnet } from "../chains/297"
-export { default as HederaLocalnet } from "../chains/298"
-export { default as Bobaopera } from "../chains/301"
-export { default as NeurochainTestnet } from "../chains/303"
-export { default as Omax } from "../chains/311"
-export { default as Neurochain } from "../chains/313"
-export { default as Filecoin } from "../chains/314"
-export { default as Kcc } from "../chains/321"
-export { default as KccTestnet } from "../chains/322"
-export { default as ZksyncEra } from "../chains/324"
-export { default as Web3q } from "../chains/333"
-export { default as DfkChainTest } from "../chains/335"
-export { default as Shiden } from "../chains/336"
-export { default as CronosTestnet } from "../chains/338"
-export { default as YooldoVerse } from "../chains/345"
-export { default as Theta } from "../chains/361"
-export { default as ThetaSapphireTestnet } from "../chains/363"
-export { default as ThetaAmberTestnet } from "../chains/364"
-export { default as ThetaTestnet } from "../chains/365"
-export { default as Pulsechain } from "../chains/369"
-export { default as ConstaTestnet } from "../chains/371"
-export { default as Lisinski } from "../chains/385"
-export { default as HyperonchainTestnet } from "../chains/400"
-export { default as OzoneChainTestnet } from "../chains/401"
-export { default as PepeChain } from "../chains/411"
-export { default as SxNetwork } from "../chains/416"
-export { default as Latestnet } from "../chains/418"
-export { default as OptimismGoerli } from "../chains/420"
-export { default as PgnPublicGoodsNetwork } from "../chains/424"
-export { default as ZeethChain } from "../chains/427"
-export { default as ObscuroTestnet } from "../chains/443"
-export { default as FrenchainTestnet } from "../chains/444"
-export { default as ArzioChain } from "../chains/456"
-export { default as Rupaya } from "../chains/499"
-export { default as CaminoCChain } from "../chains/500"
-export { default as ColumbusTestNetwork } from "../chains/501"
-export { default as DoubleAChain } from "../chains/512"
-export { default as DoubleAChainTestnet } from "../chains/513"
-export { default as GearZeroNetwork } from "../chains/516"
-export { default as XtSmartChain } from "../chains/520"
-export { default as Firechain } from "../chains/529"
-export { default as FXCoreNetwork } from "../chains/530"
-export { default as Candle } from "../chains/534"
-export { default as PawchainTestnet } from "../chains/542"
-export { default as Vela1Chain } from "../chains/555"
-export { default as TaoNetwork } from "../chains/558"
-export { default as DogechainTestnet } from "../chains/568"
-export { default as Rollux } from "../chains/570"
-export { default as Astar } from "../chains/592"
-export { default as AcalaMandalaTestnetTc9 } from "../chains/595"
-export { default as KaruraNetworkTestnet } from "../chains/596"
-export { default as AcalaNetworkTestnet } from "../chains/597"
-export { default as MetisGoerliTestnet } from "../chains/599"
-export { default as MeshnyanTestnet } from "../chains/600"
-export { default as PeerTestnet } from "../chains/601"
-export { default as GraphlinqBlockchain } from "../chains/614"
-export { default as Avocado } from "../chains/634"
-export { default as SxNetworkTestnet } from "../chains/647"
-export { default as EnduranceSmartChain } from "../chains/648"
-export { default as PixieChainTestnet } from "../chains/666"
-export { default as LaosArrakis } from "../chains/667"
-export { default as KaruraNetwork } from "../chains/686"
-export { default as StarSocialTestnet } from "../chains/700"
-export { default as BlockchainStation } from "../chains/707"
-export { default as BlockchainStationTestnet } from "../chains/708"
-export { default as ShibariumBeta } from "../chains/719"
-export { default as LycanChain } from "../chains/721"
-export { default as VentionSmartChainTestnet } from "../chains/741"
-export { default as ScriptTestnet } from "../chains/742"
-export { default as Ql1 } from "../chains/766"
-export { default as OpenchainTestnet } from "../chains/776"
-export { default as Cheapeth } from "../chains/777"
-export { default as MaalShariaChain } from "../chains/786"
-export { default as AcalaNetwork } from "../chains/787"
-export { default as AerochainTestnet } from "../chains/788"
-export { default as Patex } from "../chains/789"
-export { default as LucidBlockchain } from "../chains/800"
-export { default as Haic } from "../chains/803"
-export { default as PortalFantasyChainTest } from "../chains/808"
-export { default as Qitmeer } from "../chains/813"
-export { default as BeoneChain } from "../chains/818"
-export { default as Callisto } from "../chains/820"
-export { default as Taraxa } from "../chains/841"
-export { default as TaraxaTestnet } from "../chains/842"
-export { default as ZeethChainDev } from "../chains/859"
-export { default as FantasiaChain } from "../chains/868"
-export { default as BandaiNamcoResearchVerse } from "../chains/876"
-export { default as DexitNetwork } from "../chains/877"
-export { default as AmbrosChain } from "../chains/880"
-export { default as Wanchain } from "../chains/888"
-export { default as GarizonTestnetStage0 } from "../chains/900"
-export { default as GarizonTestnetStage1 } from "../chains/901"
-export { default as GarizonTestnetStage2 } from "../chains/902"
-export { default as GarizonTestnetStage3 } from "../chains/903"
-export { default as PortalFantasyChain } from "../chains/909"
-export { default as DecentraboneLayer1Testnet } from "../chains/910"
-export { default as RiniaTestnet } from "../chains/917"
-export { default as PulsechainTestnetV3 } from "../chains/942"
-export { default as PulsechainTestnetV4 } from "../chains/943"
-export { default as MunodeTestnet } from "../chains/956"
-export { default as Oort } from "../chains/970"
-export { default as OortHuygens } from "../chains/971"
-export { default as OortAscraeus } from "../chains/972"
-export { default as NepalBlockchainNetwork } from "../chains/977"
-export { default as TopEvm } from "../chains/980"
-export { default as MemoSmartChain } from "../chains/985"
-export { default as Top } from "../chains/989"
-export { default as Eliberty } from "../chains/990"
-export { default as _5irechainThunder } from "../chains/997"
-export { default as LuckyNetwork } from "../chains/998"
-export { default as Gton } from "../chains/1000"
-export { default as KlaytnTestnetBaobab } from "../chains/1001"
-export { default as TEkta } from "../chains/1004"
-export { default as NewtonTestnet } from "../chains/1007"
-export { default as Eurus } from "../chains/1008"
-export { default as EvriceNetwork } from "../chains/1010"
-export { default as Newton } from "../chains/1012"
-export { default as Sakura } from "../chains/1022"
-export { default as CloverTestnet } from "../chains/1023"
-export { default as ClvParachain } from "../chains/1024"
-export { default as BittorrentChainTestnet } from "../chains/1028"
-export { default as ConfluxEspace } from "../chains/1030"
-export { default as ProxyNetworkTestnet } from "../chains/1031"
-export { default as BronosTestnet } from "../chains/1038"
-export { default as Bronos } from "../chains/1039"
-export { default as ShimmerevmTestnet } from "../chains/1072"
-export { default as MintaraTestnet } from "../chains/1079"
-export { default as Mintara } from "../chains/1080"
-export { default as MetisAndromeda } from "../chains/1088"
-export { default as Moac } from "../chains/1099"
-export { default as PolygonZkevm } from "../chains/1101"
-export { default as Wemix30 } from "../chains/1111"
-export { default as Wemix30Testnet } from "../chains/1112"
-export { default as CoreBlockchainTestnet } from "../chains/1115"
-export { default as CoreBlockchain } from "../chains/1116"
-export { default as Dogcoin } from "../chains/1117"
-export { default as DefichainEvmNetwork } from "../chains/1130"
-export { default as DefichainEvmNetworkTestnet } from "../chains/1131"
-export { default as AmstarTestnet } from "../chains/1138"
-export { default as Mathchain } from "../chains/1139"
-export { default as MathchainTestnet } from "../chains/1140"
-export { default as SymplexiaSmartChain } from "../chains/1149"
-export { default as OriginTestnet } from "../chains/1170"
-export { default as SmartHostTeknolojiTestnet } from "../chains/1177"
-export { default as IoraChain } from "../chains/1197"
-export { default as EvanescoTestnet } from "../chains/1201"
-export { default as WorldTradeTechnicalChain } from "../chains/1202"
-export { default as Popcateum } from "../chains/1213"
-export { default as Enterchain } from "../chains/1214"
-export { default as ExzoNetwork } from "../chains/1229"
-export { default as UltronTestnet } from "../chains/1230"
-export { default as Ultron } from "../chains/1231"
-export { default as StepNetwork } from "../chains/1234"
-export { default as Arc } from "../chains/1243"
-export { default as ArcTestnet } from "../chains/1244"
-export { default as OmPlatform } from "../chains/1246"
-export { default as CicChainTestnet } from "../chains/1252"
-export { default as Halo } from "../chains/1280"
-export { default as Moonbeam } from "../chains/1284"
-export { default as Moonriver } from "../chains/1285"
-export { default as MoonbaseAlpha } from "../chains/1287"
-export { default as Moonrock } from "../chains/1288"
-export { default as SwisstronikTestnet } from "../chains/1291"
-export { default as Bobabeam } from "../chains/1294"
-export { default as BobabaseTestnet } from "../chains/1297"
-export { default as DosFujiSubnet } from "../chains/1311"
-export { default as Alyx } from "../chains/1314"
-export { default as Aitd } from "../chains/1319"
-export { default as AitdTestnet } from "../chains/1320"
-export { default as ElysiumTestnet } from "../chains/1338"
-export { default as Elysium } from "../chains/1339"
-export { default as CicChain } from "../chains/1353"
-export { default as Zafirium } from "../chains/1369"
-export { default as KalarChain } from "../chains/1379"
-export { default as Amstar } from "../chains/1388"
-export { default as Joseon } from "../chains/1392"
-export { default as RikezaNetwork } from "../chains/1433"
-export { default as LivingAssets } from "../chains/1440"
-export { default as PolygonZkevmTestnet } from "../chains/1442"
-export { default as GilTestnet } from "../chains/1452"
-export { default as CtexScanBlockchain } from "../chains/1455"
-export { default as Bevm } from "../chains/1501"
-export { default as Sherpax } from "../chains/1506"
-export { default as SherpaxTestnet } from "../chains/1507"
-export { default as BeagleMessagingChain } from "../chains/1515"
-export { default as Tenet } from "../chains/1559"
-export { default as CatecoinChain } from "../chains/1618"
-export { default as Atheios } from "../chains/1620"
-export { default as Btachain } from "../chains/1657"
-export { default as HorizenGobiTestnet } from "../chains/1663"
-export { default as Ludan } from "../chains/1688"
-export { default as AnytypeEvmChain } from "../chains/1701"
-export { default as Tbsi } from "../chains/1707"
-export { default as TbsiTestnet } from "../chains/1708"
-export { default as PaletteChain } from "../chains/1718"
-export { default as Partychain } from "../chains/1773"
-export { default as Gauss } from "../chains/1777"
-export { default as Kerleano } from "../chains/1804"
-export { default as RabbitAnalogTestnetChain } from "../chains/1807"
-export { default as CubeChain } from "../chains/1818"
-export { default as CubeChainTestnet } from "../chains/1819"
-export { default as Teslafunds } from "../chains/1856"
-export { default as WhitebitNetwork } from "../chains/1875"
-export { default as GitshockCartenzTestnet } from "../chains/1881"
-export { default as LightlinkPhoenix } from "../chains/1890"
-export { default as LightlinkPegasusTestnet } from "../chains/1891"
-export { default as BonNetwork } from "../chains/1898"
-export { default as Bitcichain } from "../chains/1907"
-export { default as BitcichainTestnet } from "../chains/1908"
-export { default as OnusChainTestnet } from "../chains/1945"
-export { default as DChain } from "../chains/1951"
-export { default as DexillaTestnet } from "../chains/1954"
-export { default as Eleanor } from "../chains/1967"
-export { default as SuperSmartChainTestnet } from "../chains/1969"
-export { default as SuperSmartChain } from "../chains/1970"
-export { default as Atelier } from "../chains/1971"
-export { default as OnusChain } from "../chains/1975"
-export { default as EurusTestnet } from "../chains/1984"
-export { default as Ethergem } from "../chains/1987"
-export { default as Ekta } from "../chains/1994"
-export { default as EdexaTestnet } from "../chains/1995"
-export { default as Dogechain } from "../chains/2000"
-export { default as MilkomedaC1 } from "../chains/2001"
-export { default as MilkomedaA1 } from "../chains/2002"
-export { default as CloudwalkTestnet } from "../chains/2008"
-export { default as Cloudwalk } from "../chains/2009"
-export { default as ZMainnet } from "../chains/2016"
-export { default as PublicmintDevnet } from "../chains/2018"
-export { default as PublicmintTestnet } from "../chains/2019"
-export { default as Publicmint } from "../chains/2020"
-export { default as EdgewareEdgeevm } from "../chains/2021"
-export { default as BeresheetBereevmTestnet } from "../chains/2022"
-export { default as TaycanTestnet } from "../chains/2023"
-export { default as RangersProtocol } from "../chains/2025"
-export { default as Centrifuge } from "../chains/2031"
-export { default as Catalyst } from "../chains/2032"
-export { default as KiwiSubnet } from "../chains/2037"
-export { default as OrigintrailParachain } from "../chains/2043"
-export { default as ShrapnelSubnet } from "../chains/2044"
-export { default as StratosTestnet } from "../chains/2047"
-export { default as Stratos } from "../chains/2048"
-export { default as Quokkacoin } from "../chains/2077"
-export { default as Altair } from "../chains/2088"
-export { default as Algol } from "../chains/2089"
-export { default as Ecoball } from "../chains/2100"
-export { default as EcoballTestnetEspuma } from "../chains/2101"
-export { default as ExosamaNetwork } from "../chains/2109"
-export { default as Metaplayerone } from "../chains/2122"
-export { default as MetaplayeroneDubaiTestnet } from "../chains/2124"
-export { default as DefiOracleMetaTestnet } from "../chains/2138"
-export { default as Bosagora } from "../chains/2151"
-export { default as Findora } from "../chains/2152"
-export { default as FindoraTestnet } from "../chains/2153"
-export { default as FindoraForge } from "../chains/2154"
-export { default as MoonsamaNetwork } from "../chains/2199"
-export { default as Antofy } from "../chains/2202"
-export { default as BitcoinEvm } from "../chains/2203"
-export { default as Evanesco } from "../chains/2213"
-export { default as KavaTestnet } from "../chains/2221"
-export { default as Kava } from "../chains/2222"
-export { default as Vchain } from "../chains/2223"
-export { default as BombChain } from "../chains/2300"
-export { default as Arevia } from "../chains/2309"
-export { default as SomaNetworkTestnet } from "../chains/2323"
-export { default as Altcoinchain } from "../chains/2330"
-export { default as SomaNetwork } from "../chains/2332"
-export { default as KromaSepolia } from "../chains/2358"
-export { default as BombChainTestnet } from "../chains/2399"
-export { default as TcgVerse } from "../chains/2400"
-export { default as Xodex } from "../chains/2415"
-export { default as UnicornUltraNebulasTestnet } from "../chains/2484"
-export { default as Kortho } from "../chains/2559"
-export { default as Techpay } from "../chains/2569"
-export { default as Pocrnet } from "../chains/2606"
-export { default as RedlightChain } from "../chains/2611"
-export { default as EzchainCChain } from "../chains/2612"
-export { default as EzchainCChainTestnet } from "../chains/2613"
-export { default as WhitebitNetworkTestnet } from "../chains/2625"
-export { default as BobaNetworkGoerliTestnet } from "../chains/2888"
-export { default as Bityuan } from "../chains/2999"
-export { default as CennznetRata } from "../chains/3000"
-export { default as CennznetNikau } from "../chains/3001"
-export { default as Canxium } from "../chains/3003"
-export { default as Playa3ullGames } from "../chains/3011"
-export { default as OrlandoChain } from "../chains/3031"
-export { default as Bifrost } from "../chains/3068"
-export { default as DebounceSubnetTestnet } from "../chains/3306"
-export { default as ZcoreTestnet } from "../chains/3331"
-export { default as Web3qTestnet } from "../chains/3333"
-export { default as Web3qGalileo } from "../chains/3334"
-export { default as ParibuNet } from "../chains/3400"
-export { default as SecurechainTestnet } from "../chains/3434"
-export { default as ParibuNetTestnet } from "../chains/3500"
-export { default as JfinChain } from "../chains/3501"
-export { default as Pandoproject } from "../chains/3601"
-export { default as PandoprojectTestnet } from "../chains/3602"
-export { default as BotanixTestnet } from "../chains/3636"
-export { default as Botanix } from "../chains/3637"
-export { default as Jouleverse } from "../chains/3666"
-export { default as Bittex } from "../chains/3690"
-export { default as EmpireNetwork } from "../chains/3693"
-export { default as SenjepowersTestnet } from "../chains/3698"
-export { default as Senjepowers } from "../chains/3699"
-export { default as Crossbell } from "../chains/3737"
-export { default as Alveychain } from "../chains/3797"
-export { default as DracNetwork } from "../chains/3912"
-export { default as DosTesnet } from "../chains/3939"
-export { default as Dyno } from "../chains/3966"
-export { default as DynoTestnet } from "../chains/3967"
-export { default as Yuanchain } from "../chains/3999"
-export { default as OzoneChain } from "../chains/4000"
-export { default as PeperiumChainTestnet } from "../chains/4001"
-export { default as FantomTestnet } from "../chains/4002"
-export { default as BobaoperaTestnet } from "../chains/4051"
-export { default as Nahmii3 } from "../chains/4061"
-export { default as Nahmii3Testnet } from "../chains/4062"
-export { default as FastexChainBahamutOasisTestnet } from "../chains/4090"
-export { default as BitindiTestnet } from "../chains/4096"
-export { default as Bitindi } from "../chains/4099"
-export { default as AiozNetworkTestnet } from "../chains/4102"
-export { default as TipboxcoinTestnet } from "../chains/4141"
-export { default as PhiNetworkV1 } from "../chains/4181"
-export { default as LuksoTestnet } from "../chains/4201"
-export { default as Nexi } from "../chains/4242"
-export { default as BobafujiTestnet } from "../chains/4328"
-export { default as Htmlcoin } from "../chains/4444"
-export { default as OrderlySepoliaTestnet } from "../chains/4460"
-export { default as IotexNetwork } from "../chains/4689"
-export { default as IotexNetworkTestnet } from "../chains/4690"
-export { default as MeverseChainTestnet } from "../chains/4759"
-export { default as BlackfortExchangeNetworkTestnet } from "../chains/4777"
-export { default as VenidiumTestnet } from "../chains/4918"
-export { default as Venidium } from "../chains/4919"
-export { default as BlackfortExchangeNetwork } from "../chains/4999"
-export { default as Mantle } from "../chains/5000"
-export { default as MantleTestnet } from "../chains/5001"
-export { default as TreasurenetAlpha } from "../chains/5002"
-export { default as TreasurenetTestnet } from "../chains/5005"
-export { default as FastexChainBahamut } from "../chains/5165"
-export { default as TlchainNetwork } from "../chains/5177"
-export { default as Eraswap } from "../chains/5197"
-export { default as Humanode } from "../chains/5234"
-export { default as UzmiNetwork } from "../chains/5315"
-export { default as Nahmii } from "../chains/5551"
-export { default as NahmiiTestnet } from "../chains/5553"
-export { default as ChainVerse } from "../chains/5555"
-export { default as ArcturusChainTestnet } from "../chains/5616"
-export { default as SyscoinTanenbaumTestnet } from "../chains/5700"
-export { default as HikaNetworkTestnet } from "../chains/5729"
-export { default as SatoshichainTestnet } from "../chains/5758"
-export { default as Ganache } from "../chains/5777"
-export { default as OntologyTestnet } from "../chains/5851"
-export { default as WegochainRubidium } from "../chains/5869"
-export { default as TresTestnet } from "../chains/6065"
-export { default as Tres } from "../chains/6066"
-export { default as CascadiaTestnet } from "../chains/6102"
-export { default as UptnTestnet } from "../chains/6118"
-export { default as Uptn } from "../chains/6119"
-export { default as Peerpay } from "../chains/6502"
-export { default as ScolcoinWeichainTestnet } from "../chains/6552"
-export { default as FoxTestnetNetwork } from "../chains/6565"
-export { default as PixieChain } from "../chains/6626"
-export { default as Irishub } from "../chains/6688"
-export { default as GoldSmartChain } from "../chains/6789"
-export { default as TombChain } from "../chains/6969"
-export { default as Polysmartchain } from "../chains/6999"
-export { default as Zetachain } from "../chains/7000"
-export { default as ZetachainAthens3Testnet } from "../chains/7001"
-export { default as EllaTheHeart } from "../chains/7027"
-export { default as Planq } from "../chains/7070"
-export { default as Bitrock } from "../chains/7171"
-export { default as Klyntar } from "../chains/7331"
-export { default as HorizenEon } from "../chains/7332"
-export { default as Shyft } from "../chains/7341"
-export { default as RabaNetwork } from "../chains/7484"
-export { default as MeverseChain } from "../chains/7518"
-export { default as AdilTestnet } from "../chains/7575"
-export { default as AdilChainV2 } from "../chains/7576"
-export { default as TheRootNetwork } from "../chains/7668"
-export { default as TheRootNetworkPorciniTestnet } from "../chains/7672"
-export { default as Canto } from "../chains/7700"
-export { default as CantoTesnet } from "../chains/7701"
-export { default as BitrockTestnet } from "../chains/7771"
-export { default as RiseOfTheWarbotsTestnet } from "../chains/7777"
-export { default as HazlorTestnet } from "../chains/7878"
-export { default as ArdeniumAthena } from "../chains/7895"
-export { default as DosChain } from "../chains/7979"
-export { default as Teleport } from "../chains/8000"
-export { default as TeleportTestnet } from "../chains/8001"
-export { default as MdglTestnet } from "../chains/8029"
-export { default as ShardeumLiberty1X } from "../chains/8080"
-export { default as ShardeumSphinx1X } from "../chains/8082"
-export { default as Biteth } from "../chains/8086"
-export { default as StreamuxBlockchain } from "../chains/8098"
-export { default as QitmeerNetworkTestnet } from "../chains/8131"
-export { default as QitmeerNetworkMixnet } from "../chains/8132"
-export { default as QitmeerNetworkPrivnet } from "../chains/8133"
-export { default as Amana } from "../chains/8134"
-export { default as Flana } from "../chains/8135"
-export { default as Mizana } from "../chains/8136"
-export { default as BeoneChainTestnet } from "../chains/8181"
-export { default as KlaytnCypress } from "../chains/8217"
-export { default as BlocktonBlockchain } from "../chains/8272"
-export { default as Korthotest } from "../chains/8285"
-export { default as DraconesFinancialServices } from "../chains/8387"
-export { default as Base } from "../chains/8453"
-export { default as TokiNetwork } from "../chains/8654"
-export { default as TokiTestnet } from "../chains/8655"
-export { default as ToolGlobal } from "../chains/8723"
-export { default as ToolGlobalTestnet } from "../chains/8724"
-export { default as AlphNetwork } from "../chains/8738"
-export { default as TmyChain } from "../chains/8768"
-export { default as MaroBlockchain } from "../chains/8848"
-export { default as Unique } from "../chains/8880"
-export { default as QuartzByUnique } from "../chains/8881"
-export { default as OpalTestnetByUnique } from "../chains/8882"
-export { default as SapphireByUnique } from "../chains/8883"
-export { default as Xanachain } from "../chains/8888"
-export { default as VyvoSmartChain } from "../chains/8889"
-export { default as Mammoth } from "../chains/8898"
-export { default as JibchainL1 } from "../chains/8899"
-export { default as GiantMammoth } from "../chains/8989"
-export { default as Bloxberg } from "../chains/8995"
-export { default as EvmosTestnet } from "../chains/9000"
-export { default as Evmos } from "../chains/9001"
-export { default as Berylbit } from "../chains/9012"
-export { default as GenesisCoin } from "../chains/9100"
-export { default as Codefin } from "../chains/9223"
-export { default as DogcoinTestnet } from "../chains/9339"
-export { default as RangersProtocolTestnetRobin } from "../chains/9527"
-export { default as Qeasyweb3Testnet } from "../chains/9528"
-export { default as NeonlinkTestnet } from "../chains/9559"
-export { default as OortDev } from "../chains/9700"
-export { default as BobaBnbTestnet } from "../chains/9728"
-export { default as ZTestnet } from "../chains/9768"
-export { default as Pepenetwork } from "../chains/9779"
-export { default as CarbonEvm } from "../chains/9790"
-export { default as CarbonEvmTestnet } from "../chains/9792"
-export { default as ImperiumTestnet } from "../chains/9818"
-export { default as Imperium } from "../chains/9819"
-export { default as MindSmartChainTestnet } from "../chains/9977"
-export { default as MindSmartChain } from "../chains/9996"
-export { default as AltlayerTestnet } from "../chains/9997"
-export { default as MyownTestnet } from "../chains/9999"
-export { default as SmartBitcoinCash } from "../chains/10000"
-export { default as SmartBitcoinCashTestnet } from "../chains/10001"
-export { default as GonChain } from "../chains/10024"
-export { default as JapanOpenChainTestnet } from "../chains/10081"
-export { default as Sjatsh } from "../chains/10086"
-export { default as BlockchainGenesis } from "../chains/10101"
-export { default as GnosisChiadoTestnet } from "../chains/10200"
-export { default as Maxxchain } from "../chains/10201"
-export { default as ArtheraTestnet } from "../chains/10243"
-export { default as _0xtade } from "../chains/10248"
-export { default as Numbers } from "../chains/10507"
-export { default as NumbersTestnet } from "../chains/10508"
-export { default as Cryptocoinpay } from "../chains/10823"
-export { default as QuadransBlockchain } from "../chains/10946"
-export { default as QuadransBlockchainTestnet } from "../chains/10947"
-export { default as Astra } from "../chains/11110"
-export { default as Wagmi } from "../chains/11111"
-export { default as AstraTestnet } from "../chains/11115"
-export { default as Hashbit } from "../chains/11119"
-export { default as HaqqNetwork } from "../chains/11235"
-export { default as ShyftTestnet } from "../chains/11437"
-export { default as SardisTestnet } from "../chains/11612"
-export { default as SanrChain } from "../chains/11888"
-export { default as Satoshichain } from "../chains/12009"
-export { default as SingularityZeroTestnet } from "../chains/12051"
-export { default as SingularityZero } from "../chains/12052"
-export { default as BrcChain } from "../chains/12123"
-export { default as Fibonacci } from "../chains/12306"
-export { default as BlgTestnet } from "../chains/12321"
-export { default as StepTestnet } from "../chains/12345"
-export { default as RikezaNetworkTestnet } from "../chains/12715"
-export { default as Sps } from "../chains/13000"
-export { default as CreditSmartChain } from "../chains/13308"
-export { default as BeamTestnet } from "../chains/13337"
-export { default as Phoenix } from "../chains/13381"
-export { default as Susono } from "../chains/13812"
-export { default as SpsTestnet } from "../chains/14000"
-export { default as HumanodeTestnet5Israfel } from "../chains/14853"
-export { default as Loopnetwork } from "../chains/15551"
-export { default as TrustEvmTestnet } from "../chains/15555"
-export { default as EosEvmNetworkTestnet } from "../chains/15557"
-export { default as Metadot } from "../chains/16000"
-export { default as MetadotTestnet } from "../chains/16001"
-export { default as Genesys } from "../chains/16507"
-export { default as IrishubTestnet } from "../chains/16688"
-export { default as Airdao } from "../chains/16718"
-export { default as IvarChainTestnet } from "../chains/16888"
-export { default as Holesky } from "../chains/17000"
-export { default as PaletteChainTestnet } from "../chains/17180"
-export { default as EosEvmNetwork } from "../chains/17777"
-export { default as FrontierOfDreamsTestnet } from "../chains/18000"
-export { default as SmartTradeNetworks } from "../chains/18122"
-export { default as ProofOfMemes } from "../chains/18159"
-export { default as MxcZkevm } from "../chains/18686"
-export { default as HomeVerse } from "../chains/19011"
-export { default as BtcixNetwork } from "../chains/19845"
-export { default as Camelark } from "../chains/20001"
-export { default as CallistoTestnet } from "../chains/20729"
-export { default as P12Chain } from "../chains/20736"
-export { default as CennznetAzalea } from "../chains/21337"
-export { default as Omchain } from "../chains/21816"
-export { default as Taycan } from "../chains/22023"
-export { default as AirdaoTestnet } from "../chains/22040"
-export { default as Map } from "../chains/22776"
-export { default as AntofyTestnet } from "../chains/23006"
-export { default as OpsideTestnet } from "../chains/23118"
-export { default as OasisSapphire } from "../chains/23294"
-export { default as OasisSapphireTestnet } from "../chains/23295"
-export { default as Webchain } from "../chains/24484"
-export { default as MintmeComCoin } from "../chains/24734"
-export { default as HammerChain } from "../chains/25888"
-export { default as BitkubChainTestnet } from "../chains/25925"
-export { default as FerrumTestnet } from "../chains/26026"
-export { default as HertzNetwork } from "../chains/26600"
-export { default as Oasischain } from "../chains/26863"
-export { default as OptimismBedrockGoerliAlphaTestnet } from "../chains/28528"
-export { default as PieceTestnet } from "../chains/30067"
-export { default as EthersocialNetwork } from "../chains/31102"
-export { default as Cloudtx } from "../chains/31223"
-export { default as CloudtxTestnet } from "../chains/31224"
-export { default as GochainTestnet } from "../chains/31337"
-export { default as Bitgert } from "../chains/32520"
-export { default as Fusion } from "../chains/32659"
-export { default as ZilliqaEvm } from "../chains/32769"
-export { default as ZilliqaEvmTestnet } from "../chains/33101"
-export { default as Aves } from "../chains/33333"
-export { default as J2oTaro } from "../chains/35011"
-export { default as Q } from "../chains/35441"
-export { default as QTestnet } from "../chains/35443"
-export { default as Energi } from "../chains/39797"
-export { default as Oho } from "../chains/39815"
-export { default as OpulentXBeta } from "../chains/41500"
-export { default as Pegglecoin } from "../chains/42069"
-export { default as Arbitrum } from "../chains/42161"
-export { default as ArbitrumNova } from "../chains/42170"
-export { default as Celo } from "../chains/42220"
-export { default as OasisEmeraldTestnet } from "../chains/42261"
-export { default as OasisEmerald } from "../chains/42262"
-export { default as KintoTestnet } from "../chains/42888"
-export { default as Athereum } from "../chains/43110"
-export { default as AvalancheFuji } from "../chains/43113"
-export { default as Avalanche } from "../chains/43114"
-export { default as BobaAvax } from "../chains/43288"
-export { default as Frenchain } from "../chains/44444"
-export { default as CeloAlfajoresTestnet } from "../chains/44787"
-export { default as AutobahnNetwork } from "../chains/45000"
-export { default as FusionTestnet } from "../chains/46688"
-export { default as ReiNetwork } from "../chains/47805"
-export { default as WireshapeFloripaTestnet } from "../chains/49049"
-export { default as BifrostTestnet } from "../chains/49088"
-export { default as EnergiTestnet } from "../chains/49797"
-export { default as LiveplexOracleevm } from "../chains/50001"
-export { default as GtonTestnet } from "../chains/50021"
-export { default as OpsideTestnetPreAlpha } from "../chains/51178"
-export { default as Sardis } from "../chains/51712"
-export { default as DfkChain } from "../chains/53935"
-export { default as HaqqChainTestnet } from "../chains/54211"
-export { default as ToronetTestnet } from "../chains/54321"
-export { default as Titan } from "../chains/55004"
-export { default as ReiChain } from "../chains/55555"
-export { default as ReiChainTestnet } from "../chains/55556"
-export { default as BobaBnb } from "../chains/56288"
-export { default as RolluxTestnet } from "../chains/57000"
-export { default as SepoliaPgnPublicGoodsNetwork } from "../chains/58008"
-export { default as LineaTestnet } from "../chains/59140"
-export { default as ThinkiumTestnetChain0 } from "../chains/60000"
-export { default as ThinkiumTestnetChain1 } from "../chains/60001"
-export { default as ThinkiumTestnetChain2 } from "../chains/60002"
-export { default as ThinkiumTestnetChain103 } from "../chains/60103"
-export { default as AxelchainDevNet } from "../chains/61800"
-export { default as Etica } from "../chains/61803"
-export { default as DokenSuperChain } from "../chains/61916"
-export { default as CeloBaklavaTestnet } from "../chains/62320"
-export { default as Multivac } from "../chains/62621"
-export { default as Ecredits } from "../chains/63000"
-export { default as EcreditsTestnet } from "../chains/63001"
-export { default as Scolcoin } from "../chains/65450"
-export { default as CosmicChain } from "../chains/67588"
-export { default as Condrieu } from "../chains/69420"
-export { default as ThinkiumChain0 } from "../chains/70000"
-export { default as ThinkiumChain1 } from "../chains/70001"
-export { default as ThinkiumChain2 } from "../chains/70002"
-export { default as ThinkiumChain103 } from "../chains/70103"
-export { default as Guapcoinx } from "../chains/71111"
-export { default as PolyjuiceTestnet } from "../chains/71393"
-export { default as GodwokenTestnetV1 } from "../chains/71401"
-export { default as Godwoken } from "../chains/71402"
-export { default as EnergyWebVoltaTestnet } from "../chains/73799"
-export { default as MixinVirtualMachine } from "../chains/73927"
-export { default as Resincoin } from "../chains/75000"
-export { default as VentionSmartChain } from "../chains/77612"
-export { default as Toronet } from "../chains/77777"
-export { default as FirenzeTestNetwork } from "../chains/78110"
-export { default as DragonflyHexapod } from "../chains/78281"
-export { default as GoldSmartChainTestnet } from "../chains/79879"
-export { default as Mumbai } from "../chains/80001"
-export { default as AmanaTestnet } from "../chains/81341"
-export { default as AmanaMixnet } from "../chains/81342"
-export { default as AmanaPrivnet } from "../chains/81343"
-export { default as FlanaTestnet } from "../chains/81351"
-export { default as FlanaMixnet } from "../chains/81352"
-export { default as FlanaPrivnet } from "../chains/81353"
-export { default as MizanaTestnet } from "../chains/81361"
-export { default as MizanaMixnet } from "../chains/81362"
-export { default as MizanaPrivnet } from "../chains/81363"
-export { default as BaseGoerli } from "../chains/84531"
-export { default as Cybertrust } from "../chains/85449"
-export { default as ChilizScovilleTestnet } from "../chains/88880"
-export { default as BeverlyHills } from "../chains/90210"
-export { default as NautilusChain } from "../chains/91002"
-export { default as LambdaTestnet } from "../chains/92001"
-export { default as MantisTestnetHexapod } from "../chains/96970"
-export { default as ElibertyTestnet } from "../chains/99099"
-export { default as UbSmartChainTestnet } from "../chains/99998"
-export { default as UbSmartChain } from "../chains/99999"
-export { default as QuarkchainRoot } from "../chains/100000"
-export { default as QuarkchainShard0 } from "../chains/100001"
-export { default as QuarkchainShard1 } from "../chains/100002"
-export { default as QuarkchainShard2 } from "../chains/100003"
-export { default as QuarkchainShard3 } from "../chains/100004"
-export { default as QuarkchainShard4 } from "../chains/100005"
-export { default as QuarkchainShard5 } from "../chains/100006"
-export { default as QuarkchainShard6 } from "../chains/100007"
-export { default as QuarkchainShard7 } from "../chains/100008"
-export { default as Vechain } from "../chains/100009"
-export { default as VechainTestnet } from "../chains/100010"
-export { default as SoverunTestnet } from "../chains/101010"
-export { default as Crystaleum } from "../chains/103090"
-export { default as Brochain } from "../chains/108801"
-export { default as QuarkchainDevnetRoot } from "../chains/110000"
-export { default as QuarkchainDevnetShard0 } from "../chains/110001"
-export { default as QuarkchainDevnetShard1 } from "../chains/110002"
-export { default as QuarkchainDevnetShard2 } from "../chains/110003"
-export { default as QuarkchainDevnetShard3 } from "../chains/110004"
-export { default as QuarkchainDevnetShard4 } from "../chains/110005"
-export { default as QuarkchainDevnetShard5 } from "../chains/110006"
-export { default as QuarkchainDevnetShard6 } from "../chains/110007"
-export { default as QuarkchainDevnetShard7 } from "../chains/110008"
-export { default as SiberiumTestNetwork } from "../chains/111000"
-export { default as SiberiumNetwork } from "../chains/111111"
-export { default as MetachainOne } from "../chains/112358"
-export { default as AdilDevnet } from "../chains/123456"
-export { default as EtndChainS } from "../chains/131419"
-export { default as Icplaza } from "../chains/142857"
-export { default as TaikoGrimsvotnL2 } from "../chains/167005"
-export { default as TaikoEldfellL3 } from "../chains/167006"
-export { default as CondorTestNetwork } from "../chains/188881"
-export { default as MilkomedaC1Testnet } from "../chains/200101"
-export { default as MilkomedaA1Testnet } from "../chains/200202"
-export { default as Akroma } from "../chains/200625"
-export { default as Alaya } from "../chains/201018"
-export { default as AlayaDevTestnet } from "../chains/201030"
-export { default as MythicalChain } from "../chains/201804"
-export { default as DecimalSmartChainTestnet } from "../chains/202020"
-export { default as Jellie } from "../chains/202624"
-export { default as Platon } from "../chains/210425"
-export { default as Mas } from "../chains/220315"
-export { default as Reapchain } from "../chains/221230"
-export { default as ReapchainTestnet } from "../chains/221231"
-export { default as TafEcoChain } from "../chains/224168"
-export { default as HashkeyChainTestnet } from "../chains/230315"
-export { default as HaymoTestnet } from "../chains/234666"
-export { default as ArtisSigma1 } from "../chains/246529"
-export { default as ArtisTestnetTau1 } from "../chains/246785"
-export { default as SaakuruTestnet } from "../chains/247253"
-export { default as Cmp } from "../chains/256256"
-export { default as GearZeroNetworkTestnet } from "../chains/266256"
-export { default as EgoncoinTestnet } from "../chains/271271"
-export { default as SocialSmartChain } from "../chains/281121"
-export { default as FilecoinCalibrationTestnet } from "../chains/314159"
-export { default as TtcoinSmartChain } from "../chains/330844"
-export { default as AvesTestnet } from "../chains/333331"
-export { default as OoneChainTestnet } from "../chains/333777"
-export { default as PolisTestnet } from "../chains/333888"
-export { default as Polis } from "../chains/333999"
-export { default as BitfinityNetworkTestnet } from "../chains/355113"
-export { default as HapchainTestnet } from "../chains/373737"
-export { default as MetalCChain } from "../chains/381931"
-export { default as MetalTahoeCChain } from "../chains/381932"
-export { default as Tipboxcoin } from "../chains/404040"
-export { default as Kekchain } from "../chains/420420"
-export { default as KekchainKektest } from "../chains/420666"
-export { default as AlteriumL2Testnet } from "../chains/420692"
-export { default as ArbitrumRinkeby } from "../chains/421611"
-export { default as ArbitrumGoerli } from "../chains/421613"
-export { default as FastexChainTestnet } from "../chains/424242"
-export { default as MarkrGo } from "../chains/431140"
-export { default as DexalotSubnetTestnet } from "../chains/432201"
-export { default as DexalotSubnet } from "../chains/432204"
-export { default as WeelinkTestnet } from "../chains/444900"
-export { default as PatexSepoliaTestnet } from "../chains/471100"
-export { default as Openchain } from "../chains/474142"
-export { default as CmpTestnet } from "../chains/512512"
-export { default as EthereumFair } from "../chains/513100"
-export { default as ScrollSepoliaTestnet } from "../chains/534351"
-export { default as Scroll } from "../chains/534352"
-export { default as ScrollAlphaTestnet } from "../chains/534353"
-export { default as ShinariumBeta } from "../chains/534849"
-export { default as BeanecoSmartchain } from "../chains/535037"
-export { default as BearNetworkChain } from "../chains/641230"
-export { default as All } from "../chains/651940"
-export { default as VisionVpioneerTestChain } from "../chains/666666"
-export { default as BearNetworkChainTestnet } from "../chains/751230"
-export { default as MiexsSmartchain } from "../chains/761412"
-export { default as Octaspace } from "../chains/800001"
-export { default as Curve } from "../chains/827431"
-export { default as _4goodnetwork } from "../chains/846000"
-export { default as Vision } from "../chains/888888"
-export { default as PosichainShard0 } from "../chains/900000"
-export { default as PosichainTestnetShard0 } from "../chains/910000"
-export { default as PosichainDevnetShard0 } from "../chains/920000"
-export { default as PosichainDevnetShard1 } from "../chains/920001"
-export { default as FncyTestnet } from "../chains/923018"
-export { default as EluvioContentFabric } from "../chains/955305"
-export { default as EthoProtocol } from "../chains/1313114"
-export { default as Xerom } from "../chains/1313500"
-export { default as Kintsugi } from "../chains/1337702"
-export { default as Kiln } from "../chains/1337802"
-export { default as Zhejiang } from "../chains/1337803"
-export { default as PlianMain } from "../chains/2099156"
-export { default as PlatonDevTestnet2 } from "../chains/2206132"
-export { default as FilecoinButterflyTestnet } from "../chains/3141592"
-export { default as MantaPacificTestnet } from "../chains/3441005"
-export { default as AltlayerZeroGasNetwork } from "../chains/4000003"
-export { default as WorldsCaldera } from "../chains/4281033"
-export { default as MxcWannseeZkevmTestnet } from "../chains/5167003"
-export { default as Imversed } from "../chains/5555555"
-export { default as ImversedTestnet } from "../chains/5555558"
-export { default as Saakuru } from "../chains/7225878"
-export { default as Openvessel } from "../chains/7355310"
-export { default as Ql1Testnet } from "../chains/7668378"
-export { default as Musicoin } from "../chains/7762959"
-export { default as Zora } from "../chains/7777777"
-export { default as PlianSubchain1 } from "../chains/8007736"
-export { default as Hapchain } from "../chains/8794598"
-export { default as QuarixTestnet } from "../chains/8888881"
-export { default as Quarix } from "../chains/8888888"
-export { default as PlianTestnetSubchain1 } from "../chains/10067275"
-export { default as Soverun } from "../chains/10101010"
-export { default as Sepolia } from "../chains/11155111"
-export { default as PepchainChurchill } from "../chains/13371337"
-export { default as Anduschain } from "../chains/14288640"
-export { default as PlianTestnetMain } from "../chains/16658437"
-export { default as Iolite } from "../chains/18289463"
-export { default as Smartmesh } from "../chains/20180430"
-export { default as Quarkblockchain } from "../chains/20181205"
-export { default as PegoNetwork } from "../chains/20201022"
-export { default as Excelon } from "../chains/22052002"
-export { default as ExcoincialChainVoltaTestnet } from "../chains/27082017"
-export { default as ExcoincialChain } from "../chains/27082022"
-export { default as AuxiliumNetwork } from "../chains/28945486"
-export { default as Flachain } from "../chains/29032022"
-export { default as FilecoinLocalTestnet } from "../chains/31415926"
-export { default as JoysDigital } from "../chains/35855456"
-export { default as Maistestsubnet } from "../chains/43214913"
-export { default as Aquachain } from "../chains/61717561"
-export { default as AutonityBakerlooThamesTestnet } from "../chains/65010000"
-export { default as AutonityPiccadillyThamesTestnet } from "../chains/65100000"
-export { default as TEAMBlockchain } from "../chains/88888888"
-export { default as JoysDigitalTestnet } from "../chains/99415706"
-export { default as GatherNetwork } from "../chains/192837465"
-export { default as Kanazawa } from "../chains/222000222"
-export { default as NeonEvmDevnet } from "../chains/245022926"
-export { default as NeonEvm } from "../chains/245022934"
-export { default as NeonEvmTestnet } from "../chains/245022940"
-export { default as RazorSkaleChain } from "../chains/278611351"
-export { default as Oneledger } from "../chains/311752642"
-export { default as Meld } from "../chains/333000333"
-export { default as CalypsoNftHubSkaleTestnet } from "../chains/344106930"
-export { default as GatherTestnetNetwork } from "../chains/356256156"
-export { default as GatherDevnetNetwork } from "../chains/486217935"
-export { default as NebulaStaging } from "../chains/503129905"
-export { default as IposNetwork } from "../chains/1122334455"
-export { default as Cyberdecknet } from "../chains/1146703430"
-export { default as HumanProtocol } from "../chains/1273227453"
-export { default as Aurora } from "../chains/1313161554"
-export { default as AuroraTestnet } from "../chains/1313161555"
-export { default as AuroraBetanet } from "../chains/1313161556"
-export { default as ChaosSkaleTestnet } from "../chains/1351057110"
-export { default as Raptorchain } from "../chains/1380996178"
-export { default as Nebula } from "../chains/1482601649"
-export { default as CalypsoNftHubSkale } from "../chains/1564830818"
-export { default as HarmonyShard0 } from "../chains/1666600000"
-export { default as HarmonyShard1 } from "../chains/1666600001"
-export { default as HarmonyShard2 } from "../chains/1666600002"
-export { default as HarmonyShard3 } from "../chains/1666600003"
-export { default as HarmonyTestnetShard0 } from "../chains/1666700000"
-export { default as HarmonyTestnetShard1 } from "../chains/1666700001"
-export { default as HarmonyDevnetShard0 } from "../chains/1666900000"
-export { default as HarmonyDevnetShard1 } from "../chains/1666900001"
-export { default as Datahopper } from "../chains/2021121117"
-export { default as EuropaSkaleChain } from "../chains/2046399126"
-export { default as Pirl } from "../chains/3125659152"
-export { default as OneledgerTestnetFrankenstein } from "../chains/4216137055"
-export { default as PalmTestnet } from "../chains/11297108099"
-export { default as Palm } from "../chains/11297108109"
-export { default as Alphabet } from "../chains/111222333444"
-export { default as Ntity } from "../chains/197710212030"
-export { default as HaradevTestnet } from "../chains/197710212031"
-export { default as Zeniq } from "../chains/383414847825"
-export { default as Pdc } from "../chains/666301171999"
-export { default as MolereumNetwork } from "../chains/6022140761023"
-export { default as Localhost } from "../chains/1337"
-export { default as XrpLedgerEvmDevnetSidechain } from "../chains/1440001"
-export { default as BubsTestnet } from "../chains/1582"
-export { default as ProofofpepeTestnet } from "../chains/331769"
-export { default as Xpla } from "../chains/37"
-export { default as Omega } from "../chains/408"
-export { default as XplaTestnet } from "../chains/47"
-export { default as XaiGoerliOrbit } from "../chains/47279324479"
-export { default as Opbnb } from "../chains/5611"
-export { default as Linea } from "../chains/59144"
-export { default as ShardeumSphinxDapp1X } from "../chains/8081"
-export { default as ChilizChain } from "../chains/88888"
-export { default as ModeTestnet } from "../chains/919"
-export { default as ZoraTestnet } from "../chains/999"
+export { default as Ethereum } from "../chains/1";
+export { default as ExpanseNetwork } from "../chains/2";
+export { default as Ropsten } from "../chains/3";
+export { default as Rinkeby } from "../chains/4";
+export { default as Goerli } from "../chains/5";
+export { default as EthereumClassicTestnetKotti } from "../chains/6";
+export { default as Thaichain } from "../chains/7";
+export { default as Ubiq } from "../chains/8";
+export { default as UbiqNetworkTestnet } from "../chains/9";
+export { default as Optimism } from "../chains/10";
+export { default as Metadium } from "../chains/11";
+export { default as MetadiumTestnet } from "../chains/12";
+export { default as DiodeTestnetStaging } from "../chains/13";
+export { default as Flare } from "../chains/14";
+export { default as DiodePrenet } from "../chains/15";
+export { default as FlareTestnetCoston } from "../chains/16";
+export { default as Thaichain20Thaifi } from "../chains/17";
+export { default as ThundercoreTestnet } from "../chains/18";
+export { default as SongbirdCanaryNetwork } from "../chains/19";
+export { default as ElastosSmartChain } from "../chains/20";
+export { default as ElastosSmartChainTestnet } from "../chains/21";
+export { default as ElaDidSidechain } from "../chains/22";
+export { default as ElaDidSidechainTestnet } from "../chains/23";
+export { default as Kardiachain } from "../chains/24";
+export { default as Cronos } from "../chains/25";
+export { default as GenesisL1Testnet } from "../chains/26";
+export { default as Shibachain } from "../chains/27";
+export { default as BobaNetworkRinkebyTestnet } from "../chains/28";
+export { default as GenesisL1 } from "../chains/29";
+export { default as Rsk } from "../chains/30";
+export { default as RskTestnet } from "../chains/31";
+export { default as GooddataTestnet } from "../chains/32";
+export { default as Gooddata } from "../chains/33";
+export { default as DithereumTestnet } from "../chains/34";
+export { default as TbwgChain } from "../chains/35";
+export { default as Dxchain } from "../chains/36";
+export { default as Valorbit } from "../chains/38";
+export { default as UnicornUltraTestnet } from "../chains/39";
+export { default as TelosEvm } from "../chains/40";
+export { default as TelosEvmTestnet } from "../chains/41";
+export { default as Lukso } from "../chains/42";
+export { default as DarwiniaPangolinTestnet } from "../chains/43";
+export { default as DarwiniaCrabNetwork } from "../chains/44";
+export { default as DarwiniaPangoroTestnet } from "../chains/45";
+export { default as DarwiniaNetwork } from "../chains/46";
+export { default as EnnothemProterozoic } from "../chains/48";
+export { default as EnnothemTestnetPioneer } from "../chains/49";
+export { default as XinfinXdcNetwork } from "../chains/50";
+export { default as XdcApothemNetwork } from "../chains/51";
+export { default as CoinexSmartChain } from "../chains/52";
+export { default as CoinexSmartChainTestnet } from "../chains/53";
+export { default as Openpiece } from "../chains/54";
+export { default as Zyx } from "../chains/55";
+export { default as Binance } from "../chains/56";
+export { default as Syscoin } from "../chains/57";
+export { default as Ontology } from "../chains/58";
+export { default as Gochain } from "../chains/60";
+export { default as EthereumClassic } from "../chains/61";
+export { default as EthereumClassicTestnetMorden } from "../chains/62";
+export { default as EthereumClassicTestnetMordor } from "../chains/63";
+export { default as Ellaism } from "../chains/64";
+export { default as OkexchainTestnet } from "../chains/65";
+export { default as Okxchain } from "../chains/66";
+export { default as DbchainTestnet } from "../chains/67";
+export { default as Soterone } from "../chains/68";
+export { default as OptimismKovan } from "../chains/69";
+export { default as HooSmartChain } from "../chains/70";
+export { default as ConfluxEspaceTestnet } from "../chains/71";
+export { default as DxchainTestnet } from "../chains/72";
+export { default as Fncy } from "../chains/73";
+export { default as Idchain } from "../chains/74";
+export { default as DecimalSmartChain } from "../chains/75";
+export { default as Mix } from "../chains/76";
+export { default as PoaNetworkSokol } from "../chains/77";
+export { default as Primuschain } from "../chains/78";
+export { default as Zenith } from "../chains/79";
+export { default as Genechain } from "../chains/80";
+export { default as JapanOpenChain } from "../chains/81";
+export { default as Meter } from "../chains/82";
+export { default as MeterTestnet } from "../chains/83";
+export { default as LinqtoDevnet } from "../chains/84";
+export { default as GatechainTestnet } from "../chains/85";
+export { default as Gatechain } from "../chains/86";
+export { default as NovaNetwork } from "../chains/87";
+export { default as Tomochain } from "../chains/88";
+export { default as TomochainTestnet } from "../chains/89";
+export { default as GarizonStage0 } from "../chains/90";
+export { default as GarizonStage1 } from "../chains/91";
+export { default as GarizonStage2 } from "../chains/92";
+export { default as GarizonStage3 } from "../chains/93";
+export { default as Swissdlt } from "../chains/94";
+export { default as Camdl } from "../chains/95";
+export { default as BitkubChain } from "../chains/96";
+export { default as BinanceTestnet } from "../chains/97";
+export { default as SixProtocol } from "../chains/98";
+export { default as PoaNetworkCore } from "../chains/99";
+export { default as Gnosis } from "../chains/100";
+export { default as Etherinc } from "../chains/101";
+export { default as Web3gamesTestnet } from "../chains/102";
+export { default as KaibaLightningChainTestnet } from "../chains/104";
+export { default as Web3gamesDevnet } from "../chains/105";
+export { default as VelasEvm } from "../chains/106";
+export { default as NebulaTestnet } from "../chains/107";
+export { default as Thundercore } from "../chains/108";
+export { default as ProtonTestnet } from "../chains/110";
+export { default as EtherliteChain } from "../chains/111";
+export { default as Coinbit } from "../chains/112";
+export { default as Dehvo } from "../chains/113";
+export { default as FlareTestnetCoston2 } from "../chains/114";
+export { default as DebankTestnet } from "../chains/115";
+export { default as Debank } from "../chains/116";
+export { default as Uptick } from "../chains/117";
+export { default as ArcologyTestnet } from "../chains/118";
+export { default as Enuls } from "../chains/119";
+export { default as EnulsTestnet } from "../chains/120";
+export { default as Realchain } from "../chains/121";
+export { default as Fuse } from "../chains/122";
+export { default as FuseSparknet } from "../chains/123";
+export { default as DecentralizedWeb } from "../chains/124";
+export { default as OychainTestnet } from "../chains/125";
+export { default as Oychain } from "../chains/126";
+export { default as Factory127 } from "../chains/127";
+export { default as HuobiEcoChain } from "../chains/128";
+export { default as IexecSidechain } from "../chains/134";
+export { default as AlyxChainTestnet } from "../chains/135";
+export { default as Deamchain } from "../chains/136";
+export { default as Polygon } from "../chains/137";
+export { default as DefiOracleMeta } from "../chains/138";
+export { default as Woopchain } from "../chains/139";
+export { default as OpenpieceTestnet } from "../chains/141";
+export { default as DaxChain } from "../chains/142";
+export { default as PhiNetworkV2 } from "../chains/144";
+export { default as SixProtocolTestnet } from "../chains/150";
+export { default as TenetTestnet } from "../chains/155";
+export { default as OeblockTestnet } from "../chains/156";
+export { default as ArmoniaEvaChain } from "../chains/160";
+export { default as ArmoniaEvaChainTestnet } from "../chains/161";
+export { default as LightstreamsTestnet } from "../chains/162";
+export { default as Lightstreams } from "../chains/163";
+export { default as OmniTestnet1 } from "../chains/165";
+export { default as AtoshiTestnet } from "../chains/167";
+export { default as AiozNetwork } from "../chains/168";
+export { default as HooSmartChainTestnet } from "../chains/170";
+export { default as LatamBlockchainResilTestnet } from "../chains/172";
+export { default as AmeChain } from "../chains/180";
+export { default as Seele } from "../chains/186";
+export { default as Bmc } from "../chains/188";
+export { default as BmcTestnet } from "../chains/189";
+export { default as CryptoEmergency } from "../chains/193";
+export { default as OkbchainTestnet } from "../chains/195";
+export { default as Okbchain } from "../chains/196";
+export { default as NeutrinosTestnet } from "../chains/197";
+export { default as BittorrentChain } from "../chains/199";
+export { default as ArbitrumOnXdai } from "../chains/200";
+export { default as MoacTestnet } from "../chains/201";
+export { default as Structx } from "../chains/208";
+export { default as Bitnet } from "../chains/210";
+export { default as FreightTrustNetwork } from "../chains/211";
+export { default as MapMakalu } from "../chains/212";
+export { default as SiriusnetV2 } from "../chains/217";
+export { default as Lachain } from "../chains/225";
+export { default as LachainTestnet } from "../chains/226";
+export { default as Swapdex } from "../chains/230";
+export { default as DeamchainTestnet } from "../chains/236";
+export { default as Plinga } from "../chains/242";
+export { default as EnergyWebChain } from "../chains/246";
+export { default as Oasys } from "../chains/248";
+export { default as Fantom } from "../chains/250";
+export { default as HuobiEcoChainTestnet } from "../chains/256";
+export { default as Setheum } from "../chains/258";
+export { default as Neonlink } from "../chains/259";
+export { default as SurBlockchainNetwork } from "../chains/262";
+export { default as HighPerformanceBlockchain } from "../chains/269";
+export { default as Egoncoin } from "../chains/271";
+export { default as LachainLachain } from "../chains/274";
+export { default as ZksyncEraTestnet } from "../chains/280";
+export { default as BobaNetwork } from "../chains/288";
+export { default as Hedera } from "../chains/295";
+export { default as HederaTestnet } from "../chains/296";
+export { default as HederaPreviewnet } from "../chains/297";
+export { default as HederaLocalnet } from "../chains/298";
+export { default as Bobaopera } from "../chains/301";
+export { default as NeurochainTestnet } from "../chains/303";
+export { default as Omax } from "../chains/311";
+export { default as Neurochain } from "../chains/313";
+export { default as Filecoin } from "../chains/314";
+export { default as Kcc } from "../chains/321";
+export { default as KccTestnet } from "../chains/322";
+export { default as ZksyncEra } from "../chains/324";
+export { default as Web3q } from "../chains/333";
+export { default as DfkChainTest } from "../chains/335";
+export { default as Shiden } from "../chains/336";
+export { default as CronosTestnet } from "../chains/338";
+export { default as YooldoVerse } from "../chains/345";
+export { default as Theta } from "../chains/361";
+export { default as ThetaSapphireTestnet } from "../chains/363";
+export { default as ThetaAmberTestnet } from "../chains/364";
+export { default as ThetaTestnet } from "../chains/365";
+export { default as Pulsechain } from "../chains/369";
+export { default as ConstaTestnet } from "../chains/371";
+export { default as Lisinski } from "../chains/385";
+export { default as HyperonchainTestnet } from "../chains/400";
+export { default as OzoneChainTestnet } from "../chains/401";
+export { default as PepeChain } from "../chains/411";
+export { default as SxNetwork } from "../chains/416";
+export { default as Latestnet } from "../chains/418";
+export { default as OptimismGoerli } from "../chains/420";
+export { default as PgnPublicGoodsNetwork } from "../chains/424";
+export { default as ZeethChain } from "../chains/427";
+export { default as ObscuroTestnet } from "../chains/443";
+export { default as FrenchainTestnet } from "../chains/444";
+export { default as ArzioChain } from "../chains/456";
+export { default as Rupaya } from "../chains/499";
+export { default as CaminoCChain } from "../chains/500";
+export { default as ColumbusTestNetwork } from "../chains/501";
+export { default as DoubleAChain } from "../chains/512";
+export { default as DoubleAChainTestnet } from "../chains/513";
+export { default as GearZeroNetwork } from "../chains/516";
+export { default as XtSmartChain } from "../chains/520";
+export { default as Firechain } from "../chains/529";
+export { default as FXCoreNetwork } from "../chains/530";
+export { default as Candle } from "../chains/534";
+export { default as PawchainTestnet } from "../chains/542";
+export { default as Vela1Chain } from "../chains/555";
+export { default as TaoNetwork } from "../chains/558";
+export { default as DogechainTestnet } from "../chains/568";
+export { default as Rollux } from "../chains/570";
+export { default as Astar } from "../chains/592";
+export { default as AcalaMandalaTestnetTc9 } from "../chains/595";
+export { default as KaruraNetworkTestnet } from "../chains/596";
+export { default as AcalaNetworkTestnet } from "../chains/597";
+export { default as MetisGoerliTestnet } from "../chains/599";
+export { default as MeshnyanTestnet } from "../chains/600";
+export { default as PeerTestnet } from "../chains/601";
+export { default as GraphlinqBlockchain } from "../chains/614";
+export { default as Avocado } from "../chains/634";
+export { default as SxNetworkTestnet } from "../chains/647";
+export { default as EnduranceSmartChain } from "../chains/648";
+export { default as PixieChainTestnet } from "../chains/666";
+export { default as LaosArrakis } from "../chains/667";
+export { default as KaruraNetwork } from "../chains/686";
+export { default as StarSocialTestnet } from "../chains/700";
+export { default as BlockchainStation } from "../chains/707";
+export { default as BlockchainStationTestnet } from "../chains/708";
+export { default as ShibariumBeta } from "../chains/719";
+export { default as LycanChain } from "../chains/721";
+export { default as VentionSmartChainTestnet } from "../chains/741";
+export { default as ScriptTestnet } from "../chains/742";
+export { default as Ql1 } from "../chains/766";
+export { default as OpenchainTestnet } from "../chains/776";
+export { default as Cheapeth } from "../chains/777";
+export { default as MaalShariaChain } from "../chains/786";
+export { default as AcalaNetwork } from "../chains/787";
+export { default as AerochainTestnet } from "../chains/788";
+export { default as Patex } from "../chains/789";
+export { default as LucidBlockchain } from "../chains/800";
+export { default as Haic } from "../chains/803";
+export { default as PortalFantasyChainTest } from "../chains/808";
+export { default as Qitmeer } from "../chains/813";
+export { default as BeoneChain } from "../chains/818";
+export { default as Callisto } from "../chains/820";
+export { default as Taraxa } from "../chains/841";
+export { default as TaraxaTestnet } from "../chains/842";
+export { default as ZeethChainDev } from "../chains/859";
+export { default as FantasiaChain } from "../chains/868";
+export { default as BandaiNamcoResearchVerse } from "../chains/876";
+export { default as DexitNetwork } from "../chains/877";
+export { default as AmbrosChain } from "../chains/880";
+export { default as Wanchain } from "../chains/888";
+export { default as GarizonTestnetStage0 } from "../chains/900";
+export { default as GarizonTestnetStage1 } from "../chains/901";
+export { default as GarizonTestnetStage2 } from "../chains/902";
+export { default as GarizonTestnetStage3 } from "../chains/903";
+export { default as PortalFantasyChain } from "../chains/909";
+export { default as DecentraboneLayer1Testnet } from "../chains/910";
+export { default as RiniaTestnet } from "../chains/917";
+export { default as PulsechainTestnetV3 } from "../chains/942";
+export { default as PulsechainTestnetV4 } from "../chains/943";
+export { default as MunodeTestnet } from "../chains/956";
+export { default as Oort } from "../chains/970";
+export { default as OortHuygens } from "../chains/971";
+export { default as OortAscraeus } from "../chains/972";
+export { default as NepalBlockchainNetwork } from "../chains/977";
+export { default as TopEvm } from "../chains/980";
+export { default as MemoSmartChain } from "../chains/985";
+export { default as Top } from "../chains/989";
+export { default as Eliberty } from "../chains/990";
+export { default as _5irechainThunder } from "../chains/997";
+export { default as LuckyNetwork } from "../chains/998";
+export { default as Gton } from "../chains/1000";
+export { default as KlaytnTestnetBaobab } from "../chains/1001";
+export { default as TEkta } from "../chains/1004";
+export { default as NewtonTestnet } from "../chains/1007";
+export { default as Eurus } from "../chains/1008";
+export { default as EvriceNetwork } from "../chains/1010";
+export { default as Newton } from "../chains/1012";
+export { default as Sakura } from "../chains/1022";
+export { default as CloverTestnet } from "../chains/1023";
+export { default as ClvParachain } from "../chains/1024";
+export { default as BittorrentChainTestnet } from "../chains/1028";
+export { default as ConfluxEspace } from "../chains/1030";
+export { default as ProxyNetworkTestnet } from "../chains/1031";
+export { default as BronosTestnet } from "../chains/1038";
+export { default as Bronos } from "../chains/1039";
+export { default as ShimmerevmTestnet } from "../chains/1072";
+export { default as MintaraTestnet } from "../chains/1079";
+export { default as Mintara } from "../chains/1080";
+export { default as MetisAndromeda } from "../chains/1088";
+export { default as Moac } from "../chains/1099";
+export { default as PolygonZkevm } from "../chains/1101";
+export { default as Wemix30 } from "../chains/1111";
+export { default as Wemix30Testnet } from "../chains/1112";
+export { default as CoreBlockchainTestnet } from "../chains/1115";
+export { default as CoreBlockchain } from "../chains/1116";
+export { default as Dogcoin } from "../chains/1117";
+export { default as DefichainEvmNetwork } from "../chains/1130";
+export { default as DefichainEvmNetworkTestnet } from "../chains/1131";
+export { default as AmstarTestnet } from "../chains/1138";
+export { default as Mathchain } from "../chains/1139";
+export { default as MathchainTestnet } from "../chains/1140";
+export { default as SymplexiaSmartChain } from "../chains/1149";
+export { default as OriginTestnet } from "../chains/1170";
+export { default as SmartHostTeknolojiTestnet } from "../chains/1177";
+export { default as IoraChain } from "../chains/1197";
+export { default as EvanescoTestnet } from "../chains/1201";
+export { default as WorldTradeTechnicalChain } from "../chains/1202";
+export { default as Popcateum } from "../chains/1213";
+export { default as Enterchain } from "../chains/1214";
+export { default as ExzoNetwork } from "../chains/1229";
+export { default as UltronTestnet } from "../chains/1230";
+export { default as Ultron } from "../chains/1231";
+export { default as StepNetwork } from "../chains/1234";
+export { default as Arc } from "../chains/1243";
+export { default as ArcTestnet } from "../chains/1244";
+export { default as OmPlatform } from "../chains/1246";
+export { default as CicChainTestnet } from "../chains/1252";
+export { default as Halo } from "../chains/1280";
+export { default as Moonbeam } from "../chains/1284";
+export { default as Moonriver } from "../chains/1285";
+export { default as MoonbaseAlpha } from "../chains/1287";
+export { default as Moonrock } from "../chains/1288";
+export { default as SwisstronikTestnet } from "../chains/1291";
+export { default as Bobabeam } from "../chains/1294";
+export { default as BobabaseTestnet } from "../chains/1297";
+export { default as DosFujiSubnet } from "../chains/1311";
+export { default as Alyx } from "../chains/1314";
+export { default as Aitd } from "../chains/1319";
+export { default as AitdTestnet } from "../chains/1320";
+export { default as ElysiumTestnet } from "../chains/1338";
+export { default as Elysium } from "../chains/1339";
+export { default as CicChain } from "../chains/1353";
+export { default as Zafirium } from "../chains/1369";
+export { default as KalarChain } from "../chains/1379";
+export { default as Amstar } from "../chains/1388";
+export { default as Joseon } from "../chains/1392";
+export { default as RikezaNetwork } from "../chains/1433";
+export { default as LivingAssets } from "../chains/1440";
+export { default as PolygonZkevmTestnet } from "../chains/1442";
+export { default as GilTestnet } from "../chains/1452";
+export { default as CtexScanBlockchain } from "../chains/1455";
+export { default as Bevm } from "../chains/1501";
+export { default as Sherpax } from "../chains/1506";
+export { default as SherpaxTestnet } from "../chains/1507";
+export { default as BeagleMessagingChain } from "../chains/1515";
+export { default as Tenet } from "../chains/1559";
+export { default as CatecoinChain } from "../chains/1618";
+export { default as Atheios } from "../chains/1620";
+export { default as Btachain } from "../chains/1657";
+export { default as HorizenGobiTestnet } from "../chains/1663";
+export { default as Ludan } from "../chains/1688";
+export { default as AnytypeEvmChain } from "../chains/1701";
+export { default as Tbsi } from "../chains/1707";
+export { default as TbsiTestnet } from "../chains/1708";
+export { default as PaletteChain } from "../chains/1718";
+export { default as Partychain } from "../chains/1773";
+export { default as Gauss } from "../chains/1777";
+export { default as Kerleano } from "../chains/1804";
+export { default as RabbitAnalogTestnetChain } from "../chains/1807";
+export { default as CubeChain } from "../chains/1818";
+export { default as CubeChainTestnet } from "../chains/1819";
+export { default as Teslafunds } from "../chains/1856";
+export { default as WhitebitNetwork } from "../chains/1875";
+export { default as GitshockCartenzTestnet } from "../chains/1881";
+export { default as LightlinkPhoenix } from "../chains/1890";
+export { default as LightlinkPegasusTestnet } from "../chains/1891";
+export { default as BonNetwork } from "../chains/1898";
+export { default as Bitcichain } from "../chains/1907";
+export { default as BitcichainTestnet } from "../chains/1908";
+export { default as OnusChainTestnet } from "../chains/1945";
+export { default as DChain } from "../chains/1951";
+export { default as DexillaTestnet } from "../chains/1954";
+export { default as Eleanor } from "../chains/1967";
+export { default as SuperSmartChainTestnet } from "../chains/1969";
+export { default as SuperSmartChain } from "../chains/1970";
+export { default as Atelier } from "../chains/1971";
+export { default as OnusChain } from "../chains/1975";
+export { default as EurusTestnet } from "../chains/1984";
+export { default as Ethergem } from "../chains/1987";
+export { default as Ekta } from "../chains/1994";
+export { default as EdexaTestnet } from "../chains/1995";
+export { default as Dogechain } from "../chains/2000";
+export { default as MilkomedaC1 } from "../chains/2001";
+export { default as MilkomedaA1 } from "../chains/2002";
+export { default as CloudwalkTestnet } from "../chains/2008";
+export { default as Cloudwalk } from "../chains/2009";
+export { default as ZMainnet } from "../chains/2016";
+export { default as PublicmintDevnet } from "../chains/2018";
+export { default as PublicmintTestnet } from "../chains/2019";
+export { default as Publicmint } from "../chains/2020";
+export { default as EdgewareEdgeevm } from "../chains/2021";
+export { default as BeresheetBereevmTestnet } from "../chains/2022";
+export { default as TaycanTestnet } from "../chains/2023";
+export { default as RangersProtocol } from "../chains/2025";
+export { default as Centrifuge } from "../chains/2031";
+export { default as Catalyst } from "../chains/2032";
+export { default as KiwiSubnet } from "../chains/2037";
+export { default as OrigintrailParachain } from "../chains/2043";
+export { default as ShrapnelSubnet } from "../chains/2044";
+export { default as StratosTestnet } from "../chains/2047";
+export { default as Stratos } from "../chains/2048";
+export { default as Quokkacoin } from "../chains/2077";
+export { default as Altair } from "../chains/2088";
+export { default as Algol } from "../chains/2089";
+export { default as Ecoball } from "../chains/2100";
+export { default as EcoballTestnetEspuma } from "../chains/2101";
+export { default as ExosamaNetwork } from "../chains/2109";
+export { default as Metaplayerone } from "../chains/2122";
+export { default as MetaplayeroneDubaiTestnet } from "../chains/2124";
+export { default as DefiOracleMetaTestnet } from "../chains/2138";
+export { default as Bosagora } from "../chains/2151";
+export { default as Findora } from "../chains/2152";
+export { default as FindoraTestnet } from "../chains/2153";
+export { default as FindoraForge } from "../chains/2154";
+export { default as MoonsamaNetwork } from "../chains/2199";
+export { default as Antofy } from "../chains/2202";
+export { default as BitcoinEvm } from "../chains/2203";
+export { default as Evanesco } from "../chains/2213";
+export { default as KavaTestnet } from "../chains/2221";
+export { default as Kava } from "../chains/2222";
+export { default as Vchain } from "../chains/2223";
+export { default as BombChain } from "../chains/2300";
+export { default as Arevia } from "../chains/2309";
+export { default as SomaNetworkTestnet } from "../chains/2323";
+export { default as Altcoinchain } from "../chains/2330";
+export { default as SomaNetwork } from "../chains/2332";
+export { default as KromaSepolia } from "../chains/2358";
+export { default as BombChainTestnet } from "../chains/2399";
+export { default as TcgVerse } from "../chains/2400";
+export { default as Xodex } from "../chains/2415";
+export { default as UnicornUltraNebulasTestnet } from "../chains/2484";
+export { default as Kortho } from "../chains/2559";
+export { default as Techpay } from "../chains/2569";
+export { default as Pocrnet } from "../chains/2606";
+export { default as RedlightChain } from "../chains/2611";
+export { default as EzchainCChain } from "../chains/2612";
+export { default as EzchainCChainTestnet } from "../chains/2613";
+export { default as WhitebitNetworkTestnet } from "../chains/2625";
+export { default as BobaNetworkGoerliTestnet } from "../chains/2888";
+export { default as Bityuan } from "../chains/2999";
+export { default as CennznetRata } from "../chains/3000";
+export { default as CennznetNikau } from "../chains/3001";
+export { default as Canxium } from "../chains/3003";
+export { default as Playa3ullGames } from "../chains/3011";
+export { default as OrlandoChain } from "../chains/3031";
+export { default as Bifrost } from "../chains/3068";
+export { default as DebounceSubnetTestnet } from "../chains/3306";
+export { default as ZcoreTestnet } from "../chains/3331";
+export { default as Web3qTestnet } from "../chains/3333";
+export { default as Web3qGalileo } from "../chains/3334";
+export { default as ParibuNet } from "../chains/3400";
+export { default as SecurechainTestnet } from "../chains/3434";
+export { default as ParibuNetTestnet } from "../chains/3500";
+export { default as JfinChain } from "../chains/3501";
+export { default as Pandoproject } from "../chains/3601";
+export { default as PandoprojectTestnet } from "../chains/3602";
+export { default as BotanixTestnet } from "../chains/3636";
+export { default as Botanix } from "../chains/3637";
+export { default as Jouleverse } from "../chains/3666";
+export { default as Bittex } from "../chains/3690";
+export { default as EmpireNetwork } from "../chains/3693";
+export { default as SenjepowersTestnet } from "../chains/3698";
+export { default as Senjepowers } from "../chains/3699";
+export { default as Crossbell } from "../chains/3737";
+export { default as Alveychain } from "../chains/3797";
+export { default as DracNetwork } from "../chains/3912";
+export { default as DosTesnet } from "../chains/3939";
+export { default as Dyno } from "../chains/3966";
+export { default as DynoTestnet } from "../chains/3967";
+export { default as Yuanchain } from "../chains/3999";
+export { default as OzoneChain } from "../chains/4000";
+export { default as PeperiumChainTestnet } from "../chains/4001";
+export { default as FantomTestnet } from "../chains/4002";
+export { default as BobaoperaTestnet } from "../chains/4051";
+export { default as Nahmii3 } from "../chains/4061";
+export { default as Nahmii3Testnet } from "../chains/4062";
+export { default as FastexChainBahamutOasisTestnet } from "../chains/4090";
+export { default as BitindiTestnet } from "../chains/4096";
+export { default as Bitindi } from "../chains/4099";
+export { default as AiozNetworkTestnet } from "../chains/4102";
+export { default as TipboxcoinTestnet } from "../chains/4141";
+export { default as PhiNetworkV1 } from "../chains/4181";
+export { default as LuksoTestnet } from "../chains/4201";
+export { default as Nexi } from "../chains/4242";
+export { default as BobafujiTestnet } from "../chains/4328";
+export { default as Htmlcoin } from "../chains/4444";
+export { default as OrderlySepoliaTestnet } from "../chains/4460";
+export { default as IotexNetwork } from "../chains/4689";
+export { default as IotexNetworkTestnet } from "../chains/4690";
+export { default as MeverseChainTestnet } from "../chains/4759";
+export { default as BlackfortExchangeNetworkTestnet } from "../chains/4777";
+export { default as VenidiumTestnet } from "../chains/4918";
+export { default as Venidium } from "../chains/4919";
+export { default as BlackfortExchangeNetwork } from "../chains/4999";
+export { default as Mantle } from "../chains/5000";
+export { default as MantleTestnet } from "../chains/5001";
+export { default as TreasurenetAlpha } from "../chains/5002";
+export { default as TreasurenetTestnet } from "../chains/5005";
+export { default as FastexChainBahamut } from "../chains/5165";
+export { default as TlchainNetwork } from "../chains/5177";
+export { default as Eraswap } from "../chains/5197";
+export { default as Humanode } from "../chains/5234";
+export { default as UzmiNetwork } from "../chains/5315";
+export { default as Nahmii } from "../chains/5551";
+export { default as NahmiiTestnet } from "../chains/5553";
+export { default as ChainVerse } from "../chains/5555";
+export { default as ArcturusChainTestnet } from "../chains/5616";
+export { default as SyscoinTanenbaumTestnet } from "../chains/5700";
+export { default as HikaNetworkTestnet } from "../chains/5729";
+export { default as SatoshichainTestnet } from "../chains/5758";
+export { default as Ganache } from "../chains/5777";
+export { default as OntologyTestnet } from "../chains/5851";
+export { default as WegochainRubidium } from "../chains/5869";
+export { default as TresTestnet } from "../chains/6065";
+export { default as Tres } from "../chains/6066";
+export { default as CascadiaTestnet } from "../chains/6102";
+export { default as UptnTestnet } from "../chains/6118";
+export { default as Uptn } from "../chains/6119";
+export { default as Peerpay } from "../chains/6502";
+export { default as ScolcoinWeichainTestnet } from "../chains/6552";
+export { default as FoxTestnetNetwork } from "../chains/6565";
+export { default as PixieChain } from "../chains/6626";
+export { default as Irishub } from "../chains/6688";
+export { default as GoldSmartChain } from "../chains/6789";
+export { default as TombChain } from "../chains/6969";
+export { default as Polysmartchain } from "../chains/6999";
+export { default as Zetachain } from "../chains/7000";
+export { default as ZetachainAthens3Testnet } from "../chains/7001";
+export { default as EllaTheHeart } from "../chains/7027";
+export { default as Planq } from "../chains/7070";
+export { default as Bitrock } from "../chains/7171";
+export { default as Klyntar } from "../chains/7331";
+export { default as HorizenEon } from "../chains/7332";
+export { default as Shyft } from "../chains/7341";
+export { default as RabaNetwork } from "../chains/7484";
+export { default as MeverseChain } from "../chains/7518";
+export { default as AdilTestnet } from "../chains/7575";
+export { default as AdilChainV2 } from "../chains/7576";
+export { default as TheRootNetwork } from "../chains/7668";
+export { default as TheRootNetworkPorciniTestnet } from "../chains/7672";
+export { default as Canto } from "../chains/7700";
+export { default as CantoTesnet } from "../chains/7701";
+export { default as BitrockTestnet } from "../chains/7771";
+export { default as RiseOfTheWarbotsTestnet } from "../chains/7777";
+export { default as HazlorTestnet } from "../chains/7878";
+export { default as ArdeniumAthena } from "../chains/7895";
+export { default as DosChain } from "../chains/7979";
+export { default as Teleport } from "../chains/8000";
+export { default as TeleportTestnet } from "../chains/8001";
+export { default as MdglTestnet } from "../chains/8029";
+export { default as ShardeumLiberty1X } from "../chains/8080";
+export { default as ShardeumSphinx1X } from "../chains/8082";
+export { default as Biteth } from "../chains/8086";
+export { default as StreamuxBlockchain } from "../chains/8098";
+export { default as QitmeerNetworkTestnet } from "../chains/8131";
+export { default as QitmeerNetworkMixnet } from "../chains/8132";
+export { default as QitmeerNetworkPrivnet } from "../chains/8133";
+export { default as Amana } from "../chains/8134";
+export { default as Flana } from "../chains/8135";
+export { default as Mizana } from "../chains/8136";
+export { default as BeoneChainTestnet } from "../chains/8181";
+export { default as KlaytnCypress } from "../chains/8217";
+export { default as BlocktonBlockchain } from "../chains/8272";
+export { default as Korthotest } from "../chains/8285";
+export { default as DraconesFinancialServices } from "../chains/8387";
+export { default as Base } from "../chains/8453";
+export { default as TokiNetwork } from "../chains/8654";
+export { default as TokiTestnet } from "../chains/8655";
+export { default as ToolGlobal } from "../chains/8723";
+export { default as ToolGlobalTestnet } from "../chains/8724";
+export { default as AlphNetwork } from "../chains/8738";
+export { default as TmyChain } from "../chains/8768";
+export { default as MaroBlockchain } from "../chains/8848";
+export { default as Unique } from "../chains/8880";
+export { default as QuartzByUnique } from "../chains/8881";
+export { default as OpalTestnetByUnique } from "../chains/8882";
+export { default as SapphireByUnique } from "../chains/8883";
+export { default as Xanachain } from "../chains/8888";
+export { default as VyvoSmartChain } from "../chains/8889";
+export { default as Mammoth } from "../chains/8898";
+export { default as JibchainL1 } from "../chains/8899";
+export { default as GiantMammoth } from "../chains/8989";
+export { default as Bloxberg } from "../chains/8995";
+export { default as EvmosTestnet } from "../chains/9000";
+export { default as Evmos } from "../chains/9001";
+export { default as Berylbit } from "../chains/9012";
+export { default as GenesisCoin } from "../chains/9100";
+export { default as Codefin } from "../chains/9223";
+export { default as DogcoinTestnet } from "../chains/9339";
+export { default as RangersProtocolTestnetRobin } from "../chains/9527";
+export { default as Qeasyweb3Testnet } from "../chains/9528";
+export { default as NeonlinkTestnet } from "../chains/9559";
+export { default as OortDev } from "../chains/9700";
+export { default as BobaBnbTestnet } from "../chains/9728";
+export { default as ZTestnet } from "../chains/9768";
+export { default as Pepenetwork } from "../chains/9779";
+export { default as CarbonEvm } from "../chains/9790";
+export { default as CarbonEvmTestnet } from "../chains/9792";
+export { default as ImperiumTestnet } from "../chains/9818";
+export { default as Imperium } from "../chains/9819";
+export { default as MindSmartChainTestnet } from "../chains/9977";
+export { default as MindSmartChain } from "../chains/9996";
+export { default as AltlayerTestnet } from "../chains/9997";
+export { default as MyownTestnet } from "../chains/9999";
+export { default as SmartBitcoinCash } from "../chains/10000";
+export { default as SmartBitcoinCashTestnet } from "../chains/10001";
+export { default as GonChain } from "../chains/10024";
+export { default as JapanOpenChainTestnet } from "../chains/10081";
+export { default as Sjatsh } from "../chains/10086";
+export { default as BlockchainGenesis } from "../chains/10101";
+export { default as GnosisChiadoTestnet } from "../chains/10200";
+export { default as Maxxchain } from "../chains/10201";
+export { default as ArtheraTestnet } from "../chains/10243";
+export { default as _0xtade } from "../chains/10248";
+export { default as Numbers } from "../chains/10507";
+export { default as NumbersTestnet } from "../chains/10508";
+export { default as Cryptocoinpay } from "../chains/10823";
+export { default as QuadransBlockchain } from "../chains/10946";
+export { default as QuadransBlockchainTestnet } from "../chains/10947";
+export { default as Astra } from "../chains/11110";
+export { default as Wagmi } from "../chains/11111";
+export { default as AstraTestnet } from "../chains/11115";
+export { default as Hashbit } from "../chains/11119";
+export { default as HaqqNetwork } from "../chains/11235";
+export { default as ShyftTestnet } from "../chains/11437";
+export { default as SardisTestnet } from "../chains/11612";
+export { default as SanrChain } from "../chains/11888";
+export { default as Satoshichain } from "../chains/12009";
+export { default as SingularityZeroTestnet } from "../chains/12051";
+export { default as SingularityZero } from "../chains/12052";
+export { default as BrcChain } from "../chains/12123";
+export { default as Fibonacci } from "../chains/12306";
+export { default as BlgTestnet } from "../chains/12321";
+export { default as StepTestnet } from "../chains/12345";
+export { default as RikezaNetworkTestnet } from "../chains/12715";
+export { default as Sps } from "../chains/13000";
+export { default as CreditSmartChain } from "../chains/13308";
+export { default as BeamTestnet } from "../chains/13337";
+export { default as Phoenix } from "../chains/13381";
+export { default as Susono } from "../chains/13812";
+export { default as SpsTestnet } from "../chains/14000";
+export { default as HumanodeTestnet5Israfel } from "../chains/14853";
+export { default as Loopnetwork } from "../chains/15551";
+export { default as TrustEvmTestnet } from "../chains/15555";
+export { default as EosEvmNetworkTestnet } from "../chains/15557";
+export { default as Metadot } from "../chains/16000";
+export { default as MetadotTestnet } from "../chains/16001";
+export { default as Genesys } from "../chains/16507";
+export { default as IrishubTestnet } from "../chains/16688";
+export { default as Airdao } from "../chains/16718";
+export { default as IvarChainTestnet } from "../chains/16888";
+export { default as Holesky } from "../chains/17000";
+export { default as PaletteChainTestnet } from "../chains/17180";
+export { default as EosEvmNetwork } from "../chains/17777";
+export { default as FrontierOfDreamsTestnet } from "../chains/18000";
+export { default as SmartTradeNetworks } from "../chains/18122";
+export { default as ProofOfMemes } from "../chains/18159";
+export { default as MxcZkevm } from "../chains/18686";
+export { default as HomeVerse } from "../chains/19011";
+export { default as BtcixNetwork } from "../chains/19845";
+export { default as Camelark } from "../chains/20001";
+export { default as CallistoTestnet } from "../chains/20729";
+export { default as P12Chain } from "../chains/20736";
+export { default as CennznetAzalea } from "../chains/21337";
+export { default as Omchain } from "../chains/21816";
+export { default as Taycan } from "../chains/22023";
+export { default as AirdaoTestnet } from "../chains/22040";
+export { default as Map } from "../chains/22776";
+export { default as AntofyTestnet } from "../chains/23006";
+export { default as OpsideTestnet } from "../chains/23118";
+export { default as OasisSapphire } from "../chains/23294";
+export { default as OasisSapphireTestnet } from "../chains/23295";
+export { default as Webchain } from "../chains/24484";
+export { default as MintmeComCoin } from "../chains/24734";
+export { default as HammerChain } from "../chains/25888";
+export { default as BitkubChainTestnet } from "../chains/25925";
+export { default as FerrumTestnet } from "../chains/26026";
+export { default as HertzNetwork } from "../chains/26600";
+export { default as Oasischain } from "../chains/26863";
+export { default as OptimismBedrockGoerliAlphaTestnet } from "../chains/28528";
+export { default as PieceTestnet } from "../chains/30067";
+export { default as EthersocialNetwork } from "../chains/31102";
+export { default as Cloudtx } from "../chains/31223";
+export { default as CloudtxTestnet } from "../chains/31224";
+export { default as GochainTestnet } from "../chains/31337";
+export { default as Bitgert } from "../chains/32520";
+export { default as Fusion } from "../chains/32659";
+export { default as ZilliqaEvm } from "../chains/32769";
+export { default as ZilliqaEvmTestnet } from "../chains/33101";
+export { default as Aves } from "../chains/33333";
+export { default as J2oTaro } from "../chains/35011";
+export { default as Q } from "../chains/35441";
+export { default as QTestnet } from "../chains/35443";
+export { default as Energi } from "../chains/39797";
+export { default as Oho } from "../chains/39815";
+export { default as OpulentXBeta } from "../chains/41500";
+export { default as Pegglecoin } from "../chains/42069";
+export { default as Arbitrum } from "../chains/42161";
+export { default as ArbitrumNova } from "../chains/42170";
+export { default as Celo } from "../chains/42220";
+export { default as OasisEmeraldTestnet } from "../chains/42261";
+export { default as OasisEmerald } from "../chains/42262";
+export { default as KintoTestnet } from "../chains/42888";
+export { default as Athereum } from "../chains/43110";
+export { default as AvalancheFuji } from "../chains/43113";
+export { default as Avalanche } from "../chains/43114";
+export { default as BobaAvax } from "../chains/43288";
+export { default as Frenchain } from "../chains/44444";
+export { default as CeloAlfajoresTestnet } from "../chains/44787";
+export { default as AutobahnNetwork } from "../chains/45000";
+export { default as FusionTestnet } from "../chains/46688";
+export { default as ReiNetwork } from "../chains/47805";
+export { default as WireshapeFloripaTestnet } from "../chains/49049";
+export { default as BifrostTestnet } from "../chains/49088";
+export { default as EnergiTestnet } from "../chains/49797";
+export { default as LiveplexOracleevm } from "../chains/50001";
+export { default as GtonTestnet } from "../chains/50021";
+export { default as OpsideTestnetPreAlpha } from "../chains/51178";
+export { default as Sardis } from "../chains/51712";
+export { default as DfkChain } from "../chains/53935";
+export { default as HaqqChainTestnet } from "../chains/54211";
+export { default as ToronetTestnet } from "../chains/54321";
+export { default as Titan } from "../chains/55004";
+export { default as ReiChain } from "../chains/55555";
+export { default as ReiChainTestnet } from "../chains/55556";
+export { default as BobaBnb } from "../chains/56288";
+export { default as RolluxTestnet } from "../chains/57000";
+export { default as SepoliaPgnPublicGoodsNetwork } from "../chains/58008";
+export { default as LineaTestnet } from "../chains/59140";
+export { default as ThinkiumTestnetChain0 } from "../chains/60000";
+export { default as ThinkiumTestnetChain1 } from "../chains/60001";
+export { default as ThinkiumTestnetChain2 } from "../chains/60002";
+export { default as ThinkiumTestnetChain103 } from "../chains/60103";
+export { default as AxelchainDevNet } from "../chains/61800";
+export { default as Etica } from "../chains/61803";
+export { default as DokenSuperChain } from "../chains/61916";
+export { default as CeloBaklavaTestnet } from "../chains/62320";
+export { default as Multivac } from "../chains/62621";
+export { default as Ecredits } from "../chains/63000";
+export { default as EcreditsTestnet } from "../chains/63001";
+export { default as Scolcoin } from "../chains/65450";
+export { default as CosmicChain } from "../chains/67588";
+export { default as Condrieu } from "../chains/69420";
+export { default as ThinkiumChain0 } from "../chains/70000";
+export { default as ThinkiumChain1 } from "../chains/70001";
+export { default as ThinkiumChain2 } from "../chains/70002";
+export { default as ThinkiumChain103 } from "../chains/70103";
+export { default as Guapcoinx } from "../chains/71111";
+export { default as PolyjuiceTestnet } from "../chains/71393";
+export { default as GodwokenTestnetV1 } from "../chains/71401";
+export { default as Godwoken } from "../chains/71402";
+export { default as EnergyWebVoltaTestnet } from "../chains/73799";
+export { default as MixinVirtualMachine } from "../chains/73927";
+export { default as Resincoin } from "../chains/75000";
+export { default as VentionSmartChain } from "../chains/77612";
+export { default as Toronet } from "../chains/77777";
+export { default as FirenzeTestNetwork } from "../chains/78110";
+export { default as DragonflyHexapod } from "../chains/78281";
+export { default as GoldSmartChainTestnet } from "../chains/79879";
+export { default as Mumbai } from "../chains/80001";
+export { default as AmanaTestnet } from "../chains/81341";
+export { default as AmanaMixnet } from "../chains/81342";
+export { default as AmanaPrivnet } from "../chains/81343";
+export { default as FlanaTestnet } from "../chains/81351";
+export { default as FlanaMixnet } from "../chains/81352";
+export { default as FlanaPrivnet } from "../chains/81353";
+export { default as MizanaTestnet } from "../chains/81361";
+export { default as MizanaMixnet } from "../chains/81362";
+export { default as MizanaPrivnet } from "../chains/81363";
+export { default as BaseGoerli } from "../chains/84531";
+export { default as Cybertrust } from "../chains/85449";
+export { default as ChilizScovilleTestnet } from "../chains/88880";
+export { default as BeverlyHills } from "../chains/90210";
+export { default as NautilusChain } from "../chains/91002";
+export { default as LambdaTestnet } from "../chains/92001";
+export { default as MantisTestnetHexapod } from "../chains/96970";
+export { default as ElibertyTestnet } from "../chains/99099";
+export { default as UbSmartChainTestnet } from "../chains/99998";
+export { default as UbSmartChain } from "../chains/99999";
+export { default as QuarkchainRoot } from "../chains/100000";
+export { default as QuarkchainShard0 } from "../chains/100001";
+export { default as QuarkchainShard1 } from "../chains/100002";
+export { default as QuarkchainShard2 } from "../chains/100003";
+export { default as QuarkchainShard3 } from "../chains/100004";
+export { default as QuarkchainShard4 } from "../chains/100005";
+export { default as QuarkchainShard5 } from "../chains/100006";
+export { default as QuarkchainShard6 } from "../chains/100007";
+export { default as QuarkchainShard7 } from "../chains/100008";
+export { default as Vechain } from "../chains/100009";
+export { default as VechainTestnet } from "../chains/100010";
+export { default as SoverunTestnet } from "../chains/101010";
+export { default as Crystaleum } from "../chains/103090";
+export { default as Brochain } from "../chains/108801";
+export { default as QuarkchainDevnetRoot } from "../chains/110000";
+export { default as QuarkchainDevnetShard0 } from "../chains/110001";
+export { default as QuarkchainDevnetShard1 } from "../chains/110002";
+export { default as QuarkchainDevnetShard2 } from "../chains/110003";
+export { default as QuarkchainDevnetShard3 } from "../chains/110004";
+export { default as QuarkchainDevnetShard4 } from "../chains/110005";
+export { default as QuarkchainDevnetShard5 } from "../chains/110006";
+export { default as QuarkchainDevnetShard6 } from "../chains/110007";
+export { default as QuarkchainDevnetShard7 } from "../chains/110008";
+export { default as SiberiumTestNetwork } from "../chains/111000";
+export { default as SiberiumNetwork } from "../chains/111111";
+export { default as MetachainOne } from "../chains/112358";
+export { default as AdilDevnet } from "../chains/123456";
+export { default as EtndChainS } from "../chains/131419";
+export { default as Icplaza } from "../chains/142857";
+export { default as TaikoGrimsvotnL2 } from "../chains/167005";
+export { default as TaikoEldfellL3 } from "../chains/167006";
+export { default as CondorTestNetwork } from "../chains/188881";
+export { default as MilkomedaC1Testnet } from "../chains/200101";
+export { default as MilkomedaA1Testnet } from "../chains/200202";
+export { default as Akroma } from "../chains/200625";
+export { default as Alaya } from "../chains/201018";
+export { default as AlayaDevTestnet } from "../chains/201030";
+export { default as MythicalChain } from "../chains/201804";
+export { default as DecimalSmartChainTestnet } from "../chains/202020";
+export { default as Jellie } from "../chains/202624";
+export { default as Platon } from "../chains/210425";
+export { default as Mas } from "../chains/220315";
+export { default as Reapchain } from "../chains/221230";
+export { default as ReapchainTestnet } from "../chains/221231";
+export { default as TafEcoChain } from "../chains/224168";
+export { default as HashkeyChainTestnet } from "../chains/230315";
+export { default as HaymoTestnet } from "../chains/234666";
+export { default as ArtisSigma1 } from "../chains/246529";
+export { default as ArtisTestnetTau1 } from "../chains/246785";
+export { default as SaakuruTestnet } from "../chains/247253";
+export { default as Cmp } from "../chains/256256";
+export { default as GearZeroNetworkTestnet } from "../chains/266256";
+export { default as EgoncoinTestnet } from "../chains/271271";
+export { default as SocialSmartChain } from "../chains/281121";
+export { default as FilecoinCalibrationTestnet } from "../chains/314159";
+export { default as TtcoinSmartChain } from "../chains/330844";
+export { default as AvesTestnet } from "../chains/333331";
+export { default as OoneChainTestnet } from "../chains/333777";
+export { default as PolisTestnet } from "../chains/333888";
+export { default as Polis } from "../chains/333999";
+export { default as BitfinityNetworkTestnet } from "../chains/355113";
+export { default as HapchainTestnet } from "../chains/373737";
+export { default as MetalCChain } from "../chains/381931";
+export { default as MetalTahoeCChain } from "../chains/381932";
+export { default as Tipboxcoin } from "../chains/404040";
+export { default as Kekchain } from "../chains/420420";
+export { default as KekchainKektest } from "../chains/420666";
+export { default as AlteriumL2Testnet } from "../chains/420692";
+export { default as ArbitrumRinkeby } from "../chains/421611";
+export { default as ArbitrumGoerli } from "../chains/421613";
+export { default as FastexChainTestnet } from "../chains/424242";
+export { default as MarkrGo } from "../chains/431140";
+export { default as DexalotSubnetTestnet } from "../chains/432201";
+export { default as DexalotSubnet } from "../chains/432204";
+export { default as WeelinkTestnet } from "../chains/444900";
+export { default as PatexSepoliaTestnet } from "../chains/471100";
+export { default as Openchain } from "../chains/474142";
+export { default as CmpTestnet } from "../chains/512512";
+export { default as EthereumFair } from "../chains/513100";
+export { default as ScrollSepoliaTestnet } from "../chains/534351";
+export { default as Scroll } from "../chains/534352";
+export { default as ScrollAlphaTestnet } from "../chains/534353";
+export { default as ShinariumBeta } from "../chains/534849";
+export { default as BeanecoSmartchain } from "../chains/535037";
+export { default as BearNetworkChain } from "../chains/641230";
+export { default as All } from "../chains/651940";
+export { default as VisionVpioneerTestChain } from "../chains/666666";
+export { default as BearNetworkChainTestnet } from "../chains/751230";
+export { default as MiexsSmartchain } from "../chains/761412";
+export { default as Octaspace } from "../chains/800001";
+export { default as Curve } from "../chains/827431";
+export { default as _4goodnetwork } from "../chains/846000";
+export { default as Vision } from "../chains/888888";
+export { default as PosichainShard0 } from "../chains/900000";
+export { default as PosichainTestnetShard0 } from "../chains/910000";
+export { default as PosichainDevnetShard0 } from "../chains/920000";
+export { default as PosichainDevnetShard1 } from "../chains/920001";
+export { default as FncyTestnet } from "../chains/923018";
+export { default as EluvioContentFabric } from "../chains/955305";
+export { default as EthoProtocol } from "../chains/1313114";
+export { default as Xerom } from "../chains/1313500";
+export { default as Kintsugi } from "../chains/1337702";
+export { default as Kiln } from "../chains/1337802";
+export { default as Zhejiang } from "../chains/1337803";
+export { default as PlianMain } from "../chains/2099156";
+export { default as PlatonDevTestnet2 } from "../chains/2206132";
+export { default as FilecoinButterflyTestnet } from "../chains/3141592";
+export { default as MantaPacificTestnet } from "../chains/3441005";
+export { default as AltlayerZeroGasNetwork } from "../chains/4000003";
+export { default as WorldsCaldera } from "../chains/4281033";
+export { default as MxcWannseeZkevmTestnet } from "../chains/5167003";
+export { default as Imversed } from "../chains/5555555";
+export { default as ImversedTestnet } from "../chains/5555558";
+export { default as Saakuru } from "../chains/7225878";
+export { default as Openvessel } from "../chains/7355310";
+export { default as Ql1Testnet } from "../chains/7668378";
+export { default as Musicoin } from "../chains/7762959";
+export { default as Zora } from "../chains/7777777";
+export { default as PlianSubchain1 } from "../chains/8007736";
+export { default as Hapchain } from "../chains/8794598";
+export { default as QuarixTestnet } from "../chains/8888881";
+export { default as Quarix } from "../chains/8888888";
+export { default as PlianTestnetSubchain1 } from "../chains/10067275";
+export { default as Soverun } from "../chains/10101010";
+export { default as Sepolia } from "../chains/11155111";
+export { default as PepchainChurchill } from "../chains/13371337";
+export { default as Anduschain } from "../chains/14288640";
+export { default as PlianTestnetMain } from "../chains/16658437";
+export { default as Iolite } from "../chains/18289463";
+export { default as Smartmesh } from "../chains/20180430";
+export { default as Quarkblockchain } from "../chains/20181205";
+export { default as PegoNetwork } from "../chains/20201022";
+export { default as Excelon } from "../chains/22052002";
+export { default as ExcoincialChainVoltaTestnet } from "../chains/27082017";
+export { default as ExcoincialChain } from "../chains/27082022";
+export { default as AuxiliumNetwork } from "../chains/28945486";
+export { default as Flachain } from "../chains/29032022";
+export { default as FilecoinLocalTestnet } from "../chains/31415926";
+export { default as JoysDigital } from "../chains/35855456";
+export { default as Maistestsubnet } from "../chains/43214913";
+export { default as Aquachain } from "../chains/61717561";
+export { default as AutonityBakerlooThamesTestnet } from "../chains/65010000";
+export { default as AutonityPiccadillyThamesTestnet } from "../chains/65100000";
+export { default as TEAMBlockchain } from "../chains/88888888";
+export { default as JoysDigitalTestnet } from "../chains/99415706";
+export { default as GatherNetwork } from "../chains/192837465";
+export { default as Kanazawa } from "../chains/222000222";
+export { default as NeonEvmDevnet } from "../chains/245022926";
+export { default as NeonEvm } from "../chains/245022934";
+export { default as NeonEvmTestnet } from "../chains/245022940";
+export { default as RazorSkaleChain } from "../chains/278611351";
+export { default as Oneledger } from "../chains/311752642";
+export { default as Meld } from "../chains/333000333";
+export { default as CalypsoNftHubSkaleTestnet } from "../chains/344106930";
+export { default as GatherTestnetNetwork } from "../chains/356256156";
+export { default as GatherDevnetNetwork } from "../chains/486217935";
+export { default as NebulaStaging } from "../chains/503129905";
+export { default as IposNetwork } from "../chains/1122334455";
+export { default as Cyberdecknet } from "../chains/1146703430";
+export { default as HumanProtocol } from "../chains/1273227453";
+export { default as Aurora } from "../chains/1313161554";
+export { default as AuroraTestnet } from "../chains/1313161555";
+export { default as AuroraBetanet } from "../chains/1313161556";
+export { default as ChaosSkaleTestnet } from "../chains/1351057110";
+export { default as Raptorchain } from "../chains/1380996178";
+export { default as Nebula } from "../chains/1482601649";
+export { default as CalypsoNftHubSkale } from "../chains/1564830818";
+export { default as HarmonyShard0 } from "../chains/1666600000";
+export { default as HarmonyShard1 } from "../chains/1666600001";
+export { default as HarmonyShard2 } from "../chains/1666600002";
+export { default as HarmonyShard3 } from "../chains/1666600003";
+export { default as HarmonyTestnetShard0 } from "../chains/1666700000";
+export { default as HarmonyTestnetShard1 } from "../chains/1666700001";
+export { default as HarmonyDevnetShard0 } from "../chains/1666900000";
+export { default as HarmonyDevnetShard1 } from "../chains/1666900001";
+export { default as Datahopper } from "../chains/2021121117";
+export { default as EuropaSkaleChain } from "../chains/2046399126";
+export { default as Pirl } from "../chains/3125659152";
+export { default as OneledgerTestnetFrankenstein } from "../chains/4216137055";
+export { default as PalmTestnet } from "../chains/11297108099";
+export { default as Palm } from "../chains/11297108109";
+export { default as Alphabet } from "../chains/111222333444";
+export { default as Ntity } from "../chains/197710212030";
+export { default as HaradevTestnet } from "../chains/197710212031";
+export { default as Zeniq } from "../chains/383414847825";
+export { default as Pdc } from "../chains/666301171999";
+export { default as MolereumNetwork } from "../chains/6022140761023";
+export { default as Localhost } from "../chains/1337";
+export { default as XrpLedgerEvmDevnetSidechain } from "../chains/1440001";
+export { default as BubsTestnet } from "../chains/1582";
+export { default as ProofofpepeTestnet } from "../chains/331769";
+export { default as Xpla } from "../chains/37";
+export { default as Omega } from "../chains/408";
+export { default as XplaTestnet } from "../chains/47";
+export { default as XaiGoerliOrbit } from "../chains/47279324479";
+export { default as Opbnb } from "../chains/5611";
+export { default as Linea } from "../chains/59144";
+export { default as ShardeumSphinxDapp1X } from "../chains/8081";
+export { default as ChilizChain } from "../chains/88888";
+export { default as ModeTestnet } from "../chains/919";
+export { default as ZoraTestnet } from "../chains/999";
 export * from "./types";
 export * from "./utils";
-export const defaultChains = [c1, c5, c8453, c84531, c137, c80001, c42161, c421613, c10, c420, c56, c97, c250, c4002, c43114, c43113, c1337];
-<<<<<<< HEAD
-export const allChains: Chain[] = [c1, c2, c3, c4, c5, c6, c7, c8, c9, c10, c11, c12, c13, c14, c15, c16, c17, c18, c19, c20, c21, c22, c23, c24, c25, c26, c27, c28, c29, c30, c31, c32, c33, c34, c35, c36, c37, c38, c39, c40, c41, c42, c43, c44, c45, c46, c47, c48, c49, c50, c51, c52, c53, c54, c55, c56, c57, c58, c60, c61, c62, c63, c64, c65, c66, c67, c68, c69, c70, c71, c72, c73, c74, c75, c76, c77, c78, c79, c80, c81, c82, c83, c84, c85, c86, c87, c88, c89, c90, c91, c92, c93, c94, c95, c96, c97, c98, c99, c100, c101, c102, c104, c105, c106, c107, c108, c110, c111, c112, c113, c114, c115, c116, c117, c118, c119, c120, c121, c122, c123, c124, c125, c126, c127, c128, c134, c135, c136, c137, c138, c139, c141, c142, c144, c150, c155, c156, c160, c161, c162, c163, c165, c167, c168, c170, c172, c180, c186, c188, c189, c193, c195, c196, c197, c199, c200, c201, c208, c210, c211, c212, c217, c225, c226, c230, c236, c242, c246, c248, c250, c256, c258, c259, c262, c269, c271, c274, c280, c288, c295, c296, c297, c298, c301, c303, c311, c313, c314, c321, c322, c324, c333, c335, c336, c338, c345, c361, c363, c364, c365, c369, c371, c385, c400, c401, c411, c416, c418, c420, c424, c427, c443, c444, c456, c499, c500, c501, c512, c513, c516, c520, c529, c530, c534, c542, c555, c558, c568, c570, c592, c595, c596, c597, c599, c600, c601, c614, c634, c647, c648, c666, c667, c686, c700, c707, c708, c719, c721, c741, c742, c766, c776, c777, c786, c787, c788, c789, c800, c803, c808, c813, c818, c820, c841, c842, c859, c868, c876, c877, c880, c888, c900, c901, c902, c903, c909, c910, c917, c942, c943, c956, c970, c971, c972, c977, c980, c985, c989, c990, c997, c998, c1000, c1001, c1004, c1007, c1008, c1010, c1012, c1022, c1023, c1024, c1028, c1030, c1031, c1038, c1039, c1072, c1079, c1080, c1088, c1099, c1101, c1111, c1112, c1115, c1116, c1117, c1130, c1131, c1138, c1139, c1140, c1149, c1170, c1177, c1197, c1201, c1202, c1213, c1214, c1229, c1230, c1231, c1234, c1243, c1244, c1246, c1252, c1280, c1284, c1285, c1287, c1288, c1291, c1294, c1297, c1311, c1314, c1319, c1320, c1338, c1339, c1353, c1369, c1379, c1388, c1392, c1433, c1440, c1442, c1452, c1455, c1501, c1506, c1507, c1515, c1559, c1618, c1620, c1657, c1663, c1688, c1701, c1707, c1708, c1718, c1773, c1777, c1804, c1807, c1818, c1819, c1856, c1875, c1881, c1890, c1891, c1898, c1907, c1908, c1945, c1951, c1954, c1967, c1969, c1970, c1971, c1975, c1984, c1987, c1994, c1995, c2000, c2001, c2002, c2008, c2009, c2016, c2018, c2019, c2020, c2021, c2022, c2023, c2025, c2031, c2032, c2037, c2043, c2044, c2047, c2048, c2077, c2088, c2089, c2100, c2101, c2109, c2122, c2124, c2138, c2151, c2152, c2153, c2154, c2199, c2202, c2203, c2213, c2221, c2222, c2223, c2300, c2309, c2323, c2330, c2332, c2358, c2399, c2400, c2415, c2484, c2559, c2569, c2606, c2611, c2612, c2613, c2625, c2888, c2999, c3000, c3001, c3003, c3011, c3031, c3068, c3306, c3331, c3333, c3334, c3400, c3434, c3500, c3501, c3601, c3602, c3636, c3637, c3666, c3690, c3693, c3698, c3699, c3737, c3797, c3912, c3939, c3966, c3967, c3999, c4000, c4001, c4002, c4051, c4061, c4062, c4090, c4096, c4099, c4102, c4141, c4181, c4201, c4242, c4328, c4444, c4460, c4689, c4690, c4759, c4777, c4918, c4919, c4999, c5000, c5001, c5002, c5005, c5165, c5177, c5197, c5234, c5315, c5551, c5553, c5555, c5616, c5700, c5729, c5758, c5777, c5851, c5869, c6065, c6066, c6102, c6118, c6119, c6502, c6552, c6565, c6626, c6688, c6789, c6969, c6999, c7000, c7001, c7027, c7070, c7171, c7331, c7332, c7341, c7484, c7518, c7575, c7576, c7668, c7672, c7700, c7701, c7771, c7777, c7878, c7895, c7979, c8000, c8001, c8029, c8080, c8082, c8086, c8098, c8131, c8132, c8133, c8134, c8135, c8136, c8181, c8217, c8272, c8285, c8387, c8453, c8654, c8655, c8723, c8724, c8738, c8768, c8848, c8880, c8881, c8882, c8883, c8888, c8889, c8898, c8899, c8989, c8995, c9000, c9001, c9012, c9100, c9223, c9339, c9527, c9528, c9559, c9700, c9728, c9768, c9779, c9790, c9792, c9818, c9819, c9977, c9996, c9997, c9999, c10000, c10001, c10024, c10081, c10086, c10101, c10200, c10201, c10243, c10248, c10507, c10508, c10823, c10946, c10947, c11110, c11111, c11115, c11119, c11235, c11437, c11612, c11888, c12009, c12051, c12052, c12123, c12306, c12321, c12345, c12715, c13000, c13308, c13337, c13381, c13812, c14000, c14853, c15551, c15555, c15557, c16000, c16001, c16507, c16688, c16718, c16888, c17000, c17180, c17777, c18000, c18122, c18159, c18686, c19011, c19845, c20001, c20729, c20736, c21337, c21816, c22023, c22040, c22776, c23006, c23118, c23294, c23295, c24484, c24734, c25888, c25925, c26026, c26600, c26863, c28528, c30067, c31102, c31223, c31224, c31337, c32520, c32659, c32769, c33101, c33333, c35011, c35441, c35443, c39797, c39815, c41500, c42069, c42161, c42170, c42220, c42261, c42262, c42888, c43110, c43113, c43114, c43288, c44444, c44787, c45000, c46688, c47805, c49049, c49088, c49797, c50001, c50021, c51178, c51712, c53935, c54211, c54321, c55004, c55555, c55556, c56288, c57000, c58008, c59140, c60000, c60001, c60002, c60103, c61800, c61803, c61916, c62320, c62621, c63000, c63001, c65450, c67588, c69420, c70000, c70001, c70002, c70103, c71111, c71393, c71401, c71402, c73799, c73927, c75000, c77612, c77777, c78110, c78281, c79879, c80001, c81341, c81342, c81343, c81351, c81352, c81353, c81361, c81362, c81363, c84531, c85449, c88880, c90210, c91002, c92001, c96970, c99099, c99998, c99999, c100000, c100001, c100002, c100003, c100004, c100005, c100006, c100007, c100008, c100009, c100010, c101010, c103090, c108801, c110000, c110001, c110002, c110003, c110004, c110005, c110006, c110007, c110008, c111000, c111111, c112358, c123456, c131419, c142857, c167005, c167006, c188881, c200101, c200202, c200625, c201018, c201030, c201804, c202020, c202624, c210425, c220315, c221230, c221231, c224168, c230315, c234666, c246529, c246785, c247253, c256256, c266256, c271271, c281121, c314159, c330844, c333331, c333777, c333888, c333999, c355113, c373737, c381931, c381932, c404040, c420420, c420666, c420692, c421611, c421613, c424242, c431140, c432201, c432204, c444900, c471100, c474142, c512512, c513100, c534351, c534352, c534353, c534849, c535037, c641230, c651940, c666666, c751230, c761412, c800001, c827431, c846000, c888888, c900000, c910000, c920000, c920001, c923018, c955305, c1313114, c1313500, c1337702, c1337802, c1337803, c2099156, c2206132, c3141592, c3441005, c4000003, c4281033, c5167003, c5555555, c5555558, c7225878, c7355310, c7668378, c7762959, c7777777, c8007736, c8794598, c8888881, c8888888, c10067275, c10101010, c11155111, c13371337, c14288640, c16658437, c18289463, c20180430, c20181205, c20201022, c22052002, c27082017, c27082022, c28945486, c29032022, c31415926, c35855456, c43214913, c61717561, c65010000, c65100000, c88888888, c99415706, c192837465, c222000222, c245022926, c245022934, c245022940, c278611351, c311752642, c333000333, c344106930, c356256156, c486217935, c503129905, c1122334455, c1146703430, c1273227453, c1313161554, c1313161555, c1313161556, c1351057110, c1380996178, c1482601649, c1564830818, c1666600000, c1666600001, c1666600002, c1666600003, c1666700000, c1666700001, c1666900000, c1666900001, c2021121117, c2046399126, c3125659152, c4216137055, c11297108099, c11297108109, c111222333444, c197710212030, c197710212031, c383414847825, c666301171999, c6022140761023, c1337, c1440001, c1582, c331769, c408, c47279324479, c5611, c59144, c8081, c88888, c919, c999];
-=======
-export const allChains: Chain[] = [c1, c2, c3, c4, c5, c6, c7, c8, c9, c10, c11, c12, c13, c14, c15, c16, c17, c18, c19, c20, c21, c22, c23, c24, c25, c26, c27, c28, c29, c30, c31, c32, c33, c34, c35, c36, c38, c39, c40, c41, c42, c43, c44, c45, c46, c48, c49, c50, c51, c52, c53, c54, c55, c56, c57, c58, c60, c61, c62, c63, c64, c65, c66, c67, c68, c69, c70, c71, c72, c73, c74, c75, c76, c77, c78, c79, c80, c81, c82, c83, c84, c85, c86, c87, c88, c89, c90, c91, c92, c93, c94, c95, c96, c97, c98, c99, c100, c101, c102, c104, c105, c106, c107, c108, c110, c111, c112, c113, c114, c115, c116, c117, c118, c119, c120, c121, c122, c123, c124, c125, c126, c127, c128, c134, c135, c136, c137, c138, c139, c141, c142, c144, c150, c155, c156, c160, c161, c162, c163, c165, c167, c168, c170, c172, c180, c186, c188, c189, c193, c195, c196, c197, c199, c200, c201, c208, c210, c211, c212, c217, c225, c226, c230, c236, c242, c246, c248, c250, c256, c258, c259, c262, c269, c271, c274, c280, c288, c295, c296, c297, c298, c301, c303, c311, c313, c314, c321, c322, c324, c333, c335, c336, c338, c345, c361, c363, c364, c365, c369, c371, c385, c400, c401, c411, c416, c418, c420, c424, c427, c443, c444, c456, c499, c500, c501, c512, c513, c516, c520, c529, c530, c534, c542, c555, c558, c568, c570, c592, c595, c596, c597, c599, c600, c601, c614, c634, c647, c648, c666, c667, c686, c700, c707, c708, c719, c721, c741, c742, c766, c776, c777, c786, c787, c788, c789, c800, c803, c808, c813, c818, c820, c841, c842, c859, c868, c876, c877, c880, c888, c900, c901, c902, c903, c909, c910, c917, c942, c943, c956, c970, c971, c972, c977, c980, c985, c989, c990, c997, c998, c1000, c1001, c1004, c1007, c1008, c1010, c1012, c1022, c1023, c1024, c1028, c1030, c1031, c1038, c1039, c1072, c1079, c1080, c1088, c1099, c1101, c1111, c1112, c1115, c1116, c1117, c1130, c1131, c1138, c1139, c1140, c1149, c1170, c1177, c1197, c1201, c1202, c1213, c1214, c1229, c1230, c1231, c1234, c1243, c1244, c1246, c1252, c1280, c1284, c1285, c1287, c1288, c1291, c1294, c1297, c1311, c1314, c1319, c1320, c1338, c1339, c1353, c1369, c1379, c1388, c1392, c1433, c1440, c1442, c1452, c1455, c1501, c1506, c1507, c1515, c1559, c1618, c1620, c1657, c1663, c1688, c1701, c1707, c1708, c1718, c1773, c1777, c1804, c1807, c1818, c1819, c1856, c1875, c1881, c1890, c1891, c1898, c1907, c1908, c1945, c1951, c1954, c1967, c1969, c1970, c1971, c1975, c1984, c1987, c1994, c1995, c2000, c2001, c2002, c2008, c2009, c2016, c2018, c2019, c2020, c2021, c2022, c2023, c2025, c2031, c2032, c2037, c2043, c2044, c2047, c2048, c2077, c2088, c2089, c2100, c2101, c2109, c2122, c2124, c2138, c2151, c2152, c2153, c2154, c2199, c2202, c2203, c2213, c2221, c2222, c2223, c2300, c2309, c2323, c2330, c2332, c2358, c2399, c2400, c2415, c2484, c2559, c2569, c2606, c2611, c2612, c2613, c2625, c2888, c2999, c3000, c3001, c3003, c3011, c3031, c3068, c3306, c3331, c3333, c3334, c3400, c3434, c3500, c3501, c3601, c3602, c3636, c3637, c3666, c3690, c3693, c3698, c3699, c3737, c3797, c3912, c3939, c3966, c3967, c3999, c4000, c4001, c4002, c4051, c4061, c4062, c4090, c4096, c4099, c4102, c4141, c4181, c4201, c4242, c4328, c4444, c4460, c4689, c4690, c4759, c4777, c4918, c4919, c4999, c5000, c5001, c5002, c5005, c5165, c5177, c5197, c5234, c5315, c5551, c5553, c5555, c5616, c5700, c5729, c5758, c5777, c5851, c5869, c6065, c6066, c6102, c6118, c6119, c6502, c6552, c6565, c6626, c6688, c6789, c6969, c6999, c7000, c7001, c7027, c7070, c7171, c7331, c7332, c7341, c7484, c7518, c7575, c7576, c7668, c7672, c7700, c7701, c7771, c7777, c7878, c7895, c7979, c8000, c8001, c8029, c8080, c8082, c8086, c8098, c8131, c8132, c8133, c8134, c8135, c8136, c8181, c8217, c8272, c8285, c8387, c8453, c8654, c8655, c8723, c8724, c8738, c8768, c8848, c8880, c8881, c8882, c8883, c8888, c8889, c8898, c8899, c8989, c8995, c9000, c9001, c9012, c9100, c9223, c9339, c9527, c9528, c9559, c9700, c9728, c9768, c9779, c9790, c9792, c9818, c9819, c9977, c9996, c9997, c9999, c10000, c10001, c10024, c10081, c10086, c10101, c10200, c10201, c10243, c10248, c10507, c10508, c10823, c10946, c10947, c11110, c11111, c11115, c11119, c11235, c11437, c11612, c11888, c12009, c12051, c12052, c12123, c12306, c12321, c12345, c12715, c13000, c13308, c13337, c13381, c13812, c14000, c14853, c15551, c15555, c15557, c16000, c16001, c16507, c16688, c16718, c16888, c17000, c17180, c17777, c18000, c18122, c18159, c18686, c19011, c19845, c20001, c20729, c20736, c21337, c21816, c22023, c22040, c22776, c23006, c23118, c23294, c23295, c24484, c24734, c25888, c25925, c26026, c26600, c26863, c28528, c30067, c31102, c31223, c31224, c31337, c32520, c32659, c32769, c33101, c33333, c35011, c35441, c35443, c39797, c39815, c41500, c42069, c42161, c42170, c42220, c42261, c42262, c42888, c43110, c43113, c43114, c43288, c44444, c44787, c45000, c46688, c47805, c49049, c49088, c49797, c50001, c50021, c51178, c51712, c53935, c54211, c54321, c55004, c55555, c55556, c56288, c57000, c58008, c59140, c60000, c60001, c60002, c60103, c61800, c61803, c61916, c62320, c62621, c63000, c63001, c65450, c67588, c69420, c70000, c70001, c70002, c70103, c71111, c71393, c71401, c71402, c73799, c73927, c75000, c77612, c77777, c78110, c78281, c79879, c80001, c81341, c81342, c81343, c81351, c81352, c81353, c81361, c81362, c81363, c84531, c85449, c88880, c90210, c91002, c92001, c96970, c99099, c99998, c99999, c100000, c100001, c100002, c100003, c100004, c100005, c100006, c100007, c100008, c100009, c100010, c101010, c103090, c108801, c110000, c110001, c110002, c110003, c110004, c110005, c110006, c110007, c110008, c111000, c111111, c112358, c123456, c131419, c142857, c167005, c167006, c188881, c200101, c200202, c200625, c201018, c201030, c201804, c202020, c202624, c210425, c220315, c221230, c221231, c224168, c230315, c234666, c246529, c246785, c247253, c256256, c266256, c271271, c281121, c314159, c330844, c333331, c333777, c333888, c333999, c355113, c373737, c381931, c381932, c404040, c420420, c420666, c420692, c421611, c421613, c424242, c431140, c432201, c432204, c444900, c471100, c474142, c512512, c513100, c534351, c534352, c534353, c534849, c535037, c641230, c651940, c666666, c751230, c761412, c800001, c827431, c846000, c888888, c900000, c910000, c920000, c920001, c923018, c955305, c1313114, c1313500, c1337702, c1337802, c1337803, c2099156, c2206132, c3141592, c3441005, c4000003, c4281033, c5167003, c5555555, c5555558, c7225878, c7355310, c7668378, c7762959, c7777777, c8007736, c8794598, c8888881, c8888888, c10067275, c10101010, c11155111, c13371337, c14288640, c16658437, c18289463, c20180430, c20181205, c20201022, c22052002, c27082017, c27082022, c28945486, c29032022, c31415926, c35855456, c43214913, c61717561, c65010000, c65100000, c88888888, c99415706, c192837465, c222000222, c245022926, c245022934, c245022940, c278611351, c311752642, c333000333, c344106930, c356256156, c486217935, c503129905, c1122334455, c1146703430, c1273227453, c1313161554, c1313161555, c1313161556, c1351057110, c1380996178, c1482601649, c1564830818, c1666600000, c1666600001, c1666600002, c1666600003, c1666700000, c1666700001, c1666900000, c1666900001, c2021121117, c2046399126, c3125659152, c4216137055, c11297108099, c11297108109, c111222333444, c197710212030, c197710212031, c383414847825, c666301171999, c6022140761023, c1337, c1440001, c1582, c331769, c37, c408, c47, c47279324479, c5611, c59144, c8081, c88888, c919, c999];
->>>>>>> 184c325a
+export const defaultChains = [
+  c1,
+  c5,
+  c8453,
+  c84531,
+  c137,
+  c80001,
+  c42161,
+  c421613,
+  c10,
+  c420,
+  c56,
+  c97,
+  c250,
+  c4002,
+  c43114,
+  c43113,
+  c1337,
+];
+export const allChains: Chain[] = [
+  c1,
+  c2,
+  c3,
+  c4,
+  c5,
+  c6,
+  c7,
+  c8,
+  c9,
+  c10,
+  c11,
+  c12,
+  c13,
+  c14,
+  c15,
+  c16,
+  c17,
+  c18,
+  c19,
+  c20,
+  c21,
+  c22,
+  c23,
+  c24,
+  c25,
+  c26,
+  c27,
+  c28,
+  c29,
+  c30,
+  c31,
+  c32,
+  c33,
+  c34,
+  c35,
+  c36,
+  c38,
+  c39,
+  c40,
+  c41,
+  c42,
+  c43,
+  c44,
+  c45,
+  c46,
+  c48,
+  c49,
+  c50,
+  c51,
+  c52,
+  c53,
+  c54,
+  c55,
+  c56,
+  c57,
+  c58,
+  c60,
+  c61,
+  c62,
+  c63,
+  c64,
+  c65,
+  c66,
+  c67,
+  c68,
+  c69,
+  c70,
+  c71,
+  c72,
+  c73,
+  c74,
+  c75,
+  c76,
+  c77,
+  c78,
+  c79,
+  c80,
+  c81,
+  c82,
+  c83,
+  c84,
+  c85,
+  c86,
+  c87,
+  c88,
+  c89,
+  c90,
+  c91,
+  c92,
+  c93,
+  c94,
+  c95,
+  c96,
+  c97,
+  c98,
+  c99,
+  c100,
+  c101,
+  c102,
+  c104,
+  c105,
+  c106,
+  c107,
+  c108,
+  c110,
+  c111,
+  c112,
+  c113,
+  c114,
+  c115,
+  c116,
+  c117,
+  c118,
+  c119,
+  c120,
+  c121,
+  c122,
+  c123,
+  c124,
+  c125,
+  c126,
+  c127,
+  c128,
+  c134,
+  c135,
+  c136,
+  c137,
+  c138,
+  c139,
+  c141,
+  c142,
+  c144,
+  c150,
+  c155,
+  c156,
+  c160,
+  c161,
+  c162,
+  c163,
+  c165,
+  c167,
+  c168,
+  c170,
+  c172,
+  c180,
+  c186,
+  c188,
+  c189,
+  c193,
+  c195,
+  c196,
+  c197,
+  c199,
+  c200,
+  c201,
+  c208,
+  c210,
+  c211,
+  c212,
+  c217,
+  c225,
+  c226,
+  c230,
+  c236,
+  c242,
+  c246,
+  c248,
+  c250,
+  c256,
+  c258,
+  c259,
+  c262,
+  c269,
+  c271,
+  c274,
+  c280,
+  c288,
+  c295,
+  c296,
+  c297,
+  c298,
+  c301,
+  c303,
+  c311,
+  c313,
+  c314,
+  c321,
+  c322,
+  c324,
+  c333,
+  c335,
+  c336,
+  c338,
+  c345,
+  c361,
+  c363,
+  c364,
+  c365,
+  c369,
+  c371,
+  c385,
+  c400,
+  c401,
+  c411,
+  c416,
+  c418,
+  c420,
+  c424,
+  c427,
+  c443,
+  c444,
+  c456,
+  c499,
+  c500,
+  c501,
+  c512,
+  c513,
+  c516,
+  c520,
+  c529,
+  c530,
+  c534,
+  c542,
+  c555,
+  c558,
+  c568,
+  c570,
+  c592,
+  c595,
+  c596,
+  c597,
+  c599,
+  c600,
+  c601,
+  c614,
+  c634,
+  c647,
+  c648,
+  c666,
+  c667,
+  c686,
+  c700,
+  c707,
+  c708,
+  c719,
+  c721,
+  c741,
+  c742,
+  c766,
+  c776,
+  c777,
+  c786,
+  c787,
+  c788,
+  c789,
+  c800,
+  c803,
+  c808,
+  c813,
+  c818,
+  c820,
+  c841,
+  c842,
+  c859,
+  c868,
+  c876,
+  c877,
+  c880,
+  c888,
+  c900,
+  c901,
+  c902,
+  c903,
+  c909,
+  c910,
+  c917,
+  c942,
+  c943,
+  c956,
+  c970,
+  c971,
+  c972,
+  c977,
+  c980,
+  c985,
+  c989,
+  c990,
+  c997,
+  c998,
+  c1000,
+  c1001,
+  c1004,
+  c1007,
+  c1008,
+  c1010,
+  c1012,
+  c1022,
+  c1023,
+  c1024,
+  c1028,
+  c1030,
+  c1031,
+  c1038,
+  c1039,
+  c1072,
+  c1079,
+  c1080,
+  c1088,
+  c1099,
+  c1101,
+  c1111,
+  c1112,
+  c1115,
+  c1116,
+  c1117,
+  c1130,
+  c1131,
+  c1138,
+  c1139,
+  c1140,
+  c1149,
+  c1170,
+  c1177,
+  c1197,
+  c1201,
+  c1202,
+  c1213,
+  c1214,
+  c1229,
+  c1230,
+  c1231,
+  c1234,
+  c1243,
+  c1244,
+  c1246,
+  c1252,
+  c1280,
+  c1284,
+  c1285,
+  c1287,
+  c1288,
+  c1291,
+  c1294,
+  c1297,
+  c1311,
+  c1314,
+  c1319,
+  c1320,
+  c1338,
+  c1339,
+  c1353,
+  c1369,
+  c1379,
+  c1388,
+  c1392,
+  c1433,
+  c1440,
+  c1442,
+  c1452,
+  c1455,
+  c1501,
+  c1506,
+  c1507,
+  c1515,
+  c1559,
+  c1618,
+  c1620,
+  c1657,
+  c1663,
+  c1688,
+  c1701,
+  c1707,
+  c1708,
+  c1718,
+  c1773,
+  c1777,
+  c1804,
+  c1807,
+  c1818,
+  c1819,
+  c1856,
+  c1875,
+  c1881,
+  c1890,
+  c1891,
+  c1898,
+  c1907,
+  c1908,
+  c1945,
+  c1951,
+  c1954,
+  c1967,
+  c1969,
+  c1970,
+  c1971,
+  c1975,
+  c1984,
+  c1987,
+  c1994,
+  c1995,
+  c2000,
+  c2001,
+  c2002,
+  c2008,
+  c2009,
+  c2016,
+  c2018,
+  c2019,
+  c2020,
+  c2021,
+  c2022,
+  c2023,
+  c2025,
+  c2031,
+  c2032,
+  c2037,
+  c2043,
+  c2044,
+  c2047,
+  c2048,
+  c2077,
+  c2088,
+  c2089,
+  c2100,
+  c2101,
+  c2109,
+  c2122,
+  c2124,
+  c2138,
+  c2151,
+  c2152,
+  c2153,
+  c2154,
+  c2199,
+  c2202,
+  c2203,
+  c2213,
+  c2221,
+  c2222,
+  c2223,
+  c2300,
+  c2309,
+  c2323,
+  c2330,
+  c2332,
+  c2358,
+  c2399,
+  c2400,
+  c2415,
+  c2484,
+  c2559,
+  c2569,
+  c2606,
+  c2611,
+  c2612,
+  c2613,
+  c2625,
+  c2888,
+  c2999,
+  c3000,
+  c3001,
+  c3003,
+  c3011,
+  c3031,
+  c3068,
+  c3306,
+  c3331,
+  c3333,
+  c3334,
+  c3400,
+  c3434,
+  c3500,
+  c3501,
+  c3601,
+  c3602,
+  c3636,
+  c3637,
+  c3666,
+  c3690,
+  c3693,
+  c3698,
+  c3699,
+  c3737,
+  c3797,
+  c3912,
+  c3939,
+  c3966,
+  c3967,
+  c3999,
+  c4000,
+  c4001,
+  c4002,
+  c4051,
+  c4061,
+  c4062,
+  c4090,
+  c4096,
+  c4099,
+  c4102,
+  c4141,
+  c4181,
+  c4201,
+  c4242,
+  c4328,
+  c4444,
+  c4460,
+  c4689,
+  c4690,
+  c4759,
+  c4777,
+  c4918,
+  c4919,
+  c4999,
+  c5000,
+  c5001,
+  c5002,
+  c5005,
+  c5165,
+  c5177,
+  c5197,
+  c5234,
+  c5315,
+  c5551,
+  c5553,
+  c5555,
+  c5616,
+  c5700,
+  c5729,
+  c5758,
+  c5777,
+  c5851,
+  c5869,
+  c6065,
+  c6066,
+  c6102,
+  c6118,
+  c6119,
+  c6502,
+  c6552,
+  c6565,
+  c6626,
+  c6688,
+  c6789,
+  c6969,
+  c6999,
+  c7000,
+  c7001,
+  c7027,
+  c7070,
+  c7171,
+  c7331,
+  c7332,
+  c7341,
+  c7484,
+  c7518,
+  c7575,
+  c7576,
+  c7668,
+  c7672,
+  c7700,
+  c7701,
+  c7771,
+  c7777,
+  c7878,
+  c7895,
+  c7979,
+  c8000,
+  c8001,
+  c8029,
+  c8080,
+  c8082,
+  c8086,
+  c8098,
+  c8131,
+  c8132,
+  c8133,
+  c8134,
+  c8135,
+  c8136,
+  c8181,
+  c8217,
+  c8272,
+  c8285,
+  c8387,
+  c8453,
+  c8654,
+  c8655,
+  c8723,
+  c8724,
+  c8738,
+  c8768,
+  c8848,
+  c8880,
+  c8881,
+  c8882,
+  c8883,
+  c8888,
+  c8889,
+  c8898,
+  c8899,
+  c8989,
+  c8995,
+  c9000,
+  c9001,
+  c9012,
+  c9100,
+  c9223,
+  c9339,
+  c9527,
+  c9528,
+  c9559,
+  c9700,
+  c9728,
+  c9768,
+  c9779,
+  c9790,
+  c9792,
+  c9818,
+  c9819,
+  c9977,
+  c9996,
+  c9997,
+  c9999,
+  c10000,
+  c10001,
+  c10024,
+  c10081,
+  c10086,
+  c10101,
+  c10200,
+  c10201,
+  c10243,
+  c10248,
+  c10507,
+  c10508,
+  c10823,
+  c10946,
+  c10947,
+  c11110,
+  c11111,
+  c11115,
+  c11119,
+  c11235,
+  c11437,
+  c11612,
+  c11888,
+  c12009,
+  c12051,
+  c12052,
+  c12123,
+  c12306,
+  c12321,
+  c12345,
+  c12715,
+  c13000,
+  c13308,
+  c13337,
+  c13381,
+  c13812,
+  c14000,
+  c14853,
+  c15551,
+  c15555,
+  c15557,
+  c16000,
+  c16001,
+  c16507,
+  c16688,
+  c16718,
+  c16888,
+  c17000,
+  c17180,
+  c17777,
+  c18000,
+  c18122,
+  c18159,
+  c18686,
+  c19011,
+  c19845,
+  c20001,
+  c20729,
+  c20736,
+  c21337,
+  c21816,
+  c22023,
+  c22040,
+  c22776,
+  c23006,
+  c23118,
+  c23294,
+  c23295,
+  c24484,
+  c24734,
+  c25888,
+  c25925,
+  c26026,
+  c26600,
+  c26863,
+  c28528,
+  c30067,
+  c31102,
+  c31223,
+  c31224,
+  c31337,
+  c32520,
+  c32659,
+  c32769,
+  c33101,
+  c33333,
+  c35011,
+  c35441,
+  c35443,
+  c39797,
+  c39815,
+  c41500,
+  c42069,
+  c42161,
+  c42170,
+  c42220,
+  c42261,
+  c42262,
+  c42888,
+  c43110,
+  c43113,
+  c43114,
+  c43288,
+  c44444,
+  c44787,
+  c45000,
+  c46688,
+  c47805,
+  c49049,
+  c49088,
+  c49797,
+  c50001,
+  c50021,
+  c51178,
+  c51712,
+  c53935,
+  c54211,
+  c54321,
+  c55004,
+  c55555,
+  c55556,
+  c56288,
+  c57000,
+  c58008,
+  c59140,
+  c60000,
+  c60001,
+  c60002,
+  c60103,
+  c61800,
+  c61803,
+  c61916,
+  c62320,
+  c62621,
+  c63000,
+  c63001,
+  c65450,
+  c67588,
+  c69420,
+  c70000,
+  c70001,
+  c70002,
+  c70103,
+  c71111,
+  c71393,
+  c71401,
+  c71402,
+  c73799,
+  c73927,
+  c75000,
+  c77612,
+  c77777,
+  c78110,
+  c78281,
+  c79879,
+  c80001,
+  c81341,
+  c81342,
+  c81343,
+  c81351,
+  c81352,
+  c81353,
+  c81361,
+  c81362,
+  c81363,
+  c84531,
+  c85449,
+  c88880,
+  c90210,
+  c91002,
+  c92001,
+  c96970,
+  c99099,
+  c99998,
+  c99999,
+  c100000,
+  c100001,
+  c100002,
+  c100003,
+  c100004,
+  c100005,
+  c100006,
+  c100007,
+  c100008,
+  c100009,
+  c100010,
+  c101010,
+  c103090,
+  c108801,
+  c110000,
+  c110001,
+  c110002,
+  c110003,
+  c110004,
+  c110005,
+  c110006,
+  c110007,
+  c110008,
+  c111000,
+  c111111,
+  c112358,
+  c123456,
+  c131419,
+  c142857,
+  c167005,
+  c167006,
+  c188881,
+  c200101,
+  c200202,
+  c200625,
+  c201018,
+  c201030,
+  c201804,
+  c202020,
+  c202624,
+  c210425,
+  c220315,
+  c221230,
+  c221231,
+  c224168,
+  c230315,
+  c234666,
+  c246529,
+  c246785,
+  c247253,
+  c256256,
+  c266256,
+  c271271,
+  c281121,
+  c314159,
+  c330844,
+  c333331,
+  c333777,
+  c333888,
+  c333999,
+  c355113,
+  c373737,
+  c381931,
+  c381932,
+  c404040,
+  c420420,
+  c420666,
+  c420692,
+  c421611,
+  c421613,
+  c424242,
+  c431140,
+  c432201,
+  c432204,
+  c444900,
+  c471100,
+  c474142,
+  c512512,
+  c513100,
+  c534351,
+  c534352,
+  c534353,
+  c534849,
+  c535037,
+  c641230,
+  c651940,
+  c666666,
+  c751230,
+  c761412,
+  c800001,
+  c827431,
+  c846000,
+  c888888,
+  c900000,
+  c910000,
+  c920000,
+  c920001,
+  c923018,
+  c955305,
+  c1313114,
+  c1313500,
+  c1337702,
+  c1337802,
+  c1337803,
+  c2099156,
+  c2206132,
+  c3141592,
+  c3441005,
+  c4000003,
+  c4281033,
+  c5167003,
+  c5555555,
+  c5555558,
+  c7225878,
+  c7355310,
+  c7668378,
+  c7762959,
+  c7777777,
+  c8007736,
+  c8794598,
+  c8888881,
+  c8888888,
+  c10067275,
+  c10101010,
+  c11155111,
+  c13371337,
+  c14288640,
+  c16658437,
+  c18289463,
+  c20180430,
+  c20181205,
+  c20201022,
+  c22052002,
+  c27082017,
+  c27082022,
+  c28945486,
+  c29032022,
+  c31415926,
+  c35855456,
+  c43214913,
+  c61717561,
+  c65010000,
+  c65100000,
+  c88888888,
+  c99415706,
+  c192837465,
+  c222000222,
+  c245022926,
+  c245022934,
+  c245022940,
+  c278611351,
+  c311752642,
+  c333000333,
+  c344106930,
+  c356256156,
+  c486217935,
+  c503129905,
+  c1122334455,
+  c1146703430,
+  c1273227453,
+  c1313161554,
+  c1313161555,
+  c1313161556,
+  c1351057110,
+  c1380996178,
+  c1482601649,
+  c1564830818,
+  c1666600000,
+  c1666600001,
+  c1666600002,
+  c1666600003,
+  c1666700000,
+  c1666700001,
+  c1666900000,
+  c1666900001,
+  c2021121117,
+  c2046399126,
+  c3125659152,
+  c4216137055,
+  c11297108099,
+  c11297108109,
+  c111222333444,
+  c197710212030,
+  c197710212031,
+  c383414847825,
+  c666301171999,
+  c6022140761023,
+  c1337,
+  c1440001,
+  c1582,
+  c331769,
+  c37,
+  c408,
+  c47,
+  c47279324479,
+  c5611,
+  c59144,
+  c8081,
+  c88888,
+  c919,
+  c999,
+];
 
 type ChainsById = {
-  1: typeof c1,
-2: typeof c2,
-3: typeof c3,
-4: typeof c4,
-5: typeof c5,
-6: typeof c6,
-7: typeof c7,
-8: typeof c8,
-9: typeof c9,
-10: typeof c10,
-11: typeof c11,
-12: typeof c12,
-13: typeof c13,
-14: typeof c14,
-15: typeof c15,
-16: typeof c16,
-17: typeof c17,
-18: typeof c18,
-19: typeof c19,
-20: typeof c20,
-21: typeof c21,
-22: typeof c22,
-23: typeof c23,
-24: typeof c24,
-25: typeof c25,
-26: typeof c26,
-27: typeof c27,
-28: typeof c28,
-29: typeof c29,
-30: typeof c30,
-31: typeof c31,
-32: typeof c32,
-33: typeof c33,
-34: typeof c34,
-35: typeof c35,
-36: typeof c36,
-38: typeof c38,
-39: typeof c39,
-40: typeof c40,
-41: typeof c41,
-42: typeof c42,
-43: typeof c43,
-44: typeof c44,
-45: typeof c45,
-46: typeof c46,
-48: typeof c48,
-49: typeof c49,
-50: typeof c50,
-51: typeof c51,
-52: typeof c52,
-53: typeof c53,
-54: typeof c54,
-55: typeof c55,
-56: typeof c56,
-57: typeof c57,
-58: typeof c58,
-60: typeof c60,
-61: typeof c61,
-62: typeof c62,
-63: typeof c63,
-64: typeof c64,
-65: typeof c65,
-66: typeof c66,
-67: typeof c67,
-68: typeof c68,
-69: typeof c69,
-70: typeof c70,
-71: typeof c71,
-72: typeof c72,
-73: typeof c73,
-74: typeof c74,
-75: typeof c75,
-76: typeof c76,
-77: typeof c77,
-78: typeof c78,
-79: typeof c79,
-80: typeof c80,
-81: typeof c81,
-82: typeof c82,
-83: typeof c83,
-84: typeof c84,
-85: typeof c85,
-86: typeof c86,
-87: typeof c87,
-88: typeof c88,
-89: typeof c89,
-90: typeof c90,
-91: typeof c91,
-92: typeof c92,
-93: typeof c93,
-94: typeof c94,
-95: typeof c95,
-96: typeof c96,
-97: typeof c97,
-98: typeof c98,
-99: typeof c99,
-100: typeof c100,
-101: typeof c101,
-102: typeof c102,
-104: typeof c104,
-105: typeof c105,
-106: typeof c106,
-107: typeof c107,
-108: typeof c108,
-110: typeof c110,
-111: typeof c111,
-112: typeof c112,
-113: typeof c113,
-114: typeof c114,
-115: typeof c115,
-116: typeof c116,
-117: typeof c117,
-118: typeof c118,
-119: typeof c119,
-120: typeof c120,
-121: typeof c121,
-122: typeof c122,
-123: typeof c123,
-124: typeof c124,
-125: typeof c125,
-126: typeof c126,
-127: typeof c127,
-128: typeof c128,
-134: typeof c134,
-135: typeof c135,
-136: typeof c136,
-137: typeof c137,
-138: typeof c138,
-139: typeof c139,
-141: typeof c141,
-142: typeof c142,
-144: typeof c144,
-150: typeof c150,
-155: typeof c155,
-156: typeof c156,
-160: typeof c160,
-161: typeof c161,
-162: typeof c162,
-163: typeof c163,
-165: typeof c165,
-167: typeof c167,
-168: typeof c168,
-170: typeof c170,
-172: typeof c172,
-180: typeof c180,
-186: typeof c186,
-188: typeof c188,
-189: typeof c189,
-193: typeof c193,
-195: typeof c195,
-196: typeof c196,
-197: typeof c197,
-199: typeof c199,
-200: typeof c200,
-201: typeof c201,
-208: typeof c208,
-210: typeof c210,
-211: typeof c211,
-212: typeof c212,
-217: typeof c217,
-225: typeof c225,
-226: typeof c226,
-230: typeof c230,
-236: typeof c236,
-242: typeof c242,
-246: typeof c246,
-248: typeof c248,
-250: typeof c250,
-256: typeof c256,
-258: typeof c258,
-259: typeof c259,
-262: typeof c262,
-269: typeof c269,
-271: typeof c271,
-274: typeof c274,
-280: typeof c280,
-288: typeof c288,
-295: typeof c295,
-296: typeof c296,
-297: typeof c297,
-298: typeof c298,
-301: typeof c301,
-303: typeof c303,
-311: typeof c311,
-313: typeof c313,
-314: typeof c314,
-321: typeof c321,
-322: typeof c322,
-324: typeof c324,
-333: typeof c333,
-335: typeof c335,
-336: typeof c336,
-338: typeof c338,
-345: typeof c345,
-361: typeof c361,
-363: typeof c363,
-364: typeof c364,
-365: typeof c365,
-369: typeof c369,
-371: typeof c371,
-385: typeof c385,
-400: typeof c400,
-401: typeof c401,
-411: typeof c411,
-416: typeof c416,
-418: typeof c418,
-420: typeof c420,
-424: typeof c424,
-427: typeof c427,
-443: typeof c443,
-444: typeof c444,
-456: typeof c456,
-499: typeof c499,
-500: typeof c500,
-501: typeof c501,
-512: typeof c512,
-513: typeof c513,
-516: typeof c516,
-520: typeof c520,
-529: typeof c529,
-530: typeof c530,
-534: typeof c534,
-542: typeof c542,
-555: typeof c555,
-558: typeof c558,
-568: typeof c568,
-570: typeof c570,
-592: typeof c592,
-595: typeof c595,
-596: typeof c596,
-597: typeof c597,
-599: typeof c599,
-600: typeof c600,
-601: typeof c601,
-614: typeof c614,
-634: typeof c634,
-647: typeof c647,
-648: typeof c648,
-666: typeof c666,
-667: typeof c667,
-686: typeof c686,
-700: typeof c700,
-707: typeof c707,
-708: typeof c708,
-719: typeof c719,
-721: typeof c721,
-741: typeof c741,
-742: typeof c742,
-766: typeof c766,
-776: typeof c776,
-777: typeof c777,
-786: typeof c786,
-787: typeof c787,
-788: typeof c788,
-789: typeof c789,
-800: typeof c800,
-803: typeof c803,
-808: typeof c808,
-813: typeof c813,
-818: typeof c818,
-820: typeof c820,
-841: typeof c841,
-842: typeof c842,
-859: typeof c859,
-868: typeof c868,
-876: typeof c876,
-877: typeof c877,
-880: typeof c880,
-888: typeof c888,
-900: typeof c900,
-901: typeof c901,
-902: typeof c902,
-903: typeof c903,
-909: typeof c909,
-910: typeof c910,
-917: typeof c917,
-942: typeof c942,
-943: typeof c943,
-956: typeof c956,
-970: typeof c970,
-971: typeof c971,
-972: typeof c972,
-977: typeof c977,
-980: typeof c980,
-985: typeof c985,
-989: typeof c989,
-990: typeof c990,
-997: typeof c997,
-998: typeof c998,
-1000: typeof c1000,
-1001: typeof c1001,
-1004: typeof c1004,
-1007: typeof c1007,
-1008: typeof c1008,
-1010: typeof c1010,
-1012: typeof c1012,
-1022: typeof c1022,
-1023: typeof c1023,
-1024: typeof c1024,
-1028: typeof c1028,
-1030: typeof c1030,
-1031: typeof c1031,
-1038: typeof c1038,
-1039: typeof c1039,
-1072: typeof c1072,
-1079: typeof c1079,
-1080: typeof c1080,
-1088: typeof c1088,
-1099: typeof c1099,
-1101: typeof c1101,
-1111: typeof c1111,
-1112: typeof c1112,
-1115: typeof c1115,
-1116: typeof c1116,
-1117: typeof c1117,
-1130: typeof c1130,
-1131: typeof c1131,
-1138: typeof c1138,
-1139: typeof c1139,
-1140: typeof c1140,
-1149: typeof c1149,
-1170: typeof c1170,
-1177: typeof c1177,
-1197: typeof c1197,
-1201: typeof c1201,
-1202: typeof c1202,
-1213: typeof c1213,
-1214: typeof c1214,
-1229: typeof c1229,
-1230: typeof c1230,
-1231: typeof c1231,
-1234: typeof c1234,
-1243: typeof c1243,
-1244: typeof c1244,
-1246: typeof c1246,
-1252: typeof c1252,
-1280: typeof c1280,
-1284: typeof c1284,
-1285: typeof c1285,
-1287: typeof c1287,
-1288: typeof c1288,
-1291: typeof c1291,
-1294: typeof c1294,
-1297: typeof c1297,
-1311: typeof c1311,
-1314: typeof c1314,
-1319: typeof c1319,
-1320: typeof c1320,
-1338: typeof c1338,
-1339: typeof c1339,
-1353: typeof c1353,
-1369: typeof c1369,
-1379: typeof c1379,
-1388: typeof c1388,
-1392: typeof c1392,
-1433: typeof c1433,
-1440: typeof c1440,
-1442: typeof c1442,
-1452: typeof c1452,
-1455: typeof c1455,
-1501: typeof c1501,
-1506: typeof c1506,
-1507: typeof c1507,
-1515: typeof c1515,
-1559: typeof c1559,
-1618: typeof c1618,
-1620: typeof c1620,
-1657: typeof c1657,
-1663: typeof c1663,
-1688: typeof c1688,
-1701: typeof c1701,
-1707: typeof c1707,
-1708: typeof c1708,
-1718: typeof c1718,
-1773: typeof c1773,
-1777: typeof c1777,
-1804: typeof c1804,
-1807: typeof c1807,
-1818: typeof c1818,
-1819: typeof c1819,
-1856: typeof c1856,
-1875: typeof c1875,
-1881: typeof c1881,
-1890: typeof c1890,
-1891: typeof c1891,
-1898: typeof c1898,
-1907: typeof c1907,
-1908: typeof c1908,
-1945: typeof c1945,
-1951: typeof c1951,
-1954: typeof c1954,
-1967: typeof c1967,
-1969: typeof c1969,
-1970: typeof c1970,
-1971: typeof c1971,
-1975: typeof c1975,
-1984: typeof c1984,
-1987: typeof c1987,
-1994: typeof c1994,
-1995: typeof c1995,
-2000: typeof c2000,
-2001: typeof c2001,
-2002: typeof c2002,
-2008: typeof c2008,
-2009: typeof c2009,
-2016: typeof c2016,
-2018: typeof c2018,
-2019: typeof c2019,
-2020: typeof c2020,
-2021: typeof c2021,
-2022: typeof c2022,
-2023: typeof c2023,
-2025: typeof c2025,
-2031: typeof c2031,
-2032: typeof c2032,
-2037: typeof c2037,
-2043: typeof c2043,
-2044: typeof c2044,
-2047: typeof c2047,
-2048: typeof c2048,
-2077: typeof c2077,
-2088: typeof c2088,
-2089: typeof c2089,
-2100: typeof c2100,
-2101: typeof c2101,
-2109: typeof c2109,
-2122: typeof c2122,
-2124: typeof c2124,
-2138: typeof c2138,
-2151: typeof c2151,
-2152: typeof c2152,
-2153: typeof c2153,
-2154: typeof c2154,
-2199: typeof c2199,
-2202: typeof c2202,
-2203: typeof c2203,
-2213: typeof c2213,
-2221: typeof c2221,
-2222: typeof c2222,
-2223: typeof c2223,
-2300: typeof c2300,
-2309: typeof c2309,
-2323: typeof c2323,
-2330: typeof c2330,
-2332: typeof c2332,
-2358: typeof c2358,
-2399: typeof c2399,
-2400: typeof c2400,
-2415: typeof c2415,
-2484: typeof c2484,
-2559: typeof c2559,
-2569: typeof c2569,
-2606: typeof c2606,
-2611: typeof c2611,
-2612: typeof c2612,
-2613: typeof c2613,
-2625: typeof c2625,
-2888: typeof c2888,
-2999: typeof c2999,
-3000: typeof c3000,
-3001: typeof c3001,
-3003: typeof c3003,
-3011: typeof c3011,
-3031: typeof c3031,
-3068: typeof c3068,
-3306: typeof c3306,
-3331: typeof c3331,
-3333: typeof c3333,
-3334: typeof c3334,
-3400: typeof c3400,
-3434: typeof c3434,
-3500: typeof c3500,
-3501: typeof c3501,
-3601: typeof c3601,
-3602: typeof c3602,
-3636: typeof c3636,
-3637: typeof c3637,
-3666: typeof c3666,
-3690: typeof c3690,
-3693: typeof c3693,
-3698: typeof c3698,
-3699: typeof c3699,
-3737: typeof c3737,
-3797: typeof c3797,
-3912: typeof c3912,
-3939: typeof c3939,
-3966: typeof c3966,
-3967: typeof c3967,
-3999: typeof c3999,
-4000: typeof c4000,
-4001: typeof c4001,
-4002: typeof c4002,
-4051: typeof c4051,
-4061: typeof c4061,
-4062: typeof c4062,
-4090: typeof c4090,
-4096: typeof c4096,
-4099: typeof c4099,
-4102: typeof c4102,
-4141: typeof c4141,
-4181: typeof c4181,
-4201: typeof c4201,
-4242: typeof c4242,
-4328: typeof c4328,
-4444: typeof c4444,
-4460: typeof c4460,
-4689: typeof c4689,
-4690: typeof c4690,
-4759: typeof c4759,
-4777: typeof c4777,
-4918: typeof c4918,
-4919: typeof c4919,
-4999: typeof c4999,
-5000: typeof c5000,
-5001: typeof c5001,
-5002: typeof c5002,
-5005: typeof c5005,
-5165: typeof c5165,
-5177: typeof c5177,
-5197: typeof c5197,
-5234: typeof c5234,
-5315: typeof c5315,
-5551: typeof c5551,
-5553: typeof c5553,
-5555: typeof c5555,
-5616: typeof c5616,
-5700: typeof c5700,
-5729: typeof c5729,
-5758: typeof c5758,
-5777: typeof c5777,
-5851: typeof c5851,
-5869: typeof c5869,
-6065: typeof c6065,
-6066: typeof c6066,
-6102: typeof c6102,
-6118: typeof c6118,
-6119: typeof c6119,
-6502: typeof c6502,
-6552: typeof c6552,
-6565: typeof c6565,
-6626: typeof c6626,
-6688: typeof c6688,
-6789: typeof c6789,
-6969: typeof c6969,
-6999: typeof c6999,
-7000: typeof c7000,
-7001: typeof c7001,
-7027: typeof c7027,
-7070: typeof c7070,
-7171: typeof c7171,
-7331: typeof c7331,
-7332: typeof c7332,
-7341: typeof c7341,
-7484: typeof c7484,
-7518: typeof c7518,
-7575: typeof c7575,
-7576: typeof c7576,
-7668: typeof c7668,
-7672: typeof c7672,
-7700: typeof c7700,
-7701: typeof c7701,
-7771: typeof c7771,
-7777: typeof c7777,
-7878: typeof c7878,
-7895: typeof c7895,
-7979: typeof c7979,
-8000: typeof c8000,
-8001: typeof c8001,
-8029: typeof c8029,
-8080: typeof c8080,
-8082: typeof c8082,
-8086: typeof c8086,
-8098: typeof c8098,
-8131: typeof c8131,
-8132: typeof c8132,
-8133: typeof c8133,
-8134: typeof c8134,
-8135: typeof c8135,
-8136: typeof c8136,
-8181: typeof c8181,
-8217: typeof c8217,
-8272: typeof c8272,
-8285: typeof c8285,
-8387: typeof c8387,
-8453: typeof c8453,
-8654: typeof c8654,
-8655: typeof c8655,
-8723: typeof c8723,
-8724: typeof c8724,
-8738: typeof c8738,
-8768: typeof c8768,
-8848: typeof c8848,
-8880: typeof c8880,
-8881: typeof c8881,
-8882: typeof c8882,
-8883: typeof c8883,
-8888: typeof c8888,
-8889: typeof c8889,
-8898: typeof c8898,
-8899: typeof c8899,
-8989: typeof c8989,
-8995: typeof c8995,
-9000: typeof c9000,
-9001: typeof c9001,
-9012: typeof c9012,
-9100: typeof c9100,
-9223: typeof c9223,
-9339: typeof c9339,
-9527: typeof c9527,
-9528: typeof c9528,
-9559: typeof c9559,
-9700: typeof c9700,
-9728: typeof c9728,
-9768: typeof c9768,
-9779: typeof c9779,
-9790: typeof c9790,
-9792: typeof c9792,
-9818: typeof c9818,
-9819: typeof c9819,
-9977: typeof c9977,
-9996: typeof c9996,
-9997: typeof c9997,
-9999: typeof c9999,
-10000: typeof c10000,
-10001: typeof c10001,
-10024: typeof c10024,
-10081: typeof c10081,
-10086: typeof c10086,
-10101: typeof c10101,
-10200: typeof c10200,
-10201: typeof c10201,
-10243: typeof c10243,
-10248: typeof c10248,
-10507: typeof c10507,
-10508: typeof c10508,
-10823: typeof c10823,
-10946: typeof c10946,
-10947: typeof c10947,
-11110: typeof c11110,
-11111: typeof c11111,
-11115: typeof c11115,
-11119: typeof c11119,
-11235: typeof c11235,
-11437: typeof c11437,
-11612: typeof c11612,
-11888: typeof c11888,
-12009: typeof c12009,
-12051: typeof c12051,
-12052: typeof c12052,
-12123: typeof c12123,
-12306: typeof c12306,
-12321: typeof c12321,
-12345: typeof c12345,
-12715: typeof c12715,
-13000: typeof c13000,
-13308: typeof c13308,
-13337: typeof c13337,
-13381: typeof c13381,
-13812: typeof c13812,
-14000: typeof c14000,
-14853: typeof c14853,
-15551: typeof c15551,
-15555: typeof c15555,
-15557: typeof c15557,
-16000: typeof c16000,
-16001: typeof c16001,
-16507: typeof c16507,
-16688: typeof c16688,
-16718: typeof c16718,
-16888: typeof c16888,
-17000: typeof c17000,
-17180: typeof c17180,
-17777: typeof c17777,
-18000: typeof c18000,
-18122: typeof c18122,
-18159: typeof c18159,
-18686: typeof c18686,
-19011: typeof c19011,
-19845: typeof c19845,
-20001: typeof c20001,
-20729: typeof c20729,
-20736: typeof c20736,
-21337: typeof c21337,
-21816: typeof c21816,
-22023: typeof c22023,
-22040: typeof c22040,
-22776: typeof c22776,
-23006: typeof c23006,
-23118: typeof c23118,
-23294: typeof c23294,
-23295: typeof c23295,
-24484: typeof c24484,
-24734: typeof c24734,
-25888: typeof c25888,
-25925: typeof c25925,
-26026: typeof c26026,
-26600: typeof c26600,
-26863: typeof c26863,
-28528: typeof c28528,
-30067: typeof c30067,
-31102: typeof c31102,
-31223: typeof c31223,
-31224: typeof c31224,
-31337: typeof c31337,
-32520: typeof c32520,
-32659: typeof c32659,
-32769: typeof c32769,
-33101: typeof c33101,
-33333: typeof c33333,
-35011: typeof c35011,
-35441: typeof c35441,
-35443: typeof c35443,
-39797: typeof c39797,
-39815: typeof c39815,
-41500: typeof c41500,
-42069: typeof c42069,
-42161: typeof c42161,
-42170: typeof c42170,
-42220: typeof c42220,
-42261: typeof c42261,
-42262: typeof c42262,
-42888: typeof c42888,
-43110: typeof c43110,
-43113: typeof c43113,
-43114: typeof c43114,
-43288: typeof c43288,
-44444: typeof c44444,
-44787: typeof c44787,
-45000: typeof c45000,
-46688: typeof c46688,
-47805: typeof c47805,
-49049: typeof c49049,
-49088: typeof c49088,
-49797: typeof c49797,
-50001: typeof c50001,
-50021: typeof c50021,
-51178: typeof c51178,
-51712: typeof c51712,
-53935: typeof c53935,
-54211: typeof c54211,
-54321: typeof c54321,
-55004: typeof c55004,
-55555: typeof c55555,
-55556: typeof c55556,
-56288: typeof c56288,
-57000: typeof c57000,
-58008: typeof c58008,
-59140: typeof c59140,
-60000: typeof c60000,
-60001: typeof c60001,
-60002: typeof c60002,
-60103: typeof c60103,
-61800: typeof c61800,
-61803: typeof c61803,
-61916: typeof c61916,
-62320: typeof c62320,
-62621: typeof c62621,
-63000: typeof c63000,
-63001: typeof c63001,
-65450: typeof c65450,
-67588: typeof c67588,
-69420: typeof c69420,
-70000: typeof c70000,
-70001: typeof c70001,
-70002: typeof c70002,
-70103: typeof c70103,
-71111: typeof c71111,
-71393: typeof c71393,
-71401: typeof c71401,
-71402: typeof c71402,
-73799: typeof c73799,
-73927: typeof c73927,
-75000: typeof c75000,
-77612: typeof c77612,
-77777: typeof c77777,
-78110: typeof c78110,
-78281: typeof c78281,
-79879: typeof c79879,
-80001: typeof c80001,
-81341: typeof c81341,
-81342: typeof c81342,
-81343: typeof c81343,
-81351: typeof c81351,
-81352: typeof c81352,
-81353: typeof c81353,
-81361: typeof c81361,
-81362: typeof c81362,
-81363: typeof c81363,
-84531: typeof c84531,
-85449: typeof c85449,
-88880: typeof c88880,
-90210: typeof c90210,
-91002: typeof c91002,
-92001: typeof c92001,
-96970: typeof c96970,
-99099: typeof c99099,
-99998: typeof c99998,
-99999: typeof c99999,
-100000: typeof c100000,
-100001: typeof c100001,
-100002: typeof c100002,
-100003: typeof c100003,
-100004: typeof c100004,
-100005: typeof c100005,
-100006: typeof c100006,
-100007: typeof c100007,
-100008: typeof c100008,
-100009: typeof c100009,
-100010: typeof c100010,
-101010: typeof c101010,
-103090: typeof c103090,
-108801: typeof c108801,
-110000: typeof c110000,
-110001: typeof c110001,
-110002: typeof c110002,
-110003: typeof c110003,
-110004: typeof c110004,
-110005: typeof c110005,
-110006: typeof c110006,
-110007: typeof c110007,
-110008: typeof c110008,
-111000: typeof c111000,
-111111: typeof c111111,
-112358: typeof c112358,
-123456: typeof c123456,
-131419: typeof c131419,
-142857: typeof c142857,
-167005: typeof c167005,
-167006: typeof c167006,
-188881: typeof c188881,
-200101: typeof c200101,
-200202: typeof c200202,
-200625: typeof c200625,
-201018: typeof c201018,
-201030: typeof c201030,
-201804: typeof c201804,
-202020: typeof c202020,
-202624: typeof c202624,
-210425: typeof c210425,
-220315: typeof c220315,
-221230: typeof c221230,
-221231: typeof c221231,
-224168: typeof c224168,
-230315: typeof c230315,
-234666: typeof c234666,
-246529: typeof c246529,
-246785: typeof c246785,
-247253: typeof c247253,
-256256: typeof c256256,
-266256: typeof c266256,
-271271: typeof c271271,
-281121: typeof c281121,
-314159: typeof c314159,
-330844: typeof c330844,
-333331: typeof c333331,
-333777: typeof c333777,
-333888: typeof c333888,
-333999: typeof c333999,
-355113: typeof c355113,
-373737: typeof c373737,
-381931: typeof c381931,
-381932: typeof c381932,
-404040: typeof c404040,
-420420: typeof c420420,
-420666: typeof c420666,
-420692: typeof c420692,
-421611: typeof c421611,
-421613: typeof c421613,
-424242: typeof c424242,
-431140: typeof c431140,
-432201: typeof c432201,
-432204: typeof c432204,
-444900: typeof c444900,
-471100: typeof c471100,
-474142: typeof c474142,
-512512: typeof c512512,
-513100: typeof c513100,
-534351: typeof c534351,
-534352: typeof c534352,
-534353: typeof c534353,
-534849: typeof c534849,
-535037: typeof c535037,
-641230: typeof c641230,
-651940: typeof c651940,
-666666: typeof c666666,
-751230: typeof c751230,
-761412: typeof c761412,
-800001: typeof c800001,
-827431: typeof c827431,
-846000: typeof c846000,
-888888: typeof c888888,
-900000: typeof c900000,
-910000: typeof c910000,
-920000: typeof c920000,
-920001: typeof c920001,
-923018: typeof c923018,
-955305: typeof c955305,
-1313114: typeof c1313114,
-1313500: typeof c1313500,
-1337702: typeof c1337702,
-1337802: typeof c1337802,
-1337803: typeof c1337803,
-2099156: typeof c2099156,
-2206132: typeof c2206132,
-3141592: typeof c3141592,
-3441005: typeof c3441005,
-4000003: typeof c4000003,
-4281033: typeof c4281033,
-5167003: typeof c5167003,
-5555555: typeof c5555555,
-5555558: typeof c5555558,
-7225878: typeof c7225878,
-7355310: typeof c7355310,
-7668378: typeof c7668378,
-7762959: typeof c7762959,
-7777777: typeof c7777777,
-8007736: typeof c8007736,
-8794598: typeof c8794598,
-8888881: typeof c8888881,
-8888888: typeof c8888888,
-10067275: typeof c10067275,
-10101010: typeof c10101010,
-11155111: typeof c11155111,
-13371337: typeof c13371337,
-14288640: typeof c14288640,
-16658437: typeof c16658437,
-18289463: typeof c18289463,
-20180430: typeof c20180430,
-20181205: typeof c20181205,
-20201022: typeof c20201022,
-22052002: typeof c22052002,
-27082017: typeof c27082017,
-27082022: typeof c27082022,
-28945486: typeof c28945486,
-29032022: typeof c29032022,
-31415926: typeof c31415926,
-35855456: typeof c35855456,
-43214913: typeof c43214913,
-61717561: typeof c61717561,
-65010000: typeof c65010000,
-65100000: typeof c65100000,
-88888888: typeof c88888888,
-99415706: typeof c99415706,
-192837465: typeof c192837465,
-222000222: typeof c222000222,
-245022926: typeof c245022926,
-245022934: typeof c245022934,
-245022940: typeof c245022940,
-278611351: typeof c278611351,
-311752642: typeof c311752642,
-333000333: typeof c333000333,
-344106930: typeof c344106930,
-356256156: typeof c356256156,
-486217935: typeof c486217935,
-503129905: typeof c503129905,
-1122334455: typeof c1122334455,
-1146703430: typeof c1146703430,
-1273227453: typeof c1273227453,
-1313161554: typeof c1313161554,
-1313161555: typeof c1313161555,
-1313161556: typeof c1313161556,
-1351057110: typeof c1351057110,
-1380996178: typeof c1380996178,
-1482601649: typeof c1482601649,
-1564830818: typeof c1564830818,
-1666600000: typeof c1666600000,
-1666600001: typeof c1666600001,
-1666600002: typeof c1666600002,
-1666600003: typeof c1666600003,
-1666700000: typeof c1666700000,
-1666700001: typeof c1666700001,
-1666900000: typeof c1666900000,
-1666900001: typeof c1666900001,
-2021121117: typeof c2021121117,
-2046399126: typeof c2046399126,
-3125659152: typeof c3125659152,
-4216137055: typeof c4216137055,
-11297108099: typeof c11297108099,
-11297108109: typeof c11297108109,
-111222333444: typeof c111222333444,
-197710212030: typeof c197710212030,
-197710212031: typeof c197710212031,
-383414847825: typeof c383414847825,
-666301171999: typeof c666301171999,
-6022140761023: typeof c6022140761023,
-1337: typeof c1337,
-1440001: typeof c1440001,
-1582: typeof c1582,
-331769: typeof c331769,
-37: typeof c37,
-408: typeof c408,
-47: typeof c47,
-47279324479: typeof c47279324479,
-5611: typeof c5611,
-59144: typeof c59144,
-8081: typeof c8081,
-88888: typeof c88888,
-919: typeof c919,
-999: typeof c999
+  1: typeof c1;
+  2: typeof c2;
+  3: typeof c3;
+  4: typeof c4;
+  5: typeof c5;
+  6: typeof c6;
+  7: typeof c7;
+  8: typeof c8;
+  9: typeof c9;
+  10: typeof c10;
+  11: typeof c11;
+  12: typeof c12;
+  13: typeof c13;
+  14: typeof c14;
+  15: typeof c15;
+  16: typeof c16;
+  17: typeof c17;
+  18: typeof c18;
+  19: typeof c19;
+  20: typeof c20;
+  21: typeof c21;
+  22: typeof c22;
+  23: typeof c23;
+  24: typeof c24;
+  25: typeof c25;
+  26: typeof c26;
+  27: typeof c27;
+  28: typeof c28;
+  29: typeof c29;
+  30: typeof c30;
+  31: typeof c31;
+  32: typeof c32;
+  33: typeof c33;
+  34: typeof c34;
+  35: typeof c35;
+  36: typeof c36;
+  38: typeof c38;
+  39: typeof c39;
+  40: typeof c40;
+  41: typeof c41;
+  42: typeof c42;
+  43: typeof c43;
+  44: typeof c44;
+  45: typeof c45;
+  46: typeof c46;
+  48: typeof c48;
+  49: typeof c49;
+  50: typeof c50;
+  51: typeof c51;
+  52: typeof c52;
+  53: typeof c53;
+  54: typeof c54;
+  55: typeof c55;
+  56: typeof c56;
+  57: typeof c57;
+  58: typeof c58;
+  60: typeof c60;
+  61: typeof c61;
+  62: typeof c62;
+  63: typeof c63;
+  64: typeof c64;
+  65: typeof c65;
+  66: typeof c66;
+  67: typeof c67;
+  68: typeof c68;
+  69: typeof c69;
+  70: typeof c70;
+  71: typeof c71;
+  72: typeof c72;
+  73: typeof c73;
+  74: typeof c74;
+  75: typeof c75;
+  76: typeof c76;
+  77: typeof c77;
+  78: typeof c78;
+  79: typeof c79;
+  80: typeof c80;
+  81: typeof c81;
+  82: typeof c82;
+  83: typeof c83;
+  84: typeof c84;
+  85: typeof c85;
+  86: typeof c86;
+  87: typeof c87;
+  88: typeof c88;
+  89: typeof c89;
+  90: typeof c90;
+  91: typeof c91;
+  92: typeof c92;
+  93: typeof c93;
+  94: typeof c94;
+  95: typeof c95;
+  96: typeof c96;
+  97: typeof c97;
+  98: typeof c98;
+  99: typeof c99;
+  100: typeof c100;
+  101: typeof c101;
+  102: typeof c102;
+  104: typeof c104;
+  105: typeof c105;
+  106: typeof c106;
+  107: typeof c107;
+  108: typeof c108;
+  110: typeof c110;
+  111: typeof c111;
+  112: typeof c112;
+  113: typeof c113;
+  114: typeof c114;
+  115: typeof c115;
+  116: typeof c116;
+  117: typeof c117;
+  118: typeof c118;
+  119: typeof c119;
+  120: typeof c120;
+  121: typeof c121;
+  122: typeof c122;
+  123: typeof c123;
+  124: typeof c124;
+  125: typeof c125;
+  126: typeof c126;
+  127: typeof c127;
+  128: typeof c128;
+  134: typeof c134;
+  135: typeof c135;
+  136: typeof c136;
+  137: typeof c137;
+  138: typeof c138;
+  139: typeof c139;
+  141: typeof c141;
+  142: typeof c142;
+  144: typeof c144;
+  150: typeof c150;
+  155: typeof c155;
+  156: typeof c156;
+  160: typeof c160;
+  161: typeof c161;
+  162: typeof c162;
+  163: typeof c163;
+  165: typeof c165;
+  167: typeof c167;
+  168: typeof c168;
+  170: typeof c170;
+  172: typeof c172;
+  180: typeof c180;
+  186: typeof c186;
+  188: typeof c188;
+  189: typeof c189;
+  193: typeof c193;
+  195: typeof c195;
+  196: typeof c196;
+  197: typeof c197;
+  199: typeof c199;
+  200: typeof c200;
+  201: typeof c201;
+  208: typeof c208;
+  210: typeof c210;
+  211: typeof c211;
+  212: typeof c212;
+  217: typeof c217;
+  225: typeof c225;
+  226: typeof c226;
+  230: typeof c230;
+  236: typeof c236;
+  242: typeof c242;
+  246: typeof c246;
+  248: typeof c248;
+  250: typeof c250;
+  256: typeof c256;
+  258: typeof c258;
+  259: typeof c259;
+  262: typeof c262;
+  269: typeof c269;
+  271: typeof c271;
+  274: typeof c274;
+  280: typeof c280;
+  288: typeof c288;
+  295: typeof c295;
+  296: typeof c296;
+  297: typeof c297;
+  298: typeof c298;
+  301: typeof c301;
+  303: typeof c303;
+  311: typeof c311;
+  313: typeof c313;
+  314: typeof c314;
+  321: typeof c321;
+  322: typeof c322;
+  324: typeof c324;
+  333: typeof c333;
+  335: typeof c335;
+  336: typeof c336;
+  338: typeof c338;
+  345: typeof c345;
+  361: typeof c361;
+  363: typeof c363;
+  364: typeof c364;
+  365: typeof c365;
+  369: typeof c369;
+  371: typeof c371;
+  385: typeof c385;
+  400: typeof c400;
+  401: typeof c401;
+  411: typeof c411;
+  416: typeof c416;
+  418: typeof c418;
+  420: typeof c420;
+  424: typeof c424;
+  427: typeof c427;
+  443: typeof c443;
+  444: typeof c444;
+  456: typeof c456;
+  499: typeof c499;
+  500: typeof c500;
+  501: typeof c501;
+  512: typeof c512;
+  513: typeof c513;
+  516: typeof c516;
+  520: typeof c520;
+  529: typeof c529;
+  530: typeof c530;
+  534: typeof c534;
+  542: typeof c542;
+  555: typeof c555;
+  558: typeof c558;
+  568: typeof c568;
+  570: typeof c570;
+  592: typeof c592;
+  595: typeof c595;
+  596: typeof c596;
+  597: typeof c597;
+  599: typeof c599;
+  600: typeof c600;
+  601: typeof c601;
+  614: typeof c614;
+  634: typeof c634;
+  647: typeof c647;
+  648: typeof c648;
+  666: typeof c666;
+  667: typeof c667;
+  686: typeof c686;
+  700: typeof c700;
+  707: typeof c707;
+  708: typeof c708;
+  719: typeof c719;
+  721: typeof c721;
+  741: typeof c741;
+  742: typeof c742;
+  766: typeof c766;
+  776: typeof c776;
+  777: typeof c777;
+  786: typeof c786;
+  787: typeof c787;
+  788: typeof c788;
+  789: typeof c789;
+  800: typeof c800;
+  803: typeof c803;
+  808: typeof c808;
+  813: typeof c813;
+  818: typeof c818;
+  820: typeof c820;
+  841: typeof c841;
+  842: typeof c842;
+  859: typeof c859;
+  868: typeof c868;
+  876: typeof c876;
+  877: typeof c877;
+  880: typeof c880;
+  888: typeof c888;
+  900: typeof c900;
+  901: typeof c901;
+  902: typeof c902;
+  903: typeof c903;
+  909: typeof c909;
+  910: typeof c910;
+  917: typeof c917;
+  942: typeof c942;
+  943: typeof c943;
+  956: typeof c956;
+  970: typeof c970;
+  971: typeof c971;
+  972: typeof c972;
+  977: typeof c977;
+  980: typeof c980;
+  985: typeof c985;
+  989: typeof c989;
+  990: typeof c990;
+  997: typeof c997;
+  998: typeof c998;
+  1000: typeof c1000;
+  1001: typeof c1001;
+  1004: typeof c1004;
+  1007: typeof c1007;
+  1008: typeof c1008;
+  1010: typeof c1010;
+  1012: typeof c1012;
+  1022: typeof c1022;
+  1023: typeof c1023;
+  1024: typeof c1024;
+  1028: typeof c1028;
+  1030: typeof c1030;
+  1031: typeof c1031;
+  1038: typeof c1038;
+  1039: typeof c1039;
+  1072: typeof c1072;
+  1079: typeof c1079;
+  1080: typeof c1080;
+  1088: typeof c1088;
+  1099: typeof c1099;
+  1101: typeof c1101;
+  1111: typeof c1111;
+  1112: typeof c1112;
+  1115: typeof c1115;
+  1116: typeof c1116;
+  1117: typeof c1117;
+  1130: typeof c1130;
+  1131: typeof c1131;
+  1138: typeof c1138;
+  1139: typeof c1139;
+  1140: typeof c1140;
+  1149: typeof c1149;
+  1170: typeof c1170;
+  1177: typeof c1177;
+  1197: typeof c1197;
+  1201: typeof c1201;
+  1202: typeof c1202;
+  1213: typeof c1213;
+  1214: typeof c1214;
+  1229: typeof c1229;
+  1230: typeof c1230;
+  1231: typeof c1231;
+  1234: typeof c1234;
+  1243: typeof c1243;
+  1244: typeof c1244;
+  1246: typeof c1246;
+  1252: typeof c1252;
+  1280: typeof c1280;
+  1284: typeof c1284;
+  1285: typeof c1285;
+  1287: typeof c1287;
+  1288: typeof c1288;
+  1291: typeof c1291;
+  1294: typeof c1294;
+  1297: typeof c1297;
+  1311: typeof c1311;
+  1314: typeof c1314;
+  1319: typeof c1319;
+  1320: typeof c1320;
+  1338: typeof c1338;
+  1339: typeof c1339;
+  1353: typeof c1353;
+  1369: typeof c1369;
+  1379: typeof c1379;
+  1388: typeof c1388;
+  1392: typeof c1392;
+  1433: typeof c1433;
+  1440: typeof c1440;
+  1442: typeof c1442;
+  1452: typeof c1452;
+  1455: typeof c1455;
+  1501: typeof c1501;
+  1506: typeof c1506;
+  1507: typeof c1507;
+  1515: typeof c1515;
+  1559: typeof c1559;
+  1618: typeof c1618;
+  1620: typeof c1620;
+  1657: typeof c1657;
+  1663: typeof c1663;
+  1688: typeof c1688;
+  1701: typeof c1701;
+  1707: typeof c1707;
+  1708: typeof c1708;
+  1718: typeof c1718;
+  1773: typeof c1773;
+  1777: typeof c1777;
+  1804: typeof c1804;
+  1807: typeof c1807;
+  1818: typeof c1818;
+  1819: typeof c1819;
+  1856: typeof c1856;
+  1875: typeof c1875;
+  1881: typeof c1881;
+  1890: typeof c1890;
+  1891: typeof c1891;
+  1898: typeof c1898;
+  1907: typeof c1907;
+  1908: typeof c1908;
+  1945: typeof c1945;
+  1951: typeof c1951;
+  1954: typeof c1954;
+  1967: typeof c1967;
+  1969: typeof c1969;
+  1970: typeof c1970;
+  1971: typeof c1971;
+  1975: typeof c1975;
+  1984: typeof c1984;
+  1987: typeof c1987;
+  1994: typeof c1994;
+  1995: typeof c1995;
+  2000: typeof c2000;
+  2001: typeof c2001;
+  2002: typeof c2002;
+  2008: typeof c2008;
+  2009: typeof c2009;
+  2016: typeof c2016;
+  2018: typeof c2018;
+  2019: typeof c2019;
+  2020: typeof c2020;
+  2021: typeof c2021;
+  2022: typeof c2022;
+  2023: typeof c2023;
+  2025: typeof c2025;
+  2031: typeof c2031;
+  2032: typeof c2032;
+  2037: typeof c2037;
+  2043: typeof c2043;
+  2044: typeof c2044;
+  2047: typeof c2047;
+  2048: typeof c2048;
+  2077: typeof c2077;
+  2088: typeof c2088;
+  2089: typeof c2089;
+  2100: typeof c2100;
+  2101: typeof c2101;
+  2109: typeof c2109;
+  2122: typeof c2122;
+  2124: typeof c2124;
+  2138: typeof c2138;
+  2151: typeof c2151;
+  2152: typeof c2152;
+  2153: typeof c2153;
+  2154: typeof c2154;
+  2199: typeof c2199;
+  2202: typeof c2202;
+  2203: typeof c2203;
+  2213: typeof c2213;
+  2221: typeof c2221;
+  2222: typeof c2222;
+  2223: typeof c2223;
+  2300: typeof c2300;
+  2309: typeof c2309;
+  2323: typeof c2323;
+  2330: typeof c2330;
+  2332: typeof c2332;
+  2358: typeof c2358;
+  2399: typeof c2399;
+  2400: typeof c2400;
+  2415: typeof c2415;
+  2484: typeof c2484;
+  2559: typeof c2559;
+  2569: typeof c2569;
+  2606: typeof c2606;
+  2611: typeof c2611;
+  2612: typeof c2612;
+  2613: typeof c2613;
+  2625: typeof c2625;
+  2888: typeof c2888;
+  2999: typeof c2999;
+  3000: typeof c3000;
+  3001: typeof c3001;
+  3003: typeof c3003;
+  3011: typeof c3011;
+  3031: typeof c3031;
+  3068: typeof c3068;
+  3306: typeof c3306;
+  3331: typeof c3331;
+  3333: typeof c3333;
+  3334: typeof c3334;
+  3400: typeof c3400;
+  3434: typeof c3434;
+  3500: typeof c3500;
+  3501: typeof c3501;
+  3601: typeof c3601;
+  3602: typeof c3602;
+  3636: typeof c3636;
+  3637: typeof c3637;
+  3666: typeof c3666;
+  3690: typeof c3690;
+  3693: typeof c3693;
+  3698: typeof c3698;
+  3699: typeof c3699;
+  3737: typeof c3737;
+  3797: typeof c3797;
+  3912: typeof c3912;
+  3939: typeof c3939;
+  3966: typeof c3966;
+  3967: typeof c3967;
+  3999: typeof c3999;
+  4000: typeof c4000;
+  4001: typeof c4001;
+  4002: typeof c4002;
+  4051: typeof c4051;
+  4061: typeof c4061;
+  4062: typeof c4062;
+  4090: typeof c4090;
+  4096: typeof c4096;
+  4099: typeof c4099;
+  4102: typeof c4102;
+  4141: typeof c4141;
+  4181: typeof c4181;
+  4201: typeof c4201;
+  4242: typeof c4242;
+  4328: typeof c4328;
+  4444: typeof c4444;
+  4460: typeof c4460;
+  4689: typeof c4689;
+  4690: typeof c4690;
+  4759: typeof c4759;
+  4777: typeof c4777;
+  4918: typeof c4918;
+  4919: typeof c4919;
+  4999: typeof c4999;
+  5000: typeof c5000;
+  5001: typeof c5001;
+  5002: typeof c5002;
+  5005: typeof c5005;
+  5165: typeof c5165;
+  5177: typeof c5177;
+  5197: typeof c5197;
+  5234: typeof c5234;
+  5315: typeof c5315;
+  5551: typeof c5551;
+  5553: typeof c5553;
+  5555: typeof c5555;
+  5616: typeof c5616;
+  5700: typeof c5700;
+  5729: typeof c5729;
+  5758: typeof c5758;
+  5777: typeof c5777;
+  5851: typeof c5851;
+  5869: typeof c5869;
+  6065: typeof c6065;
+  6066: typeof c6066;
+  6102: typeof c6102;
+  6118: typeof c6118;
+  6119: typeof c6119;
+  6502: typeof c6502;
+  6552: typeof c6552;
+  6565: typeof c6565;
+  6626: typeof c6626;
+  6688: typeof c6688;
+  6789: typeof c6789;
+  6969: typeof c6969;
+  6999: typeof c6999;
+  7000: typeof c7000;
+  7001: typeof c7001;
+  7027: typeof c7027;
+  7070: typeof c7070;
+  7171: typeof c7171;
+  7331: typeof c7331;
+  7332: typeof c7332;
+  7341: typeof c7341;
+  7484: typeof c7484;
+  7518: typeof c7518;
+  7575: typeof c7575;
+  7576: typeof c7576;
+  7668: typeof c7668;
+  7672: typeof c7672;
+  7700: typeof c7700;
+  7701: typeof c7701;
+  7771: typeof c7771;
+  7777: typeof c7777;
+  7878: typeof c7878;
+  7895: typeof c7895;
+  7979: typeof c7979;
+  8000: typeof c8000;
+  8001: typeof c8001;
+  8029: typeof c8029;
+  8080: typeof c8080;
+  8082: typeof c8082;
+  8086: typeof c8086;
+  8098: typeof c8098;
+  8131: typeof c8131;
+  8132: typeof c8132;
+  8133: typeof c8133;
+  8134: typeof c8134;
+  8135: typeof c8135;
+  8136: typeof c8136;
+  8181: typeof c8181;
+  8217: typeof c8217;
+  8272: typeof c8272;
+  8285: typeof c8285;
+  8387: typeof c8387;
+  8453: typeof c8453;
+  8654: typeof c8654;
+  8655: typeof c8655;
+  8723: typeof c8723;
+  8724: typeof c8724;
+  8738: typeof c8738;
+  8768: typeof c8768;
+  8848: typeof c8848;
+  8880: typeof c8880;
+  8881: typeof c8881;
+  8882: typeof c8882;
+  8883: typeof c8883;
+  8888: typeof c8888;
+  8889: typeof c8889;
+  8898: typeof c8898;
+  8899: typeof c8899;
+  8989: typeof c8989;
+  8995: typeof c8995;
+  9000: typeof c9000;
+  9001: typeof c9001;
+  9012: typeof c9012;
+  9100: typeof c9100;
+  9223: typeof c9223;
+  9339: typeof c9339;
+  9527: typeof c9527;
+  9528: typeof c9528;
+  9559: typeof c9559;
+  9700: typeof c9700;
+  9728: typeof c9728;
+  9768: typeof c9768;
+  9779: typeof c9779;
+  9790: typeof c9790;
+  9792: typeof c9792;
+  9818: typeof c9818;
+  9819: typeof c9819;
+  9977: typeof c9977;
+  9996: typeof c9996;
+  9997: typeof c9997;
+  9999: typeof c9999;
+  10000: typeof c10000;
+  10001: typeof c10001;
+  10024: typeof c10024;
+  10081: typeof c10081;
+  10086: typeof c10086;
+  10101: typeof c10101;
+  10200: typeof c10200;
+  10201: typeof c10201;
+  10243: typeof c10243;
+  10248: typeof c10248;
+  10507: typeof c10507;
+  10508: typeof c10508;
+  10823: typeof c10823;
+  10946: typeof c10946;
+  10947: typeof c10947;
+  11110: typeof c11110;
+  11111: typeof c11111;
+  11115: typeof c11115;
+  11119: typeof c11119;
+  11235: typeof c11235;
+  11437: typeof c11437;
+  11612: typeof c11612;
+  11888: typeof c11888;
+  12009: typeof c12009;
+  12051: typeof c12051;
+  12052: typeof c12052;
+  12123: typeof c12123;
+  12306: typeof c12306;
+  12321: typeof c12321;
+  12345: typeof c12345;
+  12715: typeof c12715;
+  13000: typeof c13000;
+  13308: typeof c13308;
+  13337: typeof c13337;
+  13381: typeof c13381;
+  13812: typeof c13812;
+  14000: typeof c14000;
+  14853: typeof c14853;
+  15551: typeof c15551;
+  15555: typeof c15555;
+  15557: typeof c15557;
+  16000: typeof c16000;
+  16001: typeof c16001;
+  16507: typeof c16507;
+  16688: typeof c16688;
+  16718: typeof c16718;
+  16888: typeof c16888;
+  17000: typeof c17000;
+  17180: typeof c17180;
+  17777: typeof c17777;
+  18000: typeof c18000;
+  18122: typeof c18122;
+  18159: typeof c18159;
+  18686: typeof c18686;
+  19011: typeof c19011;
+  19845: typeof c19845;
+  20001: typeof c20001;
+  20729: typeof c20729;
+  20736: typeof c20736;
+  21337: typeof c21337;
+  21816: typeof c21816;
+  22023: typeof c22023;
+  22040: typeof c22040;
+  22776: typeof c22776;
+  23006: typeof c23006;
+  23118: typeof c23118;
+  23294: typeof c23294;
+  23295: typeof c23295;
+  24484: typeof c24484;
+  24734: typeof c24734;
+  25888: typeof c25888;
+  25925: typeof c25925;
+  26026: typeof c26026;
+  26600: typeof c26600;
+  26863: typeof c26863;
+  28528: typeof c28528;
+  30067: typeof c30067;
+  31102: typeof c31102;
+  31223: typeof c31223;
+  31224: typeof c31224;
+  31337: typeof c31337;
+  32520: typeof c32520;
+  32659: typeof c32659;
+  32769: typeof c32769;
+  33101: typeof c33101;
+  33333: typeof c33333;
+  35011: typeof c35011;
+  35441: typeof c35441;
+  35443: typeof c35443;
+  39797: typeof c39797;
+  39815: typeof c39815;
+  41500: typeof c41500;
+  42069: typeof c42069;
+  42161: typeof c42161;
+  42170: typeof c42170;
+  42220: typeof c42220;
+  42261: typeof c42261;
+  42262: typeof c42262;
+  42888: typeof c42888;
+  43110: typeof c43110;
+  43113: typeof c43113;
+  43114: typeof c43114;
+  43288: typeof c43288;
+  44444: typeof c44444;
+  44787: typeof c44787;
+  45000: typeof c45000;
+  46688: typeof c46688;
+  47805: typeof c47805;
+  49049: typeof c49049;
+  49088: typeof c49088;
+  49797: typeof c49797;
+  50001: typeof c50001;
+  50021: typeof c50021;
+  51178: typeof c51178;
+  51712: typeof c51712;
+  53935: typeof c53935;
+  54211: typeof c54211;
+  54321: typeof c54321;
+  55004: typeof c55004;
+  55555: typeof c55555;
+  55556: typeof c55556;
+  56288: typeof c56288;
+  57000: typeof c57000;
+  58008: typeof c58008;
+  59140: typeof c59140;
+  60000: typeof c60000;
+  60001: typeof c60001;
+  60002: typeof c60002;
+  60103: typeof c60103;
+  61800: typeof c61800;
+  61803: typeof c61803;
+  61916: typeof c61916;
+  62320: typeof c62320;
+  62621: typeof c62621;
+  63000: typeof c63000;
+  63001: typeof c63001;
+  65450: typeof c65450;
+  67588: typeof c67588;
+  69420: typeof c69420;
+  70000: typeof c70000;
+  70001: typeof c70001;
+  70002: typeof c70002;
+  70103: typeof c70103;
+  71111: typeof c71111;
+  71393: typeof c71393;
+  71401: typeof c71401;
+  71402: typeof c71402;
+  73799: typeof c73799;
+  73927: typeof c73927;
+  75000: typeof c75000;
+  77612: typeof c77612;
+  77777: typeof c77777;
+  78110: typeof c78110;
+  78281: typeof c78281;
+  79879: typeof c79879;
+  80001: typeof c80001;
+  81341: typeof c81341;
+  81342: typeof c81342;
+  81343: typeof c81343;
+  81351: typeof c81351;
+  81352: typeof c81352;
+  81353: typeof c81353;
+  81361: typeof c81361;
+  81362: typeof c81362;
+  81363: typeof c81363;
+  84531: typeof c84531;
+  85449: typeof c85449;
+  88880: typeof c88880;
+  90210: typeof c90210;
+  91002: typeof c91002;
+  92001: typeof c92001;
+  96970: typeof c96970;
+  99099: typeof c99099;
+  99998: typeof c99998;
+  99999: typeof c99999;
+  100000: typeof c100000;
+  100001: typeof c100001;
+  100002: typeof c100002;
+  100003: typeof c100003;
+  100004: typeof c100004;
+  100005: typeof c100005;
+  100006: typeof c100006;
+  100007: typeof c100007;
+  100008: typeof c100008;
+  100009: typeof c100009;
+  100010: typeof c100010;
+  101010: typeof c101010;
+  103090: typeof c103090;
+  108801: typeof c108801;
+  110000: typeof c110000;
+  110001: typeof c110001;
+  110002: typeof c110002;
+  110003: typeof c110003;
+  110004: typeof c110004;
+  110005: typeof c110005;
+  110006: typeof c110006;
+  110007: typeof c110007;
+  110008: typeof c110008;
+  111000: typeof c111000;
+  111111: typeof c111111;
+  112358: typeof c112358;
+  123456: typeof c123456;
+  131419: typeof c131419;
+  142857: typeof c142857;
+  167005: typeof c167005;
+  167006: typeof c167006;
+  188881: typeof c188881;
+  200101: typeof c200101;
+  200202: typeof c200202;
+  200625: typeof c200625;
+  201018: typeof c201018;
+  201030: typeof c201030;
+  201804: typeof c201804;
+  202020: typeof c202020;
+  202624: typeof c202624;
+  210425: typeof c210425;
+  220315: typeof c220315;
+  221230: typeof c221230;
+  221231: typeof c221231;
+  224168: typeof c224168;
+  230315: typeof c230315;
+  234666: typeof c234666;
+  246529: typeof c246529;
+  246785: typeof c246785;
+  247253: typeof c247253;
+  256256: typeof c256256;
+  266256: typeof c266256;
+  271271: typeof c271271;
+  281121: typeof c281121;
+  314159: typeof c314159;
+  330844: typeof c330844;
+  333331: typeof c333331;
+  333777: typeof c333777;
+  333888: typeof c333888;
+  333999: typeof c333999;
+  355113: typeof c355113;
+  373737: typeof c373737;
+  381931: typeof c381931;
+  381932: typeof c381932;
+  404040: typeof c404040;
+  420420: typeof c420420;
+  420666: typeof c420666;
+  420692: typeof c420692;
+  421611: typeof c421611;
+  421613: typeof c421613;
+  424242: typeof c424242;
+  431140: typeof c431140;
+  432201: typeof c432201;
+  432204: typeof c432204;
+  444900: typeof c444900;
+  471100: typeof c471100;
+  474142: typeof c474142;
+  512512: typeof c512512;
+  513100: typeof c513100;
+  534351: typeof c534351;
+  534352: typeof c534352;
+  534353: typeof c534353;
+  534849: typeof c534849;
+  535037: typeof c535037;
+  641230: typeof c641230;
+  651940: typeof c651940;
+  666666: typeof c666666;
+  751230: typeof c751230;
+  761412: typeof c761412;
+  800001: typeof c800001;
+  827431: typeof c827431;
+  846000: typeof c846000;
+  888888: typeof c888888;
+  900000: typeof c900000;
+  910000: typeof c910000;
+  920000: typeof c920000;
+  920001: typeof c920001;
+  923018: typeof c923018;
+  955305: typeof c955305;
+  1313114: typeof c1313114;
+  1313500: typeof c1313500;
+  1337702: typeof c1337702;
+  1337802: typeof c1337802;
+  1337803: typeof c1337803;
+  2099156: typeof c2099156;
+  2206132: typeof c2206132;
+  3141592: typeof c3141592;
+  3441005: typeof c3441005;
+  4000003: typeof c4000003;
+  4281033: typeof c4281033;
+  5167003: typeof c5167003;
+  5555555: typeof c5555555;
+  5555558: typeof c5555558;
+  7225878: typeof c7225878;
+  7355310: typeof c7355310;
+  7668378: typeof c7668378;
+  7762959: typeof c7762959;
+  7777777: typeof c7777777;
+  8007736: typeof c8007736;
+  8794598: typeof c8794598;
+  8888881: typeof c8888881;
+  8888888: typeof c8888888;
+  10067275: typeof c10067275;
+  10101010: typeof c10101010;
+  11155111: typeof c11155111;
+  13371337: typeof c13371337;
+  14288640: typeof c14288640;
+  16658437: typeof c16658437;
+  18289463: typeof c18289463;
+  20180430: typeof c20180430;
+  20181205: typeof c20181205;
+  20201022: typeof c20201022;
+  22052002: typeof c22052002;
+  27082017: typeof c27082017;
+  27082022: typeof c27082022;
+  28945486: typeof c28945486;
+  29032022: typeof c29032022;
+  31415926: typeof c31415926;
+  35855456: typeof c35855456;
+  43214913: typeof c43214913;
+  61717561: typeof c61717561;
+  65010000: typeof c65010000;
+  65100000: typeof c65100000;
+  88888888: typeof c88888888;
+  99415706: typeof c99415706;
+  192837465: typeof c192837465;
+  222000222: typeof c222000222;
+  245022926: typeof c245022926;
+  245022934: typeof c245022934;
+  245022940: typeof c245022940;
+  278611351: typeof c278611351;
+  311752642: typeof c311752642;
+  333000333: typeof c333000333;
+  344106930: typeof c344106930;
+  356256156: typeof c356256156;
+  486217935: typeof c486217935;
+  503129905: typeof c503129905;
+  1122334455: typeof c1122334455;
+  1146703430: typeof c1146703430;
+  1273227453: typeof c1273227453;
+  1313161554: typeof c1313161554;
+  1313161555: typeof c1313161555;
+  1313161556: typeof c1313161556;
+  1351057110: typeof c1351057110;
+  1380996178: typeof c1380996178;
+  1482601649: typeof c1482601649;
+  1564830818: typeof c1564830818;
+  1666600000: typeof c1666600000;
+  1666600001: typeof c1666600001;
+  1666600002: typeof c1666600002;
+  1666600003: typeof c1666600003;
+  1666700000: typeof c1666700000;
+  1666700001: typeof c1666700001;
+  1666900000: typeof c1666900000;
+  1666900001: typeof c1666900001;
+  2021121117: typeof c2021121117;
+  2046399126: typeof c2046399126;
+  3125659152: typeof c3125659152;
+  4216137055: typeof c4216137055;
+  11297108099: typeof c11297108099;
+  11297108109: typeof c11297108109;
+  111222333444: typeof c111222333444;
+  197710212030: typeof c197710212030;
+  197710212031: typeof c197710212031;
+  383414847825: typeof c383414847825;
+  666301171999: typeof c666301171999;
+  6022140761023: typeof c6022140761023;
+  1337: typeof c1337;
+  1440001: typeof c1440001;
+  1582: typeof c1582;
+  331769: typeof c331769;
+  37: typeof c37;
+  408: typeof c408;
+  47: typeof c47;
+  47279324479: typeof c47279324479;
+  5611: typeof c5611;
+  59144: typeof c59144;
+  8081: typeof c8081;
+  88888: typeof c88888;
+  919: typeof c919;
+  999: typeof c999;
 };
 
 type ChainIdsBySlug = {
-  "ethereum": 1,
-"expanse-network": 2,
-"ropsten": 3,
-"rinkeby": 4,
-"goerli": 5,
-"ethereum-classic-testnet-kotti": 6,
-"thaichain": 7,
-"ubiq": 8,
-"ubiq-network-testnet": 9,
-"optimism": 10,
-"metadium": 11,
-"metadium-testnet": 12,
-"diode-testnet-staging": 13,
-"flare": 14,
-"diode-prenet": 15,
-"flare-testnet-coston": 16,
-"thaichain-2-0-thaifi": 17,
-"thundercore-testnet": 18,
-"songbird-canary-network": 19,
-"elastos-smart-chain": 20,
-"elastos-smart-chain-testnet": 21,
-"ela-did-sidechain": 22,
-"ela-did-sidechain-testnet": 23,
-"kardiachain": 24,
-"cronos": 25,
-"genesis-l1-testnet": 26,
-"shibachain": 27,
-"boba-network-rinkeby-testnet": 28,
-"genesis-l1": 29,
-"rsk": 30,
-"rsk-testnet": 31,
-"gooddata-testnet": 32,
-"gooddata": 33,
-"dithereum-testnet": 34,
-"tbwg-chain": 35,
-"dxchain": 36,
-"valorbit": 38,
-"unicorn-ultra-testnet": 39,
-"telos-evm": 40,
-"telos-evm-testnet": 41,
-"lukso": 42,
-"darwinia-pangolin-testnet": 43,
-"darwinia-crab-network": 44,
-"darwinia-pangoro-testnet": 45,
-"darwinia-network": 46,
-"ennothem-proterozoic": 48,
-"ennothem-testnet-pioneer": 49,
-"xinfin-xdc-network": 50,
-"xdc-apothem-network": 51,
-"coinex-smart-chain": 52,
-"coinex-smart-chain-testnet": 53,
-"openpiece": 54,
-"zyx": 55,
-"binance": 56,
-"syscoin": 57,
-"ontology": 58,
-"gochain": 60,
-"ethereum-classic": 61,
-"ethereum-classic-testnet-morden": 62,
-"ethereum-classic-testnet-mordor": 63,
-"ellaism": 64,
-"okexchain-testnet": 65,
-"okxchain": 66,
-"dbchain-testnet": 67,
-"soterone": 68,
-"optimism-kovan": 69,
-"hoo-smart-chain": 70,
-"conflux-espace-testnet": 71,
-"dxchain-testnet": 72,
-"fncy": 73,
-"idchain": 74,
-"decimal-smart-chain": 75,
-"mix": 76,
-"poa-network-sokol": 77,
-"primuschain": 78,
-"zenith": 79,
-"genechain": 80,
-"japan-open-chain": 81,
-"meter": 82,
-"meter-testnet": 83,
-"linqto-devnet": 84,
-"gatechain-testnet": 85,
-"gatechain": 86,
-"nova-network": 87,
-"tomochain": 88,
-"tomochain-testnet": 89,
-"garizon-stage0": 90,
-"garizon-stage1": 91,
-"garizon-stage2": 92,
-"garizon-stage3": 93,
-"swissdlt": 94,
-"camdl": 95,
-"bitkub-chain": 96,
-"binance-testnet": 97,
-"six-protocol": 98,
-"poa-network-core": 99,
-"gnosis": 100,
-"etherinc": 101,
-"web3games-testnet": 102,
-"kaiba-lightning-chain-testnet": 104,
-"web3games-devnet": 105,
-"velas-evm": 106,
-"nebula-testnet": 107,
-"thundercore": 108,
-"proton-testnet": 110,
-"etherlite-chain": 111,
-"coinbit": 112,
-"dehvo": 113,
-"flare-testnet-coston2": 114,
-"debank-testnet": 115,
-"debank": 116,
-"uptick": 117,
-"arcology-testnet": 118,
-"enuls": 119,
-"enuls-testnet": 120,
-"realchain": 121,
-"fuse": 122,
-"fuse-sparknet": 123,
-"decentralized-web": 124,
-"oychain-testnet": 125,
-"oychain": 126,
-"factory-127": 127,
-"huobi-eco-chain": 128,
-"iexec-sidechain": 134,
-"alyx-chain-testnet": 135,
-"deamchain": 136,
-"polygon": 137,
-"defi-oracle-meta": 138,
-"woopchain": 139,
-"openpiece-testnet": 141,
-"dax-chain": 142,
-"phi-network-v2": 144,
-"six-protocol-testnet": 150,
-"tenet-testnet": 155,
-"oeblock-testnet": 156,
-"armonia-eva-chain": 160,
-"armonia-eva-chain-testnet": 161,
-"lightstreams-testnet": 162,
-"lightstreams": 163,
-"omni-testnet-1": 165,
-"atoshi-testnet": 167,
-"aioz-network": 168,
-"hoo-smart-chain-testnet": 170,
-"latam-blockchain-resil-testnet": 172,
-"ame-chain": 180,
-"seele": 186,
-"bmc": 188,
-"bmc-testnet": 189,
-"crypto-emergency": 193,
-"okbchain-testnet": 195,
-"okbchain": 196,
-"neutrinos-testnet": 197,
-"bittorrent-chain": 199,
-"arbitrum-on-xdai": 200,
-"moac-testnet": 201,
-"structx": 208,
-"bitnet": 210,
-"freight-trust-network": 211,
-"map-makalu": 212,
-"siriusnet-v2": 217,
-"lachain": 225,
-"lachain-testnet": 226,
-"swapdex": 230,
-"deamchain-testnet": 236,
-"plinga": 242,
-"energy-web-chain": 246,
-"oasys": 248,
-"fantom": 250,
-"huobi-eco-chain-testnet": 256,
-"setheum": 258,
-"neonlink": 259,
-"sur-blockchain-network": 262,
-"high-performance-blockchain": 269,
-"egoncoin": 271,
-"lachain-lachain": 274,
-"zksync-era-testnet": 280,
-"boba-network": 288,
-"hedera": 295,
-"hedera-testnet": 296,
-"hedera-previewnet": 297,
-"hedera-localnet": 298,
-"bobaopera": 301,
-"neurochain-testnet": 303,
-"omax": 311,
-"neurochain": 313,
-"filecoin": 314,
-"kcc": 321,
-"kcc-testnet": 322,
-"zksync-era": 324,
-"web3q": 333,
-"dfk-chain-test": 335,
-"shiden": 336,
-"cronos-testnet": 338,
-"yooldo-verse": 345,
-"theta": 361,
-"theta-sapphire-testnet": 363,
-"theta-amber-testnet": 364,
-"theta-testnet": 365,
-"pulsechain": 369,
-"consta-testnet": 371,
-"lisinski": 385,
-"hyperonchain-testnet": 400,
-"ozone-chain-testnet": 401,
-"pepe-chain": 411,
-"sx-network": 416,
-"latestnet": 418,
-"optimism-goerli": 420,
-"pgn-public-goods-network": 424,
-"zeeth-chain": 427,
-"obscuro-testnet": 443,
-"frenchain-testnet": 444,
-"arzio-chain": 456,
-"rupaya": 499,
-"camino-c-chain": 500,
-"columbus-test-network": 501,
-"double-a-chain": 512,
-"double-a-chain-testnet": 513,
-"gear-zero-network": 516,
-"xt-smart-chain": 520,
-"firechain": 529,
-"f-x-core-network": 530,
-"candle": 534,
-"pawchain-testnet": 542,
-"vela1-chain": 555,
-"tao-network": 558,
-"dogechain-testnet": 568,
-"rollux": 570,
-"astar": 592,
-"acala-mandala-testnet-tc9": 595,
-"karura-network-testnet": 596,
-"acala-network-testnet": 597,
-"metis-goerli-testnet": 599,
-"meshnyan-testnet": 600,
-"peer-testnet": 601,
-"graphlinq-blockchain": 614,
-"avocado": 634,
-"sx-network-testnet": 647,
-"endurance-smart-chain": 648,
-"pixie-chain-testnet": 666,
-"laos-arrakis": 667,
-"karura-network": 686,
-"star-social-testnet": 700,
-"blockchain-station": 707,
-"blockchain-station-testnet": 708,
-"shibarium-beta": 719,
-"lycan-chain": 721,
-"vention-smart-chain-testnet": 741,
-"script-testnet": 742,
-"ql1": 766,
-"openchain-testnet": 776,
-"cheapeth": 777,
-"maal-sharia-chain": 786,
-"acala-network": 787,
-"aerochain-testnet": 788,
-"patex": 789,
-"lucid-blockchain": 800,
-"haic": 803,
-"portal-fantasy-chain-test": 808,
-"qitmeer": 813,
-"beone-chain": 818,
-"callisto": 820,
-"taraxa": 841,
-"taraxa-testnet": 842,
-"zeeth-chain-dev": 859,
-"fantasia-chain": 868,
-"bandai-namco-research-verse": 876,
-"dexit-network": 877,
-"ambros-chain": 880,
-"wanchain": 888,
-"garizon-testnet-stage0": 900,
-"garizon-testnet-stage1": 901,
-"garizon-testnet-stage2": 902,
-"garizon-testnet-stage3": 903,
-"portal-fantasy-chain": 909,
-"decentrabone-layer1-testnet": 910,
-"rinia-testnet": 917,
-"pulsechain-testnet-v3": 942,
-"pulsechain-testnet-v4": 943,
-"munode-testnet": 956,
-"oort": 970,
-"oort-huygens": 971,
-"oort-ascraeus": 972,
-"nepal-blockchain-network": 977,
-"top-evm": 980,
-"memo-smart-chain": 985,
-"top": 989,
-"eliberty": 990,
-"5irechain-thunder": 997,
-"lucky-network": 998,
-"gton": 1000,
-"klaytn-testnet-baobab": 1001,
-"t-ekta": 1004,
-"newton-testnet": 1007,
-"eurus": 1008,
-"evrice-network": 1010,
-"newton": 1012,
-"sakura": 1022,
-"clover-testnet": 1023,
-"clv-parachain": 1024,
-"bittorrent-chain-testnet": 1028,
-"conflux-espace": 1030,
-"proxy-network-testnet": 1031,
-"bronos-testnet": 1038,
-"bronos": 1039,
-"shimmerevm-testnet": 1072,
-"mintara-testnet": 1079,
-"mintara": 1080,
-"metis-andromeda": 1088,
-"moac": 1099,
-"polygon-zkevm": 1101,
-"wemix3-0": 1111,
-"wemix3-0-testnet": 1112,
-"core-blockchain-testnet": 1115,
-"core-blockchain": 1116,
-"dogcoin": 1117,
-"defichain-evm-network": 1130,
-"defichain-evm-network-testnet": 1131,
-"amstar-testnet": 1138,
-"mathchain": 1139,
-"mathchain-testnet": 1140,
-"symplexia-smart-chain": 1149,
-"origin-testnet": 1170,
-"smart-host-teknoloji-testnet": 1177,
-"iora-chain": 1197,
-"evanesco-testnet": 1201,
-"world-trade-technical-chain": 1202,
-"popcateum": 1213,
-"enterchain": 1214,
-"exzo-network": 1229,
-"ultron-testnet": 1230,
-"ultron": 1231,
-"step-network": 1234,
-"arc": 1243,
-"arc-testnet": 1244,
-"om-platform": 1246,
-"cic-chain-testnet": 1252,
-"halo": 1280,
-"moonbeam": 1284,
-"moonriver": 1285,
-"moonbase-alpha": 1287,
-"moonrock": 1288,
-"swisstronik-testnet": 1291,
-"bobabeam": 1294,
-"bobabase-testnet": 1297,
-"dos-fuji-subnet": 1311,
-"alyx": 1314,
-"aitd": 1319,
-"aitd-testnet": 1320,
-"elysium-testnet": 1338,
-"elysium": 1339,
-"cic-chain": 1353,
-"zafirium": 1369,
-"kalar-chain": 1379,
-"amstar": 1388,
-"joseon": 1392,
-"rikeza-network": 1433,
-"living-assets": 1440,
-"polygon-zkevm-testnet": 1442,
-"gil-testnet": 1452,
-"ctex-scan-blockchain": 1455,
-"bevm": 1501,
-"sherpax": 1506,
-"sherpax-testnet": 1507,
-"beagle-messaging-chain": 1515,
-"tenet": 1559,
-"catecoin-chain": 1618,
-"atheios": 1620,
-"btachain": 1657,
-"horizen-gobi-testnet": 1663,
-"ludan": 1688,
-"anytype-evm-chain": 1701,
-"tbsi": 1707,
-"tbsi-testnet": 1708,
-"palette-chain": 1718,
-"partychain": 1773,
-"gauss": 1777,
-"kerleano": 1804,
-"rabbit-analog-testnet-chain": 1807,
-"cube-chain": 1818,
-"cube-chain-testnet": 1819,
-"teslafunds": 1856,
-"whitebit-network": 1875,
-"gitshock-cartenz-testnet": 1881,
-"lightlink-phoenix": 1890,
-"lightlink-pegasus-testnet": 1891,
-"bon-network": 1898,
-"bitcichain": 1907,
-"bitcichain-testnet": 1908,
-"onus-chain-testnet": 1945,
-"d-chain": 1951,
-"dexilla-testnet": 1954,
-"eleanor": 1967,
-"super-smart-chain-testnet": 1969,
-"super-smart-chain": 1970,
-"atelier": 1971,
-"onus-chain": 1975,
-"eurus-testnet": 1984,
-"ethergem": 1987,
-"ekta": 1994,
-"edexa-testnet": 1995,
-"dogechain": 2000,
-"milkomeda-c1": 2001,
-"milkomeda-a1": 2002,
-"cloudwalk-testnet": 2008,
-"cloudwalk": 2009,
-"z-mainnet": 2016,
-"publicmint-devnet": 2018,
-"publicmint-testnet": 2019,
-"publicmint": 2020,
-"edgeware-edgeevm": 2021,
-"beresheet-bereevm-testnet": 2022,
-"taycan-testnet": 2023,
-"rangers-protocol": 2025,
-"centrifuge": 2031,
-"catalyst": 2032,
-"kiwi-subnet": 2037,
-"origintrail-parachain": 2043,
-"shrapnel-subnet": 2044,
-"stratos-testnet": 2047,
-"stratos": 2048,
-"quokkacoin": 2077,
-"altair": 2088,
-"algol": 2089,
-"ecoball": 2100,
-"ecoball-testnet-espuma": 2101,
-"exosama-network": 2109,
-"metaplayerone": 2122,
-"metaplayerone-dubai-testnet": 2124,
-"defi-oracle-meta-testnet": 2138,
-"bosagora": 2151,
-"findora": 2152,
-"findora-testnet": 2153,
-"findora-forge": 2154,
-"moonsama-network": 2199,
-"antofy": 2202,
-"bitcoin-evm": 2203,
-"evanesco": 2213,
-"kava-testnet": 2221,
-"kava": 2222,
-"vchain": 2223,
-"bomb-chain": 2300,
-"arevia": 2309,
-"soma-network-testnet": 2323,
-"altcoinchain": 2330,
-"soma-network": 2332,
-"kroma-sepolia": 2358,
-"bomb-chain-testnet": 2399,
-"tcg-verse": 2400,
-"xodex": 2415,
-"unicorn-ultra-nebulas-testnet": 2484,
-"kortho": 2559,
-"techpay": 2569,
-"pocrnet": 2606,
-"redlight-chain": 2611,
-"ezchain-c-chain": 2612,
-"ezchain-c-chain-testnet": 2613,
-"whitebit-network-testnet": 2625,
-"boba-network-goerli-testnet": 2888,
-"bityuan": 2999,
-"cennznet-rata": 3000,
-"cennznet-nikau": 3001,
-"canxium": 3003,
-"playa3ull-games": 3011,
-"orlando-chain": 3031,
-"bifrost": 3068,
-"debounce-subnet-testnet": 3306,
-"zcore-testnet": 3331,
-"web3q-testnet": 3333,
-"web3q-galileo": 3334,
-"paribu-net": 3400,
-"securechain-testnet": 3434,
-"paribu-net-testnet": 3500,
-"jfin-chain": 3501,
-"pandoproject": 3601,
-"pandoproject-testnet": 3602,
-"botanix-testnet": 3636,
-"botanix": 3637,
-"jouleverse": 3666,
-"bittex": 3690,
-"empire-network": 3693,
-"senjepowers-testnet": 3698,
-"senjepowers": 3699,
-"crossbell": 3737,
-"alveychain": 3797,
-"drac-network": 3912,
-"dos-tesnet": 3939,
-"dyno": 3966,
-"dyno-testnet": 3967,
-"yuanchain": 3999,
-"ozone-chain": 4000,
-"peperium-chain-testnet": 4001,
-"fantom-testnet": 4002,
-"bobaopera-testnet": 4051,
-"nahmii-3": 4061,
-"nahmii-3-testnet": 4062,
-"fastex-chain-bahamut-oasis-testnet": 4090,
-"bitindi-testnet": 4096,
-"bitindi": 4099,
-"aioz-network-testnet": 4102,
-"tipboxcoin-testnet": 4141,
-"phi-network-v1": 4181,
-"lukso-testnet": 4201,
-"nexi": 4242,
-"bobafuji-testnet": 4328,
-"htmlcoin": 4444,
-"orderly-sepolia-testnet": 4460,
-"iotex-network": 4689,
-"iotex-network-testnet": 4690,
-"meverse-chain-testnet": 4759,
-"blackfort-exchange-network-testnet": 4777,
-"venidium-testnet": 4918,
-"venidium": 4919,
-"blackfort-exchange-network": 4999,
-"mantle": 5000,
-"mantle-testnet": 5001,
-"treasurenet-alpha": 5002,
-"treasurenet-testnet": 5005,
-"fastex-chain-bahamut": 5165,
-"tlchain-network": 5177,
-"eraswap": 5197,
-"humanode": 5234,
-"uzmi-network": 5315,
-"nahmii": 5551,
-"nahmii-testnet": 5553,
-"chain-verse": 5555,
-"arcturus-chain-testnet": 5616,
-"syscoin-tanenbaum-testnet": 5700,
-"hika-network-testnet": 5729,
-"satoshichain-testnet": 5758,
-"ganache": 5777,
-"ontology-testnet": 5851,
-"wegochain-rubidium": 5869,
-"tres-testnet": 6065,
-"tres": 6066,
-"cascadia-testnet": 6102,
-"uptn-testnet": 6118,
-"uptn": 6119,
-"peerpay": 6502,
-"scolcoin-weichain-testnet": 6552,
-"fox-testnet-network": 6565,
-"pixie-chain": 6626,
-"irishub": 6688,
-"gold-smart-chain": 6789,
-"tomb-chain": 6969,
-"polysmartchain": 6999,
-"zetachain": 7000,
-"zetachain-athens-3-testnet": 7001,
-"ella-the-heart": 7027,
-"planq": 7070,
-"bitrock": 7171,
-"klyntar": 7331,
-"horizen-eon": 7332,
-"shyft": 7341,
-"raba-network": 7484,
-"meverse-chain": 7518,
-"adil-testnet": 7575,
-"adil-chain-v2": 7576,
-"the-root-network": 7668,
-"the-root-network-porcini-testnet": 7672,
-"canto": 7700,
-"canto-tesnet": 7701,
-"bitrock-testnet": 7771,
-"rise-of-the-warbots-testnet": 7777,
-"hazlor-testnet": 7878,
-"ardenium-athena": 7895,
-"dos-chain": 7979,
-"teleport": 8000,
-"teleport-testnet": 8001,
-"mdgl-testnet": 8029,
-"shardeum-liberty-1-x": 8080,
-"shardeum-sphinx-1-x": 8082,
-"biteth": 8086,
-"streamux-blockchain": 8098,
-"qitmeer-network-testnet": 8131,
-"qitmeer-network-mixnet": 8132,
-"qitmeer-network-privnet": 8133,
-"amana": 8134,
-"flana": 8135,
-"mizana": 8136,
-"beone-chain-testnet": 8181,
-"klaytn-cypress": 8217,
-"blockton-blockchain": 8272,
-"korthotest": 8285,
-"dracones-financial-services": 8387,
-"base": 8453,
-"toki-network": 8654,
-"toki-testnet": 8655,
-"tool-global": 8723,
-"tool-global-testnet": 8724,
-"alph-network": 8738,
-"tmy-chain": 8768,
-"maro-blockchain": 8848,
-"unique": 8880,
-"quartz-by-unique": 8881,
-"opal-testnet-by-unique": 8882,
-"sapphire-by-unique": 8883,
-"xanachain": 8888,
-"vyvo-smart-chain": 8889,
-"mammoth": 8898,
-"jibchain-l1": 8899,
-"giant-mammoth": 8989,
-"bloxberg": 8995,
-"evmos-testnet": 9000,
-"evmos": 9001,
-"berylbit": 9012,
-"genesis-coin": 9100,
-"codefin": 9223,
-"dogcoin-testnet": 9339,
-"rangers-protocol-testnet-robin": 9527,
-"qeasyweb3-testnet": 9528,
-"neonlink-testnet": 9559,
-"oort-dev": 9700,
-"boba-bnb-testnet": 9728,
-"z-testnet": 9768,
-"pepenetwork": 9779,
-"carbon-evm": 9790,
-"carbon-evm-testnet": 9792,
-"imperium-testnet": 9818,
-"imperium": 9819,
-"mind-smart-chain-testnet": 9977,
-"mind-smart-chain": 9996,
-"altlayer-testnet": 9997,
-"myown-testnet": 9999,
-"smart-bitcoin-cash": 10000,
-"smart-bitcoin-cash-testnet": 10001,
-"gon-chain": 10024,
-"japan-open-chain-testnet": 10081,
-"sjatsh": 10086,
-"blockchain-genesis": 10101,
-"gnosis-chiado-testnet": 10200,
-"maxxchain": 10201,
-"arthera-testnet": 10243,
-"0xtade": 10248,
-"numbers": 10507,
-"numbers-testnet": 10508,
-"cryptocoinpay": 10823,
-"quadrans-blockchain": 10946,
-"quadrans-blockchain-testnet": 10947,
-"astra": 11110,
-"wagmi": 11111,
-"astra-testnet": 11115,
-"hashbit": 11119,
-"haqq-network": 11235,
-"shyft-testnet": 11437,
-"sardis-testnet": 11612,
-"sanr-chain": 11888,
-"satoshichain": 12009,
-"singularity-zero-testnet": 12051,
-"singularity-zero": 12052,
-"brc-chain": 12123,
-"fibonacci": 12306,
-"blg-testnet": 12321,
-"step-testnet": 12345,
-"rikeza-network-testnet": 12715,
-"sps": 13000,
-"credit-smart-chain": 13308,
-"beam-testnet": 13337,
-"phoenix": 13381,
-"susono": 13812,
-"sps-testnet": 14000,
-"humanode-testnet-5-israfel": 14853,
-"loopnetwork": 15551,
-"trust-evm-testnet": 15555,
-"eos-evm-network-testnet": 15557,
-"metadot": 16000,
-"metadot-testnet": 16001,
-"genesys": 16507,
-"irishub-testnet": 16688,
-"airdao": 16718,
-"ivar-chain-testnet": 16888,
-"holesky": 17000,
-"palette-chain-testnet": 17180,
-"eos-evm-network": 17777,
-"frontier-of-dreams-testnet": 18000,
-"smart-trade-networks": 18122,
-"proof-of-memes": 18159,
-"mxc-zkevm": 18686,
-"home-verse": 19011,
-"btcix-network": 19845,
-"camelark": 20001,
-"callisto-testnet": 20729,
-"p12-chain": 20736,
-"cennznet-azalea": 21337,
-"omchain": 21816,
-"taycan": 22023,
-"airdao-testnet": 22040,
-"map": 22776,
-"antofy-testnet": 23006,
-"opside-testnet": 23118,
-"oasis-sapphire": 23294,
-"oasis-sapphire-testnet": 23295,
-"webchain": 24484,
-"mintme-com-coin": 24734,
-"hammer-chain": 25888,
-"bitkub-chain-testnet": 25925,
-"ferrum-testnet": 26026,
-"hertz-network": 26600,
-"oasischain": 26863,
-"optimism-bedrock-goerli-alpha-testnet": 28528,
-"piece-testnet": 30067,
-"ethersocial-network": 31102,
-"cloudtx": 31223,
-"cloudtx-testnet": 31224,
-"gochain-testnet": 31337,
-"bitgert": 32520,
-"fusion": 32659,
-"zilliqa-evm": 32769,
-"zilliqa-evm-testnet": 33101,
-"aves": 33333,
-"j2o-taro": 35011,
-"q": 35441,
-"q-testnet": 35443,
-"energi": 39797,
-"oho": 39815,
-"opulent-x-beta": 41500,
-"pegglecoin": 42069,
-"arbitrum": 42161,
-"arbitrum-nova": 42170,
-"celo": 42220,
-"oasis-emerald-testnet": 42261,
-"oasis-emerald": 42262,
-"kinto-testnet": 42888,
-"athereum": 43110,
-"avalanche-fuji": 43113,
-"avalanche": 43114,
-"boba-avax": 43288,
-"frenchain": 44444,
-"celo-alfajores-testnet": 44787,
-"autobahn-network": 45000,
-"fusion-testnet": 46688,
-"rei-network": 47805,
-"wireshape-floripa-testnet": 49049,
-"bifrost-testnet": 49088,
-"energi-testnet": 49797,
-"liveplex-oracleevm": 50001,
-"gton-testnet": 50021,
-"opside-testnet-pre-alpha": 51178,
-"sardis": 51712,
-"dfk-chain": 53935,
-"haqq-chain-testnet": 54211,
-"toronet-testnet": 54321,
-"titan": 55004,
-"rei-chain": 55555,
-"rei-chain-testnet": 55556,
-"boba-bnb": 56288,
-"rollux-testnet": 57000,
-"sepolia-pgn-public-goods-network": 58008,
-"linea-testnet": 59140,
-"thinkium-testnet-chain-0": 60000,
-"thinkium-testnet-chain-1": 60001,
-"thinkium-testnet-chain-2": 60002,
-"thinkium-testnet-chain-103": 60103,
-"axelchain-dev-net": 61800,
-"etica": 61803,
-"doken-super-chain": 61916,
-"celo-baklava-testnet": 62320,
-"multivac": 62621,
-"ecredits": 63000,
-"ecredits-testnet": 63001,
-"scolcoin": 65450,
-"cosmic-chain": 67588,
-"condrieu": 69420,
-"thinkium-chain-0": 70000,
-"thinkium-chain-1": 70001,
-"thinkium-chain-2": 70002,
-"thinkium-chain-103": 70103,
-"guapcoinx": 71111,
-"polyjuice-testnet": 71393,
-"godwoken-testnet-v1": 71401,
-"godwoken": 71402,
-"energy-web-volta-testnet": 73799,
-"mixin-virtual-machine": 73927,
-"resincoin": 75000,
-"vention-smart-chain": 77612,
-"toronet": 77777,
-"firenze-test-network": 78110,
-"dragonfly-hexapod": 78281,
-"gold-smart-chain-testnet": 79879,
-"mumbai": 80001,
-"amana-testnet": 81341,
-"amana-mixnet": 81342,
-"amana-privnet": 81343,
-"flana-testnet": 81351,
-"flana-mixnet": 81352,
-"flana-privnet": 81353,
-"mizana-testnet": 81361,
-"mizana-mixnet": 81362,
-"mizana-privnet": 81363,
-"base-goerli": 84531,
-"cybertrust": 85449,
-"chiliz-scoville-testnet": 88880,
-"beverly-hills": 90210,
-"nautilus-chain": 91002,
-"lambda-testnet": 92001,
-"mantis-testnet-hexapod": 96970,
-"eliberty-testnet": 99099,
-"ub-smart-chain-testnet": 99998,
-"ub-smart-chain": 99999,
-"quarkchain-root": 100000,
-"quarkchain-shard-0": 100001,
-"quarkchain-shard-1": 100002,
-"quarkchain-shard-2": 100003,
-"quarkchain-shard-3": 100004,
-"quarkchain-shard-4": 100005,
-"quarkchain-shard-5": 100006,
-"quarkchain-shard-6": 100007,
-"quarkchain-shard-7": 100008,
-"vechain": 100009,
-"vechain-testnet": 100010,
-"soverun-testnet": 101010,
-"crystaleum": 103090,
-"brochain": 108801,
-"quarkchain-devnet-root": 110000,
-"quarkchain-devnet-shard-0": 110001,
-"quarkchain-devnet-shard-1": 110002,
-"quarkchain-devnet-shard-2": 110003,
-"quarkchain-devnet-shard-3": 110004,
-"quarkchain-devnet-shard-4": 110005,
-"quarkchain-devnet-shard-5": 110006,
-"quarkchain-devnet-shard-6": 110007,
-"quarkchain-devnet-shard-7": 110008,
-"siberium-test-network": 111000,
-"siberium-network": 111111,
-"metachain-one": 112358,
-"adil-devnet": 123456,
-"etnd-chain-s": 131419,
-"icplaza": 142857,
-"taiko-grimsvotn-l2": 167005,
-"taiko-eldfell-l3": 167006,
-"condor-test-network": 188881,
-"milkomeda-c1-testnet": 200101,
-"milkomeda-a1-testnet": 200202,
-"akroma": 200625,
-"alaya": 201018,
-"alaya-dev-testnet": 201030,
-"mythical-chain": 201804,
-"decimal-smart-chain-testnet": 202020,
-"jellie": 202624,
-"platon": 210425,
-"mas": 220315,
-"reapchain": 221230,
-"reapchain-testnet": 221231,
-"taf-eco-chain": 224168,
-"hashkey-chain-testnet": 230315,
-"haymo-testnet": 234666,
-"artis-sigma1": 246529,
-"artis-testnet-tau1": 246785,
-"saakuru-testnet": 247253,
-"cmp": 256256,
-"gear-zero-network-testnet": 266256,
-"egoncoin-testnet": 271271,
-"social-smart-chain": 281121,
-"filecoin-calibration-testnet": 314159,
-"ttcoin-smart-chain": 330844,
-"aves-testnet": 333331,
-"oone-chain-testnet": 333777,
-"polis-testnet": 333888,
-"polis": 333999,
-"bitfinity-network-testnet": 355113,
-"hapchain-testnet": 373737,
-"metal-c-chain": 381931,
-"metal-tahoe-c-chain": 381932,
-"tipboxcoin": 404040,
-"kekchain": 420420,
-"kekchain-kektest": 420666,
-"alterium-l2-testnet": 420692,
-"arbitrum-rinkeby": 421611,
-"arbitrum-goerli": 421613,
-"fastex-chain-testnet": 424242,
-"markr-go": 431140,
-"dexalot-subnet-testnet": 432201,
-"dexalot-subnet": 432204,
-"weelink-testnet": 444900,
-"patex-sepolia-testnet": 471100,
-"openchain": 474142,
-"cmp-testnet": 512512,
-"ethereum-fair": 513100,
-"scroll-sepolia-testnet": 534351,
-"scroll": 534352,
-"scroll-alpha-testnet": 534353,
-"shinarium-beta": 534849,
-"beaneco-smartchain": 535037,
-"bear-network-chain": 641230,
-"all": 651940,
-"vision-vpioneer-test-chain": 666666,
-"bear-network-chain-testnet": 751230,
-"miexs-smartchain": 761412,
-"octaspace": 800001,
-"curve": 827431,
-"4goodnetwork": 846000,
-"vision": 888888,
-"posichain-shard-0": 900000,
-"posichain-testnet-shard-0": 910000,
-"posichain-devnet-shard-0": 920000,
-"posichain-devnet-shard-1": 920001,
-"fncy-testnet": 923018,
-"eluvio-content-fabric": 955305,
-"etho-protocol": 1313114,
-"xerom": 1313500,
-"kintsugi": 1337702,
-"kiln": 1337802,
-"zhejiang": 1337803,
-"plian-main": 2099156,
-"platon-dev-testnet2": 2206132,
-"filecoin-butterfly-testnet": 3141592,
-"manta-pacific-testnet": 3441005,
-"altlayer-zero-gas-network": 4000003,
-"worlds-caldera": 4281033,
-"mxc-wannsee-zkevm-testnet": 5167003,
-"imversed": 5555555,
-"imversed-testnet": 5555558,
-"saakuru": 7225878,
-"openvessel": 7355310,
-"ql1-testnet": 7668378,
-"musicoin": 7762959,
-"zora": 7777777,
-"plian-subchain-1": 8007736,
-"hapchain": 8794598,
-"quarix-testnet": 8888881,
-"quarix": 8888888,
-"plian-testnet-subchain-1": 10067275,
-"soverun": 10101010,
-"sepolia": 11155111,
-"pepchain-churchill": 13371337,
-"anduschain": 14288640,
-"plian-testnet-main": 16658437,
-"iolite": 18289463,
-"smartmesh": 20180430,
-"quarkblockchain": 20181205,
-"pego-network": 20201022,
-"excelon": 22052002,
-"excoincial-chain-volta-testnet": 27082017,
-"excoincial-chain": 27082022,
-"auxilium-network": 28945486,
-"flachain": 29032022,
-"filecoin-local-testnet": 31415926,
-"joys-digital": 35855456,
-"maistestsubnet": 43214913,
-"aquachain": 61717561,
-"autonity-bakerloo-thames-testnet": 65010000,
-"autonity-piccadilly-thames-testnet": 65100000,
-"t-e-a-m-blockchain": 88888888,
-"joys-digital-testnet": 99415706,
-"gather-network": 192837465,
-"kanazawa": 222000222,
-"neon-evm-devnet": 245022926,
-"neon-evm": 245022934,
-"neon-evm-testnet": 245022940,
-"razor-skale-chain": 278611351,
-"oneledger": 311752642,
-"meld": 333000333,
-"calypso-nft-hub-skale-testnet": 344106930,
-"gather-testnet-network": 356256156,
-"gather-devnet-network": 486217935,
-"nebula-staging": 503129905,
-"ipos-network": 1122334455,
-"cyberdecknet": 1146703430,
-"human-protocol": 1273227453,
-"aurora": 1313161554,
-"aurora-testnet": 1313161555,
-"aurora-betanet": 1313161556,
-"chaos-skale-testnet": 1351057110,
-"raptorchain": 1380996178,
-"nebula": 1482601649,
-"calypso-nft-hub-skale": 1564830818,
-"harmony-shard-0": 1666600000,
-"harmony-shard-1": 1666600001,
-"harmony-shard-2": 1666600002,
-"harmony-shard-3": 1666600003,
-"harmony-testnet-shard-0": 1666700000,
-"harmony-testnet-shard-1": 1666700001,
-"harmony-devnet-shard-0": 1666900000,
-"harmony-devnet-shard-1": 1666900001,
-"datahopper": 2021121117,
-"europa-skale-chain": 2046399126,
-"pirl": 3125659152,
-"oneledger-testnet-frankenstein": 4216137055,
-"palm-testnet": 11297108099,
-"palm": 11297108109,
-"alphabet": 111222333444,
-"ntity": 197710212030,
-"haradev-testnet": 197710212031,
-"zeniq": 383414847825,
-"pdc": 666301171999,
-"molereum-network": 6022140761023,
-"localhost": 1337,
-"xrp-ledger-evm-devnet-sidechain": 1440001,
-"bubs-testnet": 1582,
-"proofofpepe-testnet": 331769,
-"xpla": 37,
-"omega": 408,
-"xpla-testnet": 47,
-"xai-goerli-orbit": 47279324479,
-"opbnb": 5611,
-"linea": 59144,
-"shardeum-sphinx-dapp-1-x": 8081,
-"chiliz-chain": 88888,
-"mode-testnet": 919,
-"zora-testnet": 999
+  ethereum: 1;
+  "expanse-network": 2;
+  ropsten: 3;
+  rinkeby: 4;
+  goerli: 5;
+  "ethereum-classic-testnet-kotti": 6;
+  thaichain: 7;
+  ubiq: 8;
+  "ubiq-network-testnet": 9;
+  optimism: 10;
+  metadium: 11;
+  "metadium-testnet": 12;
+  "diode-testnet-staging": 13;
+  flare: 14;
+  "diode-prenet": 15;
+  "flare-testnet-coston": 16;
+  "thaichain-2-0-thaifi": 17;
+  "thundercore-testnet": 18;
+  "songbird-canary-network": 19;
+  "elastos-smart-chain": 20;
+  "elastos-smart-chain-testnet": 21;
+  "ela-did-sidechain": 22;
+  "ela-did-sidechain-testnet": 23;
+  kardiachain: 24;
+  cronos: 25;
+  "genesis-l1-testnet": 26;
+  shibachain: 27;
+  "boba-network-rinkeby-testnet": 28;
+  "genesis-l1": 29;
+  rsk: 30;
+  "rsk-testnet": 31;
+  "gooddata-testnet": 32;
+  gooddata: 33;
+  "dithereum-testnet": 34;
+  "tbwg-chain": 35;
+  dxchain: 36;
+  valorbit: 38;
+  "unicorn-ultra-testnet": 39;
+  "telos-evm": 40;
+  "telos-evm-testnet": 41;
+  lukso: 42;
+  "darwinia-pangolin-testnet": 43;
+  "darwinia-crab-network": 44;
+  "darwinia-pangoro-testnet": 45;
+  "darwinia-network": 46;
+  "ennothem-proterozoic": 48;
+  "ennothem-testnet-pioneer": 49;
+  "xinfin-xdc-network": 50;
+  "xdc-apothem-network": 51;
+  "coinex-smart-chain": 52;
+  "coinex-smart-chain-testnet": 53;
+  openpiece: 54;
+  zyx: 55;
+  binance: 56;
+  syscoin: 57;
+  ontology: 58;
+  gochain: 60;
+  "ethereum-classic": 61;
+  "ethereum-classic-testnet-morden": 62;
+  "ethereum-classic-testnet-mordor": 63;
+  ellaism: 64;
+  "okexchain-testnet": 65;
+  okxchain: 66;
+  "dbchain-testnet": 67;
+  soterone: 68;
+  "optimism-kovan": 69;
+  "hoo-smart-chain": 70;
+  "conflux-espace-testnet": 71;
+  "dxchain-testnet": 72;
+  fncy: 73;
+  idchain: 74;
+  "decimal-smart-chain": 75;
+  mix: 76;
+  "poa-network-sokol": 77;
+  primuschain: 78;
+  zenith: 79;
+  genechain: 80;
+  "japan-open-chain": 81;
+  meter: 82;
+  "meter-testnet": 83;
+  "linqto-devnet": 84;
+  "gatechain-testnet": 85;
+  gatechain: 86;
+  "nova-network": 87;
+  tomochain: 88;
+  "tomochain-testnet": 89;
+  "garizon-stage0": 90;
+  "garizon-stage1": 91;
+  "garizon-stage2": 92;
+  "garizon-stage3": 93;
+  swissdlt: 94;
+  camdl: 95;
+  "bitkub-chain": 96;
+  "binance-testnet": 97;
+  "six-protocol": 98;
+  "poa-network-core": 99;
+  gnosis: 100;
+  etherinc: 101;
+  "web3games-testnet": 102;
+  "kaiba-lightning-chain-testnet": 104;
+  "web3games-devnet": 105;
+  "velas-evm": 106;
+  "nebula-testnet": 107;
+  thundercore: 108;
+  "proton-testnet": 110;
+  "etherlite-chain": 111;
+  coinbit: 112;
+  dehvo: 113;
+  "flare-testnet-coston2": 114;
+  "debank-testnet": 115;
+  debank: 116;
+  uptick: 117;
+  "arcology-testnet": 118;
+  enuls: 119;
+  "enuls-testnet": 120;
+  realchain: 121;
+  fuse: 122;
+  "fuse-sparknet": 123;
+  "decentralized-web": 124;
+  "oychain-testnet": 125;
+  oychain: 126;
+  "factory-127": 127;
+  "huobi-eco-chain": 128;
+  "iexec-sidechain": 134;
+  "alyx-chain-testnet": 135;
+  deamchain: 136;
+  polygon: 137;
+  "defi-oracle-meta": 138;
+  woopchain: 139;
+  "openpiece-testnet": 141;
+  "dax-chain": 142;
+  "phi-network-v2": 144;
+  "six-protocol-testnet": 150;
+  "tenet-testnet": 155;
+  "oeblock-testnet": 156;
+  "armonia-eva-chain": 160;
+  "armonia-eva-chain-testnet": 161;
+  "lightstreams-testnet": 162;
+  lightstreams: 163;
+  "omni-testnet-1": 165;
+  "atoshi-testnet": 167;
+  "aioz-network": 168;
+  "hoo-smart-chain-testnet": 170;
+  "latam-blockchain-resil-testnet": 172;
+  "ame-chain": 180;
+  seele: 186;
+  bmc: 188;
+  "bmc-testnet": 189;
+  "crypto-emergency": 193;
+  "okbchain-testnet": 195;
+  okbchain: 196;
+  "neutrinos-testnet": 197;
+  "bittorrent-chain": 199;
+  "arbitrum-on-xdai": 200;
+  "moac-testnet": 201;
+  structx: 208;
+  bitnet: 210;
+  "freight-trust-network": 211;
+  "map-makalu": 212;
+  "siriusnet-v2": 217;
+  lachain: 225;
+  "lachain-testnet": 226;
+  swapdex: 230;
+  "deamchain-testnet": 236;
+  plinga: 242;
+  "energy-web-chain": 246;
+  oasys: 248;
+  fantom: 250;
+  "huobi-eco-chain-testnet": 256;
+  setheum: 258;
+  neonlink: 259;
+  "sur-blockchain-network": 262;
+  "high-performance-blockchain": 269;
+  egoncoin: 271;
+  "lachain-lachain": 274;
+  "zksync-era-testnet": 280;
+  "boba-network": 288;
+  hedera: 295;
+  "hedera-testnet": 296;
+  "hedera-previewnet": 297;
+  "hedera-localnet": 298;
+  bobaopera: 301;
+  "neurochain-testnet": 303;
+  omax: 311;
+  neurochain: 313;
+  filecoin: 314;
+  kcc: 321;
+  "kcc-testnet": 322;
+  "zksync-era": 324;
+  web3q: 333;
+  "dfk-chain-test": 335;
+  shiden: 336;
+  "cronos-testnet": 338;
+  "yooldo-verse": 345;
+  theta: 361;
+  "theta-sapphire-testnet": 363;
+  "theta-amber-testnet": 364;
+  "theta-testnet": 365;
+  pulsechain: 369;
+  "consta-testnet": 371;
+  lisinski: 385;
+  "hyperonchain-testnet": 400;
+  "ozone-chain-testnet": 401;
+  "pepe-chain": 411;
+  "sx-network": 416;
+  latestnet: 418;
+  "optimism-goerli": 420;
+  "pgn-public-goods-network": 424;
+  "zeeth-chain": 427;
+  "obscuro-testnet": 443;
+  "frenchain-testnet": 444;
+  "arzio-chain": 456;
+  rupaya: 499;
+  "camino-c-chain": 500;
+  "columbus-test-network": 501;
+  "double-a-chain": 512;
+  "double-a-chain-testnet": 513;
+  "gear-zero-network": 516;
+  "xt-smart-chain": 520;
+  firechain: 529;
+  "f-x-core-network": 530;
+  candle: 534;
+  "pawchain-testnet": 542;
+  "vela1-chain": 555;
+  "tao-network": 558;
+  "dogechain-testnet": 568;
+  rollux: 570;
+  astar: 592;
+  "acala-mandala-testnet-tc9": 595;
+  "karura-network-testnet": 596;
+  "acala-network-testnet": 597;
+  "metis-goerli-testnet": 599;
+  "meshnyan-testnet": 600;
+  "peer-testnet": 601;
+  "graphlinq-blockchain": 614;
+  avocado: 634;
+  "sx-network-testnet": 647;
+  "endurance-smart-chain": 648;
+  "pixie-chain-testnet": 666;
+  "laos-arrakis": 667;
+  "karura-network": 686;
+  "star-social-testnet": 700;
+  "blockchain-station": 707;
+  "blockchain-station-testnet": 708;
+  "shibarium-beta": 719;
+  "lycan-chain": 721;
+  "vention-smart-chain-testnet": 741;
+  "script-testnet": 742;
+  ql1: 766;
+  "openchain-testnet": 776;
+  cheapeth: 777;
+  "maal-sharia-chain": 786;
+  "acala-network": 787;
+  "aerochain-testnet": 788;
+  patex: 789;
+  "lucid-blockchain": 800;
+  haic: 803;
+  "portal-fantasy-chain-test": 808;
+  qitmeer: 813;
+  "beone-chain": 818;
+  callisto: 820;
+  taraxa: 841;
+  "taraxa-testnet": 842;
+  "zeeth-chain-dev": 859;
+  "fantasia-chain": 868;
+  "bandai-namco-research-verse": 876;
+  "dexit-network": 877;
+  "ambros-chain": 880;
+  wanchain: 888;
+  "garizon-testnet-stage0": 900;
+  "garizon-testnet-stage1": 901;
+  "garizon-testnet-stage2": 902;
+  "garizon-testnet-stage3": 903;
+  "portal-fantasy-chain": 909;
+  "decentrabone-layer1-testnet": 910;
+  "rinia-testnet": 917;
+  "pulsechain-testnet-v3": 942;
+  "pulsechain-testnet-v4": 943;
+  "munode-testnet": 956;
+  oort: 970;
+  "oort-huygens": 971;
+  "oort-ascraeus": 972;
+  "nepal-blockchain-network": 977;
+  "top-evm": 980;
+  "memo-smart-chain": 985;
+  top: 989;
+  eliberty: 990;
+  "5irechain-thunder": 997;
+  "lucky-network": 998;
+  gton: 1000;
+  "klaytn-testnet-baobab": 1001;
+  "t-ekta": 1004;
+  "newton-testnet": 1007;
+  eurus: 1008;
+  "evrice-network": 1010;
+  newton: 1012;
+  sakura: 1022;
+  "clover-testnet": 1023;
+  "clv-parachain": 1024;
+  "bittorrent-chain-testnet": 1028;
+  "conflux-espace": 1030;
+  "proxy-network-testnet": 1031;
+  "bronos-testnet": 1038;
+  bronos: 1039;
+  "shimmerevm-testnet": 1072;
+  "mintara-testnet": 1079;
+  mintara: 1080;
+  "metis-andromeda": 1088;
+  moac: 1099;
+  "polygon-zkevm": 1101;
+  "wemix3-0": 1111;
+  "wemix3-0-testnet": 1112;
+  "core-blockchain-testnet": 1115;
+  "core-blockchain": 1116;
+  dogcoin: 1117;
+  "defichain-evm-network": 1130;
+  "defichain-evm-network-testnet": 1131;
+  "amstar-testnet": 1138;
+  mathchain: 1139;
+  "mathchain-testnet": 1140;
+  "symplexia-smart-chain": 1149;
+  "origin-testnet": 1170;
+  "smart-host-teknoloji-testnet": 1177;
+  "iora-chain": 1197;
+  "evanesco-testnet": 1201;
+  "world-trade-technical-chain": 1202;
+  popcateum: 1213;
+  enterchain: 1214;
+  "exzo-network": 1229;
+  "ultron-testnet": 1230;
+  ultron: 1231;
+  "step-network": 1234;
+  arc: 1243;
+  "arc-testnet": 1244;
+  "om-platform": 1246;
+  "cic-chain-testnet": 1252;
+  halo: 1280;
+  moonbeam: 1284;
+  moonriver: 1285;
+  "moonbase-alpha": 1287;
+  moonrock: 1288;
+  "swisstronik-testnet": 1291;
+  bobabeam: 1294;
+  "bobabase-testnet": 1297;
+  "dos-fuji-subnet": 1311;
+  alyx: 1314;
+  aitd: 1319;
+  "aitd-testnet": 1320;
+  "elysium-testnet": 1338;
+  elysium: 1339;
+  "cic-chain": 1353;
+  zafirium: 1369;
+  "kalar-chain": 1379;
+  amstar: 1388;
+  joseon: 1392;
+  "rikeza-network": 1433;
+  "living-assets": 1440;
+  "polygon-zkevm-testnet": 1442;
+  "gil-testnet": 1452;
+  "ctex-scan-blockchain": 1455;
+  bevm: 1501;
+  sherpax: 1506;
+  "sherpax-testnet": 1507;
+  "beagle-messaging-chain": 1515;
+  tenet: 1559;
+  "catecoin-chain": 1618;
+  atheios: 1620;
+  btachain: 1657;
+  "horizen-gobi-testnet": 1663;
+  ludan: 1688;
+  "anytype-evm-chain": 1701;
+  tbsi: 1707;
+  "tbsi-testnet": 1708;
+  "palette-chain": 1718;
+  partychain: 1773;
+  gauss: 1777;
+  kerleano: 1804;
+  "rabbit-analog-testnet-chain": 1807;
+  "cube-chain": 1818;
+  "cube-chain-testnet": 1819;
+  teslafunds: 1856;
+  "whitebit-network": 1875;
+  "gitshock-cartenz-testnet": 1881;
+  "lightlink-phoenix": 1890;
+  "lightlink-pegasus-testnet": 1891;
+  "bon-network": 1898;
+  bitcichain: 1907;
+  "bitcichain-testnet": 1908;
+  "onus-chain-testnet": 1945;
+  "d-chain": 1951;
+  "dexilla-testnet": 1954;
+  eleanor: 1967;
+  "super-smart-chain-testnet": 1969;
+  "super-smart-chain": 1970;
+  atelier: 1971;
+  "onus-chain": 1975;
+  "eurus-testnet": 1984;
+  ethergem: 1987;
+  ekta: 1994;
+  "edexa-testnet": 1995;
+  dogechain: 2000;
+  "milkomeda-c1": 2001;
+  "milkomeda-a1": 2002;
+  "cloudwalk-testnet": 2008;
+  cloudwalk: 2009;
+  "z-mainnet": 2016;
+  "publicmint-devnet": 2018;
+  "publicmint-testnet": 2019;
+  publicmint: 2020;
+  "edgeware-edgeevm": 2021;
+  "beresheet-bereevm-testnet": 2022;
+  "taycan-testnet": 2023;
+  "rangers-protocol": 2025;
+  centrifuge: 2031;
+  catalyst: 2032;
+  "kiwi-subnet": 2037;
+  "origintrail-parachain": 2043;
+  "shrapnel-subnet": 2044;
+  "stratos-testnet": 2047;
+  stratos: 2048;
+  quokkacoin: 2077;
+  altair: 2088;
+  algol: 2089;
+  ecoball: 2100;
+  "ecoball-testnet-espuma": 2101;
+  "exosama-network": 2109;
+  metaplayerone: 2122;
+  "metaplayerone-dubai-testnet": 2124;
+  "defi-oracle-meta-testnet": 2138;
+  bosagora: 2151;
+  findora: 2152;
+  "findora-testnet": 2153;
+  "findora-forge": 2154;
+  "moonsama-network": 2199;
+  antofy: 2202;
+  "bitcoin-evm": 2203;
+  evanesco: 2213;
+  "kava-testnet": 2221;
+  kava: 2222;
+  vchain: 2223;
+  "bomb-chain": 2300;
+  arevia: 2309;
+  "soma-network-testnet": 2323;
+  altcoinchain: 2330;
+  "soma-network": 2332;
+  "kroma-sepolia": 2358;
+  "bomb-chain-testnet": 2399;
+  "tcg-verse": 2400;
+  xodex: 2415;
+  "unicorn-ultra-nebulas-testnet": 2484;
+  kortho: 2559;
+  techpay: 2569;
+  pocrnet: 2606;
+  "redlight-chain": 2611;
+  "ezchain-c-chain": 2612;
+  "ezchain-c-chain-testnet": 2613;
+  "whitebit-network-testnet": 2625;
+  "boba-network-goerli-testnet": 2888;
+  bityuan: 2999;
+  "cennznet-rata": 3000;
+  "cennznet-nikau": 3001;
+  canxium: 3003;
+  "playa3ull-games": 3011;
+  "orlando-chain": 3031;
+  bifrost: 3068;
+  "debounce-subnet-testnet": 3306;
+  "zcore-testnet": 3331;
+  "web3q-testnet": 3333;
+  "web3q-galileo": 3334;
+  "paribu-net": 3400;
+  "securechain-testnet": 3434;
+  "paribu-net-testnet": 3500;
+  "jfin-chain": 3501;
+  pandoproject: 3601;
+  "pandoproject-testnet": 3602;
+  "botanix-testnet": 3636;
+  botanix: 3637;
+  jouleverse: 3666;
+  bittex: 3690;
+  "empire-network": 3693;
+  "senjepowers-testnet": 3698;
+  senjepowers: 3699;
+  crossbell: 3737;
+  alveychain: 3797;
+  "drac-network": 3912;
+  "dos-tesnet": 3939;
+  dyno: 3966;
+  "dyno-testnet": 3967;
+  yuanchain: 3999;
+  "ozone-chain": 4000;
+  "peperium-chain-testnet": 4001;
+  "fantom-testnet": 4002;
+  "bobaopera-testnet": 4051;
+  "nahmii-3": 4061;
+  "nahmii-3-testnet": 4062;
+  "fastex-chain-bahamut-oasis-testnet": 4090;
+  "bitindi-testnet": 4096;
+  bitindi: 4099;
+  "aioz-network-testnet": 4102;
+  "tipboxcoin-testnet": 4141;
+  "phi-network-v1": 4181;
+  "lukso-testnet": 4201;
+  nexi: 4242;
+  "bobafuji-testnet": 4328;
+  htmlcoin: 4444;
+  "orderly-sepolia-testnet": 4460;
+  "iotex-network": 4689;
+  "iotex-network-testnet": 4690;
+  "meverse-chain-testnet": 4759;
+  "blackfort-exchange-network-testnet": 4777;
+  "venidium-testnet": 4918;
+  venidium: 4919;
+  "blackfort-exchange-network": 4999;
+  mantle: 5000;
+  "mantle-testnet": 5001;
+  "treasurenet-alpha": 5002;
+  "treasurenet-testnet": 5005;
+  "fastex-chain-bahamut": 5165;
+  "tlchain-network": 5177;
+  eraswap: 5197;
+  humanode: 5234;
+  "uzmi-network": 5315;
+  nahmii: 5551;
+  "nahmii-testnet": 5553;
+  "chain-verse": 5555;
+  "arcturus-chain-testnet": 5616;
+  "syscoin-tanenbaum-testnet": 5700;
+  "hika-network-testnet": 5729;
+  "satoshichain-testnet": 5758;
+  ganache: 5777;
+  "ontology-testnet": 5851;
+  "wegochain-rubidium": 5869;
+  "tres-testnet": 6065;
+  tres: 6066;
+  "cascadia-testnet": 6102;
+  "uptn-testnet": 6118;
+  uptn: 6119;
+  peerpay: 6502;
+  "scolcoin-weichain-testnet": 6552;
+  "fox-testnet-network": 6565;
+  "pixie-chain": 6626;
+  irishub: 6688;
+  "gold-smart-chain": 6789;
+  "tomb-chain": 6969;
+  polysmartchain: 6999;
+  zetachain: 7000;
+  "zetachain-athens-3-testnet": 7001;
+  "ella-the-heart": 7027;
+  planq: 7070;
+  bitrock: 7171;
+  klyntar: 7331;
+  "horizen-eon": 7332;
+  shyft: 7341;
+  "raba-network": 7484;
+  "meverse-chain": 7518;
+  "adil-testnet": 7575;
+  "adil-chain-v2": 7576;
+  "the-root-network": 7668;
+  "the-root-network-porcini-testnet": 7672;
+  canto: 7700;
+  "canto-tesnet": 7701;
+  "bitrock-testnet": 7771;
+  "rise-of-the-warbots-testnet": 7777;
+  "hazlor-testnet": 7878;
+  "ardenium-athena": 7895;
+  "dos-chain": 7979;
+  teleport: 8000;
+  "teleport-testnet": 8001;
+  "mdgl-testnet": 8029;
+  "shardeum-liberty-1-x": 8080;
+  "shardeum-sphinx-1-x": 8082;
+  biteth: 8086;
+  "streamux-blockchain": 8098;
+  "qitmeer-network-testnet": 8131;
+  "qitmeer-network-mixnet": 8132;
+  "qitmeer-network-privnet": 8133;
+  amana: 8134;
+  flana: 8135;
+  mizana: 8136;
+  "beone-chain-testnet": 8181;
+  "klaytn-cypress": 8217;
+  "blockton-blockchain": 8272;
+  korthotest: 8285;
+  "dracones-financial-services": 8387;
+  base: 8453;
+  "toki-network": 8654;
+  "toki-testnet": 8655;
+  "tool-global": 8723;
+  "tool-global-testnet": 8724;
+  "alph-network": 8738;
+  "tmy-chain": 8768;
+  "maro-blockchain": 8848;
+  unique: 8880;
+  "quartz-by-unique": 8881;
+  "opal-testnet-by-unique": 8882;
+  "sapphire-by-unique": 8883;
+  xanachain: 8888;
+  "vyvo-smart-chain": 8889;
+  mammoth: 8898;
+  "jibchain-l1": 8899;
+  "giant-mammoth": 8989;
+  bloxberg: 8995;
+  "evmos-testnet": 9000;
+  evmos: 9001;
+  berylbit: 9012;
+  "genesis-coin": 9100;
+  codefin: 9223;
+  "dogcoin-testnet": 9339;
+  "rangers-protocol-testnet-robin": 9527;
+  "qeasyweb3-testnet": 9528;
+  "neonlink-testnet": 9559;
+  "oort-dev": 9700;
+  "boba-bnb-testnet": 9728;
+  "z-testnet": 9768;
+  pepenetwork: 9779;
+  "carbon-evm": 9790;
+  "carbon-evm-testnet": 9792;
+  "imperium-testnet": 9818;
+  imperium: 9819;
+  "mind-smart-chain-testnet": 9977;
+  "mind-smart-chain": 9996;
+  "altlayer-testnet": 9997;
+  "myown-testnet": 9999;
+  "smart-bitcoin-cash": 10000;
+  "smart-bitcoin-cash-testnet": 10001;
+  "gon-chain": 10024;
+  "japan-open-chain-testnet": 10081;
+  sjatsh: 10086;
+  "blockchain-genesis": 10101;
+  "gnosis-chiado-testnet": 10200;
+  maxxchain: 10201;
+  "arthera-testnet": 10243;
+  "0xtade": 10248;
+  numbers: 10507;
+  "numbers-testnet": 10508;
+  cryptocoinpay: 10823;
+  "quadrans-blockchain": 10946;
+  "quadrans-blockchain-testnet": 10947;
+  astra: 11110;
+  wagmi: 11111;
+  "astra-testnet": 11115;
+  hashbit: 11119;
+  "haqq-network": 11235;
+  "shyft-testnet": 11437;
+  "sardis-testnet": 11612;
+  "sanr-chain": 11888;
+  satoshichain: 12009;
+  "singularity-zero-testnet": 12051;
+  "singularity-zero": 12052;
+  "brc-chain": 12123;
+  fibonacci: 12306;
+  "blg-testnet": 12321;
+  "step-testnet": 12345;
+  "rikeza-network-testnet": 12715;
+  sps: 13000;
+  "credit-smart-chain": 13308;
+  "beam-testnet": 13337;
+  phoenix: 13381;
+  susono: 13812;
+  "sps-testnet": 14000;
+  "humanode-testnet-5-israfel": 14853;
+  loopnetwork: 15551;
+  "trust-evm-testnet": 15555;
+  "eos-evm-network-testnet": 15557;
+  metadot: 16000;
+  "metadot-testnet": 16001;
+  genesys: 16507;
+  "irishub-testnet": 16688;
+  airdao: 16718;
+  "ivar-chain-testnet": 16888;
+  holesky: 17000;
+  "palette-chain-testnet": 17180;
+  "eos-evm-network": 17777;
+  "frontier-of-dreams-testnet": 18000;
+  "smart-trade-networks": 18122;
+  "proof-of-memes": 18159;
+  "mxc-zkevm": 18686;
+  "home-verse": 19011;
+  "btcix-network": 19845;
+  camelark: 20001;
+  "callisto-testnet": 20729;
+  "p12-chain": 20736;
+  "cennznet-azalea": 21337;
+  omchain: 21816;
+  taycan: 22023;
+  "airdao-testnet": 22040;
+  map: 22776;
+  "antofy-testnet": 23006;
+  "opside-testnet": 23118;
+  "oasis-sapphire": 23294;
+  "oasis-sapphire-testnet": 23295;
+  webchain: 24484;
+  "mintme-com-coin": 24734;
+  "hammer-chain": 25888;
+  "bitkub-chain-testnet": 25925;
+  "ferrum-testnet": 26026;
+  "hertz-network": 26600;
+  oasischain: 26863;
+  "optimism-bedrock-goerli-alpha-testnet": 28528;
+  "piece-testnet": 30067;
+  "ethersocial-network": 31102;
+  cloudtx: 31223;
+  "cloudtx-testnet": 31224;
+  "gochain-testnet": 31337;
+  bitgert: 32520;
+  fusion: 32659;
+  "zilliqa-evm": 32769;
+  "zilliqa-evm-testnet": 33101;
+  aves: 33333;
+  "j2o-taro": 35011;
+  q: 35441;
+  "q-testnet": 35443;
+  energi: 39797;
+  oho: 39815;
+  "opulent-x-beta": 41500;
+  pegglecoin: 42069;
+  arbitrum: 42161;
+  "arbitrum-nova": 42170;
+  celo: 42220;
+  "oasis-emerald-testnet": 42261;
+  "oasis-emerald": 42262;
+  "kinto-testnet": 42888;
+  athereum: 43110;
+  "avalanche-fuji": 43113;
+  avalanche: 43114;
+  "boba-avax": 43288;
+  frenchain: 44444;
+  "celo-alfajores-testnet": 44787;
+  "autobahn-network": 45000;
+  "fusion-testnet": 46688;
+  "rei-network": 47805;
+  "wireshape-floripa-testnet": 49049;
+  "bifrost-testnet": 49088;
+  "energi-testnet": 49797;
+  "liveplex-oracleevm": 50001;
+  "gton-testnet": 50021;
+  "opside-testnet-pre-alpha": 51178;
+  sardis: 51712;
+  "dfk-chain": 53935;
+  "haqq-chain-testnet": 54211;
+  "toronet-testnet": 54321;
+  titan: 55004;
+  "rei-chain": 55555;
+  "rei-chain-testnet": 55556;
+  "boba-bnb": 56288;
+  "rollux-testnet": 57000;
+  "sepolia-pgn-public-goods-network": 58008;
+  "linea-testnet": 59140;
+  "thinkium-testnet-chain-0": 60000;
+  "thinkium-testnet-chain-1": 60001;
+  "thinkium-testnet-chain-2": 60002;
+  "thinkium-testnet-chain-103": 60103;
+  "axelchain-dev-net": 61800;
+  etica: 61803;
+  "doken-super-chain": 61916;
+  "celo-baklava-testnet": 62320;
+  multivac: 62621;
+  ecredits: 63000;
+  "ecredits-testnet": 63001;
+  scolcoin: 65450;
+  "cosmic-chain": 67588;
+  condrieu: 69420;
+  "thinkium-chain-0": 70000;
+  "thinkium-chain-1": 70001;
+  "thinkium-chain-2": 70002;
+  "thinkium-chain-103": 70103;
+  guapcoinx: 71111;
+  "polyjuice-testnet": 71393;
+  "godwoken-testnet-v1": 71401;
+  godwoken: 71402;
+  "energy-web-volta-testnet": 73799;
+  "mixin-virtual-machine": 73927;
+  resincoin: 75000;
+  "vention-smart-chain": 77612;
+  toronet: 77777;
+  "firenze-test-network": 78110;
+  "dragonfly-hexapod": 78281;
+  "gold-smart-chain-testnet": 79879;
+  mumbai: 80001;
+  "amana-testnet": 81341;
+  "amana-mixnet": 81342;
+  "amana-privnet": 81343;
+  "flana-testnet": 81351;
+  "flana-mixnet": 81352;
+  "flana-privnet": 81353;
+  "mizana-testnet": 81361;
+  "mizana-mixnet": 81362;
+  "mizana-privnet": 81363;
+  "base-goerli": 84531;
+  cybertrust: 85449;
+  "chiliz-scoville-testnet": 88880;
+  "beverly-hills": 90210;
+  "nautilus-chain": 91002;
+  "lambda-testnet": 92001;
+  "mantis-testnet-hexapod": 96970;
+  "eliberty-testnet": 99099;
+  "ub-smart-chain-testnet": 99998;
+  "ub-smart-chain": 99999;
+  "quarkchain-root": 100000;
+  "quarkchain-shard-0": 100001;
+  "quarkchain-shard-1": 100002;
+  "quarkchain-shard-2": 100003;
+  "quarkchain-shard-3": 100004;
+  "quarkchain-shard-4": 100005;
+  "quarkchain-shard-5": 100006;
+  "quarkchain-shard-6": 100007;
+  "quarkchain-shard-7": 100008;
+  vechain: 100009;
+  "vechain-testnet": 100010;
+  "soverun-testnet": 101010;
+  crystaleum: 103090;
+  brochain: 108801;
+  "quarkchain-devnet-root": 110000;
+  "quarkchain-devnet-shard-0": 110001;
+  "quarkchain-devnet-shard-1": 110002;
+  "quarkchain-devnet-shard-2": 110003;
+  "quarkchain-devnet-shard-3": 110004;
+  "quarkchain-devnet-shard-4": 110005;
+  "quarkchain-devnet-shard-5": 110006;
+  "quarkchain-devnet-shard-6": 110007;
+  "quarkchain-devnet-shard-7": 110008;
+  "siberium-test-network": 111000;
+  "siberium-network": 111111;
+  "metachain-one": 112358;
+  "adil-devnet": 123456;
+  "etnd-chain-s": 131419;
+  icplaza: 142857;
+  "taiko-grimsvotn-l2": 167005;
+  "taiko-eldfell-l3": 167006;
+  "condor-test-network": 188881;
+  "milkomeda-c1-testnet": 200101;
+  "milkomeda-a1-testnet": 200202;
+  akroma: 200625;
+  alaya: 201018;
+  "alaya-dev-testnet": 201030;
+  "mythical-chain": 201804;
+  "decimal-smart-chain-testnet": 202020;
+  jellie: 202624;
+  platon: 210425;
+  mas: 220315;
+  reapchain: 221230;
+  "reapchain-testnet": 221231;
+  "taf-eco-chain": 224168;
+  "hashkey-chain-testnet": 230315;
+  "haymo-testnet": 234666;
+  "artis-sigma1": 246529;
+  "artis-testnet-tau1": 246785;
+  "saakuru-testnet": 247253;
+  cmp: 256256;
+  "gear-zero-network-testnet": 266256;
+  "egoncoin-testnet": 271271;
+  "social-smart-chain": 281121;
+  "filecoin-calibration-testnet": 314159;
+  "ttcoin-smart-chain": 330844;
+  "aves-testnet": 333331;
+  "oone-chain-testnet": 333777;
+  "polis-testnet": 333888;
+  polis: 333999;
+  "bitfinity-network-testnet": 355113;
+  "hapchain-testnet": 373737;
+  "metal-c-chain": 381931;
+  "metal-tahoe-c-chain": 381932;
+  tipboxcoin: 404040;
+  kekchain: 420420;
+  "kekchain-kektest": 420666;
+  "alterium-l2-testnet": 420692;
+  "arbitrum-rinkeby": 421611;
+  "arbitrum-goerli": 421613;
+  "fastex-chain-testnet": 424242;
+  "markr-go": 431140;
+  "dexalot-subnet-testnet": 432201;
+  "dexalot-subnet": 432204;
+  "weelink-testnet": 444900;
+  "patex-sepolia-testnet": 471100;
+  openchain: 474142;
+  "cmp-testnet": 512512;
+  "ethereum-fair": 513100;
+  "scroll-sepolia-testnet": 534351;
+  scroll: 534352;
+  "scroll-alpha-testnet": 534353;
+  "shinarium-beta": 534849;
+  "beaneco-smartchain": 535037;
+  "bear-network-chain": 641230;
+  all: 651940;
+  "vision-vpioneer-test-chain": 666666;
+  "bear-network-chain-testnet": 751230;
+  "miexs-smartchain": 761412;
+  octaspace: 800001;
+  curve: 827431;
+  "4goodnetwork": 846000;
+  vision: 888888;
+  "posichain-shard-0": 900000;
+  "posichain-testnet-shard-0": 910000;
+  "posichain-devnet-shard-0": 920000;
+  "posichain-devnet-shard-1": 920001;
+  "fncy-testnet": 923018;
+  "eluvio-content-fabric": 955305;
+  "etho-protocol": 1313114;
+  xerom: 1313500;
+  kintsugi: 1337702;
+  kiln: 1337802;
+  zhejiang: 1337803;
+  "plian-main": 2099156;
+  "platon-dev-testnet2": 2206132;
+  "filecoin-butterfly-testnet": 3141592;
+  "manta-pacific-testnet": 3441005;
+  "altlayer-zero-gas-network": 4000003;
+  "worlds-caldera": 4281033;
+  "mxc-wannsee-zkevm-testnet": 5167003;
+  imversed: 5555555;
+  "imversed-testnet": 5555558;
+  saakuru: 7225878;
+  openvessel: 7355310;
+  "ql1-testnet": 7668378;
+  musicoin: 7762959;
+  zora: 7777777;
+  "plian-subchain-1": 8007736;
+  hapchain: 8794598;
+  "quarix-testnet": 8888881;
+  quarix: 8888888;
+  "plian-testnet-subchain-1": 10067275;
+  soverun: 10101010;
+  sepolia: 11155111;
+  "pepchain-churchill": 13371337;
+  anduschain: 14288640;
+  "plian-testnet-main": 16658437;
+  iolite: 18289463;
+  smartmesh: 20180430;
+  quarkblockchain: 20181205;
+  "pego-network": 20201022;
+  excelon: 22052002;
+  "excoincial-chain-volta-testnet": 27082017;
+  "excoincial-chain": 27082022;
+  "auxilium-network": 28945486;
+  flachain: 29032022;
+  "filecoin-local-testnet": 31415926;
+  "joys-digital": 35855456;
+  maistestsubnet: 43214913;
+  aquachain: 61717561;
+  "autonity-bakerloo-thames-testnet": 65010000;
+  "autonity-piccadilly-thames-testnet": 65100000;
+  "t-e-a-m-blockchain": 88888888;
+  "joys-digital-testnet": 99415706;
+  "gather-network": 192837465;
+  kanazawa: 222000222;
+  "neon-evm-devnet": 245022926;
+  "neon-evm": 245022934;
+  "neon-evm-testnet": 245022940;
+  "razor-skale-chain": 278611351;
+  oneledger: 311752642;
+  meld: 333000333;
+  "calypso-nft-hub-skale-testnet": 344106930;
+  "gather-testnet-network": 356256156;
+  "gather-devnet-network": 486217935;
+  "nebula-staging": 503129905;
+  "ipos-network": 1122334455;
+  cyberdecknet: 1146703430;
+  "human-protocol": 1273227453;
+  aurora: 1313161554;
+  "aurora-testnet": 1313161555;
+  "aurora-betanet": 1313161556;
+  "chaos-skale-testnet": 1351057110;
+  raptorchain: 1380996178;
+  nebula: 1482601649;
+  "calypso-nft-hub-skale": 1564830818;
+  "harmony-shard-0": 1666600000;
+  "harmony-shard-1": 1666600001;
+  "harmony-shard-2": 1666600002;
+  "harmony-shard-3": 1666600003;
+  "harmony-testnet-shard-0": 1666700000;
+  "harmony-testnet-shard-1": 1666700001;
+  "harmony-devnet-shard-0": 1666900000;
+  "harmony-devnet-shard-1": 1666900001;
+  datahopper: 2021121117;
+  "europa-skale-chain": 2046399126;
+  pirl: 3125659152;
+  "oneledger-testnet-frankenstein": 4216137055;
+  "palm-testnet": 11297108099;
+  palm: 11297108109;
+  alphabet: 111222333444;
+  ntity: 197710212030;
+  "haradev-testnet": 197710212031;
+  zeniq: 383414847825;
+  pdc: 666301171999;
+  "molereum-network": 6022140761023;
+  localhost: 1337;
+  "xrp-ledger-evm-devnet-sidechain": 1440001;
+  "bubs-testnet": 1582;
+  "proofofpepe-testnet": 331769;
+  xpla: 37;
+  omega: 408;
+  "xpla-testnet": 47;
+  "xai-goerli-orbit": 47279324479;
+  opbnb: 5611;
+  linea: 59144;
+  "shardeum-sphinx-dapp-1-x": 8081;
+  "chiliz-chain": 88888;
+  "mode-testnet": 919;
+  "zora-testnet": 999;
 };
 
 let _chainsById: Record<number, Chain>;
