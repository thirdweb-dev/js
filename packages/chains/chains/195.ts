import type { Chain } from "../src/types";
export default {
<<<<<<< HEAD
  "chain": "xgon",
=======
  "chain": "X1",
>>>>>>> 24450ed7
  "chainId": 195,
  "explorers": [
    {
      "name": "OKLink",
      "url": "https://www.oklink.com/x1-test",
      "standard": "EIP3091"
    }
  ],
  "faucets": [
    "https://www.okx.com/x1/faucet"
  ],
  "features": [],
<<<<<<< HEAD
  "infoURL": "https://www.okx.com/okbc/docs/dev/quick-start/introduction/introduction-to-okbchain",
  "name": "Xgon Testnet",
  "nativeCurrency": {
    "name": "Xgon Global Utility Token in testnet",
=======
  "infoURL": "https://www.okx.com/x1",
  "name": "X1 Testnet",
  "nativeCurrency": {
    "name": "X1 Global Utility Token in testnet",
>>>>>>> 24450ed7
    "symbol": "OKB",
    "decimals": 18
  },
  "networkId": 195,
  "rpc": [
<<<<<<< HEAD
    "https://xgon-testnet.rpc.thirdweb.com/${THIRDWEB_API_KEY}",
    "https://195.rpc.thirdweb.com/${THIRDWEB_API_KEY}",
    "https://testrpc.xgon.io"
  ],
  "shortName": "tokb",
  "slug": "xgon-testnet",
=======
    "https://x1-testnet.rpc.thirdweb.com/${THIRDWEB_API_KEY}",
    "https://195.rpc.thirdweb.com/${THIRDWEB_API_KEY}",
    "https://testrpc.x1.tech",
    "https://x1testrpc.okx.com"
  ],
  "shortName": "tokb",
  "slip44": 1,
  "slug": "x1-testnet",
>>>>>>> 24450ed7
  "status": "active",
  "testnet": true
} as const satisfies Chain;<|MERGE_RESOLUTION|>--- conflicted
+++ resolved
@@ -1,10 +1,6 @@
 import type { Chain } from "../src/types";
 export default {
-<<<<<<< HEAD
-  "chain": "xgon",
-=======
   "chain": "X1",
->>>>>>> 24450ed7
   "chainId": 195,
   "explorers": [
     {
@@ -17,30 +13,15 @@
     "https://www.okx.com/x1/faucet"
   ],
   "features": [],
-<<<<<<< HEAD
-  "infoURL": "https://www.okx.com/okbc/docs/dev/quick-start/introduction/introduction-to-okbchain",
-  "name": "Xgon Testnet",
-  "nativeCurrency": {
-    "name": "Xgon Global Utility Token in testnet",
-=======
   "infoURL": "https://www.okx.com/x1",
   "name": "X1 Testnet",
   "nativeCurrency": {
     "name": "X1 Global Utility Token in testnet",
->>>>>>> 24450ed7
     "symbol": "OKB",
     "decimals": 18
   },
   "networkId": 195,
   "rpc": [
-<<<<<<< HEAD
-    "https://xgon-testnet.rpc.thirdweb.com/${THIRDWEB_API_KEY}",
-    "https://195.rpc.thirdweb.com/${THIRDWEB_API_KEY}",
-    "https://testrpc.xgon.io"
-  ],
-  "shortName": "tokb",
-  "slug": "xgon-testnet",
-=======
     "https://x1-testnet.rpc.thirdweb.com/${THIRDWEB_API_KEY}",
     "https://195.rpc.thirdweb.com/${THIRDWEB_API_KEY}",
     "https://testrpc.x1.tech",
@@ -49,7 +30,6 @@
   "shortName": "tokb",
   "slip44": 1,
   "slug": "x1-testnet",
->>>>>>> 24450ed7
   "status": "active",
   "testnet": true
 } as const satisfies Chain;