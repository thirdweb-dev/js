--- conflicted
+++ resolved
@@ -1,24 +1,6 @@
 import type { Chain } from "../src/types";
 export default {
   "chain": "MOON",
-<<<<<<< HEAD
-  "rpc": [
-    "https://moonriver.rpc.thirdweb.com/${THIRDWEB_API_KEY}",
-    "https://rpc.api.moonriver.moonbeam.network",
-    "wss://wss.api.moonriver.moonbeam.network",
-    "https://moonriver.publicnode.com",
-    "wss://moonriver.publicnode.com"
-  ],
-  "faucets": [],
-  "nativeCurrency": {
-    "name": "Moonriver",
-    "symbol": "MOVR",
-    "decimals": 18
-  },
-  "infoURL": "https://moonbeam.network/networks/moonriver/",
-  "shortName": "mriver",
-=======
->>>>>>> 2ec4811f
   "chainId": 1285,
   "explorers": [
     {
