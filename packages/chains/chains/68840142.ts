import type { Chain } from "../src/types";
export default {
  "chain": "ETH",
  "chainId": 68840142,
  "explorers": [
    {
      "name": "Frame Testnet Explorer",
      "url": "https://explorer.testnet.frame.xyz/",
      "standard": "EIP3091"
    }
  ],
  "faucets": [
    "https://faucet.triangleplatform.com/frame"
  ],
  "features": [],
  "icon": {
<<<<<<< HEAD
    "url": "ipfs://QmTS1P9sh49zg5xL5BUsRLWDz3vVoJCtCNf9yN1TTnsuQ3",
    "width": 321,
    "height": 320,
=======
    "url": "ipfs://QmRxeKFwBwrXyDksoN4NzNRp3R35s8pVnTBfBj4AJSCq5g",
    "width": 512,
    "height": 512,
>>>>>>> 24450ed7
    "format": "png"
  },
  "infoURL": "https://frame.xyz",
  "name": "Frame Testnet",
  "nativeCurrency": {
    "name": "Ether",
    "symbol": "ETH",
    "decimals": 18
  },
  "networkId": 68840142,
  "redFlags": [],
  "rpc": [
    "https://frame-testnet.rpc.thirdweb.com/${THIRDWEB_API_KEY}",
    "https://68840142.rpc.thirdweb.com/${THIRDWEB_API_KEY}",
    "https://rpc.testnet.frame.xyz/http"
  ],
  "shortName": "frame-test",
  "slip44": 1,
  "slug": "frame-testnet",
  "testnet": true
} as const satisfies Chain;<|MERGE_RESOLUTION|>--- conflicted
+++ resolved
@@ -14,15 +14,9 @@
   ],
   "features": [],
   "icon": {
-<<<<<<< HEAD
-    "url": "ipfs://QmTS1P9sh49zg5xL5BUsRLWDz3vVoJCtCNf9yN1TTnsuQ3",
-    "width": 321,
-    "height": 320,
-=======
     "url": "ipfs://QmRxeKFwBwrXyDksoN4NzNRp3R35s8pVnTBfBj4AJSCq5g",
     "width": 512,
     "height": 512,
->>>>>>> 24450ed7
     "format": "png"
   },
   "infoURL": "https://frame.xyz",
