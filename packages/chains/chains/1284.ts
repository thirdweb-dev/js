import type { Chain } from "../src/types";
export default {
  "chain": "MOON",
<<<<<<< HEAD
  "rpc": [
    "https://moonbeam.rpc.thirdweb.com/${THIRDWEB_API_KEY}",
    "https://rpc.api.moonbeam.network",
    "wss://wss.api.moonbeam.network",
    "https://moonbeam.publicnode.com",
    "wss://moonbeam.publicnode.com"
  ],
  "faucets": [],
  "nativeCurrency": {
    "name": "Glimmer",
    "symbol": "GLMR",
    "decimals": 18
  },
  "infoURL": "https://moonbeam.network/networks/moonbeam/",
  "shortName": "mbeam",
=======
>>>>>>> 2ec4811f
  "chainId": 1284,
  "explorers": [
    {
      "name": "moonscan",
      "url": "https://moonbeam.moonscan.io",
      "standard": "none"
    }
  ],
  "faucets": [],
  "features": [],
  "infoURL": "https://moonbeam.network/networks/moonbeam/",
  "name": "Moonbeam",
  "nativeCurrency": {
    "name": "Glimmer",
    "symbol": "GLMR",
    "decimals": 18
  },
  "redFlags": [],
  "rpc": [
    "https://moonbeam.rpc.thirdweb.com/${THIRDWEB_API_KEY}",
    "https://rpc.api.moonbeam.network",
    "wss://wss.api.moonbeam.network",
    "https://moonbeam.publicnode.com",
    "wss://moonbeam.publicnode.com"
  ],
  "shortName": "mbeam",
  "slug": "moonbeam",
  "testnet": false
} as const satisfies Chain;<|MERGE_RESOLUTION|>--- conflicted
+++ resolved
@@ -1,24 +1,6 @@
 import type { Chain } from "../src/types";
 export default {
   "chain": "MOON",
-<<<<<<< HEAD
-  "rpc": [
-    "https://moonbeam.rpc.thirdweb.com/${THIRDWEB_API_KEY}",
-    "https://rpc.api.moonbeam.network",
-    "wss://wss.api.moonbeam.network",
-    "https://moonbeam.publicnode.com",
-    "wss://moonbeam.publicnode.com"
-  ],
-  "faucets": [],
-  "nativeCurrency": {
-    "name": "Glimmer",
-    "symbol": "GLMR",
-    "decimals": 18
-  },
-  "infoURL": "https://moonbeam.network/networks/moonbeam/",
-  "shortName": "mbeam",
-=======
->>>>>>> 2ec4811f
   "chainId": 1284,
   "explorers": [
     {
