import type { Chain } from "../src/types";
export default {
  "chain": "BOTANIX",
  "chainId": 3636,
  "explorers": [
    {
      "name": "3xpl",
      "url": "https://3xpl.com/botanix",
      "standard": "EIP3091"
    }
  ],
  "faucets": [
    "https://faucet.botanixlabs.dev"
  ],
  "icon": {
    "url": "ipfs://QmVE5s2pXiqdMnAcxhAmWkZYhpFB5CysypeLyPKzT4rGYe",
    "width": 512,
    "height": 512,
    "format": "png"
  },
  "infoURL": "https://botanixlabs.xyz",
  "name": "Botanix Testnet",
  "nativeCurrency": {
    "name": "Botanix",
    "symbol": "BTC",
    "decimals": 18
  },
  "networkId": 3636,
  "rpc": [
    "https://botanix-testnet.rpc.thirdweb.com/${THIRDWEB_API_KEY}",
    "https://3636.rpc.thirdweb.com/${THIRDWEB_API_KEY}",
    "https://node.botanixlabs.dev"
  ],
  "shortName": "BTNX",
<<<<<<< HEAD
=======
  "slip44": 1,
>>>>>>> 24450ed7
  "slug": "botanix-testnet",
  "testnet": true
} as const satisfies Chain;<|MERGE_RESOLUTION|>--- conflicted
+++ resolved
@@ -32,10 +32,7 @@
     "https://node.botanixlabs.dev"
   ],
   "shortName": "BTNX",
-<<<<<<< HEAD
-=======
   "slip44": 1,
->>>>>>> 24450ed7
   "slug": "botanix-testnet",
   "testnet": true
 } as const satisfies Chain;