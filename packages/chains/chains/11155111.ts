import type { Chain } from "../src/types";
export default {
  "chain": "ETH",
<<<<<<< HEAD
  "rpc": [
    "https://sepolia.rpc.thirdweb.com/${THIRDWEB_API_KEY}",
    "https://sepolia.infura.io/v3/${INFURA_API_KEY}",
    "wss://sepolia.infura.io/v3/${INFURA_API_KEY}",
    "https://rpc.sepolia.org",
    "https://rpc2.sepolia.org",
    "https://rpc-sepolia.rockx.com",
    "https://rpc.sepolia.ethpandaops.io",
    "https://sepolia.gateway.tenderly.co",
    "wss://sepolia.gateway.tenderly.co",
    "https://ethereum-sepolia.publicnode.com",
    "wss://ethereum-sepolia.publicnode.com"
  ],
  "faucets": [
    "http://fauceth.komputing.org?chain=11155111&address=${ADDRESS}"
  ],
  "nativeCurrency": {
    "name": "Sepolia Ether",
    "symbol": "ETH",
    "decimals": 18
  },
  "infoURL": "https://sepolia.otterscan.io",
  "shortName": "sep",
=======
>>>>>>> 2ec4811f
  "chainId": 11155111,
  "explorers": [
    {
      "name": "etherscan-sepolia",
      "url": "https://sepolia.etherscan.io",
      "standard": "EIP3091"
    },
    {
      "name": "otterscan-sepolia",
      "url": "https://sepolia.otterscan.io",
      "standard": "EIP3091"
    }
  ],
  "faucets": [
    "http://fauceth.komputing.org?chain=11155111&address=${ADDRESS}"
  ],
  "features": [],
  "infoURL": "https://sepolia.otterscan.io",
  "name": "Sepolia",
  "nativeCurrency": {
    "name": "Sepolia Ether",
    "symbol": "ETH",
    "decimals": 18
  },
  "redFlags": [],
  "rpc": [
    "https://sepolia.rpc.thirdweb.com/${THIRDWEB_API_KEY}",
    "https://sepolia.infura.io/v3/${INFURA_API_KEY}",
    "wss://sepolia.infura.io/v3/${INFURA_API_KEY}",
    "https://rpc.sepolia.org",
    "https://rpc2.sepolia.org",
    "https://rpc-sepolia.rockx.com",
    "https://rpc.sepolia.ethpandaops.io",
    "https://sepolia.gateway.tenderly.co",
    "wss://sepolia.gateway.tenderly.co",
    "https://ethereum-sepolia.publicnode.com",
    "wss://ethereum-sepolia.publicnode.com"
  ],
  "shortName": "sep",
  "slug": "sepolia",
  "testnet": true
} as const satisfies Chain;<|MERGE_RESOLUTION|>--- conflicted
+++ resolved
@@ -1,32 +1,6 @@
 import type { Chain } from "../src/types";
 export default {
   "chain": "ETH",
-<<<<<<< HEAD
-  "rpc": [
-    "https://sepolia.rpc.thirdweb.com/${THIRDWEB_API_KEY}",
-    "https://sepolia.infura.io/v3/${INFURA_API_KEY}",
-    "wss://sepolia.infura.io/v3/${INFURA_API_KEY}",
-    "https://rpc.sepolia.org",
-    "https://rpc2.sepolia.org",
-    "https://rpc-sepolia.rockx.com",
-    "https://rpc.sepolia.ethpandaops.io",
-    "https://sepolia.gateway.tenderly.co",
-    "wss://sepolia.gateway.tenderly.co",
-    "https://ethereum-sepolia.publicnode.com",
-    "wss://ethereum-sepolia.publicnode.com"
-  ],
-  "faucets": [
-    "http://fauceth.komputing.org?chain=11155111&address=${ADDRESS}"
-  ],
-  "nativeCurrency": {
-    "name": "Sepolia Ether",
-    "symbol": "ETH",
-    "decimals": 18
-  },
-  "infoURL": "https://sepolia.otterscan.io",
-  "shortName": "sep",
-=======
->>>>>>> 2ec4811f
   "chainId": 11155111,
   "explorers": [
     {
