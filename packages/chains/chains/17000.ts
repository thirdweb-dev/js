import type { Chain } from "../src/types";
export default {
  "chain": "ETH",
<<<<<<< HEAD
  "rpc": [
    "https://holesky.rpc.thirdweb.com/${THIRDWEB_API_KEY}",
    "https://rpc.holesky.ethpandaops.io",
    "https://ethereum-holesky.publicnode.com",
    "wss://ethereum-holesky.publicnode.com"
=======
  "chainId": 17000,
  "explorers": [
    {
      "name": "Holesky Etherscan",
      "url": "https://holesky.etherscan.io",
      "standard": "EIP3091"
    },
    {
      "name": "otterscan-holesky",
      "url": "https://holesky.otterscan.io",
      "standard": "EIP3091"
    },
    {
      "name": "Holesky Explorer",
      "url": "https://holesky.beaconcha.in",
      "standard": "EIP3091"
    }
>>>>>>> 2ec4811f
  ],
  "faucets": [
    "https://faucet.holesky.ethpandaops.io",
    "https://holesky-faucet.pk910.de"
  ],
  "features": [],
  "icon": {
    "url": "ipfs://QmdwQDr6vmBtXmK2TmknkEuZNoaDqTasFdZdu3DRw8b2wt",
    "width": 1000,
    "height": 1628,
    "format": "png"
  },
  "infoURL": "https://holesky.ethpandaops.io",
  "name": "Holesky",
  "nativeCurrency": {
    "name": "Testnet ETH",
    "symbol": "ETH",
    "decimals": 18
  },
  "redFlags": [],
  "rpc": [
    "https://holesky.rpc.thirdweb.com/${THIRDWEB_API_KEY}",
    "https://rpc.holesky.ethpandaops.io",
    "https://ethereum-holesky.publicnode.com",
    "wss://ethereum-holesky.publicnode.com"
  ],
  "shortName": "holesky",
  "slug": "holesky",
  "status": "incubating",
  "testnet": true
} as const satisfies Chain;<|MERGE_RESOLUTION|>--- conflicted
+++ resolved
@@ -1,13 +1,6 @@
 import type { Chain } from "../src/types";
 export default {
   "chain": "ETH",
-<<<<<<< HEAD
-  "rpc": [
-    "https://holesky.rpc.thirdweb.com/${THIRDWEB_API_KEY}",
-    "https://rpc.holesky.ethpandaops.io",
-    "https://ethereum-holesky.publicnode.com",
-    "wss://ethereum-holesky.publicnode.com"
-=======
   "chainId": 17000,
   "explorers": [
     {
@@ -25,7 +18,6 @@
       "url": "https://holesky.beaconcha.in",
       "standard": "EIP3091"
     }
->>>>>>> 2ec4811f
   ],
   "faucets": [
     "https://faucet.holesky.ethpandaops.io",
