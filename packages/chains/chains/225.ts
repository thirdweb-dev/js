--- conflicted
+++ resolved
@@ -17,16 +17,8 @@
     "height": 1280,
     "format": "png"
   },
-<<<<<<< HEAD
-  "rpc": [
-    "https://lachain-LA.rpc.thirdweb.com/${THIRDWEB_API_KEY}",
-    "https://rpc-mainnet.lachain.io"
-  ],
-  "faucets": [],
-=======
   "infoURL": "https://lachain.io",
   "name": "LACHAIN Mainnet",
->>>>>>> 2ec4811f
   "nativeCurrency": {
     "name": "LA",
     "symbol": "LA",
@@ -37,12 +29,7 @@
     "https://lachain.rpc.thirdweb.com/${THIRDWEB_API_KEY}",
     "https://rpc-mainnet.lachain.io"
   ],
-<<<<<<< HEAD
-  "testnet": false,
-  "slug": "lachain-LA"
-=======
   "shortName": "LA",
   "slug": "lachain",
   "testnet": false
->>>>>>> 2ec4811f
 } as const satisfies Chain;