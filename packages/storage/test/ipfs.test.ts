--- conflicted
+++ resolved
@@ -14,15 +14,11 @@
   const storage = new ThirdwebStorage({
     secretKey: apiSecretKey,
   });
-<<<<<<< HEAD
-  const authorizedUrls = prepareGatewayUrls(DEFAULT_GATEWAY_URLS, undefined, apiSecretKey);
-=======
   const authorizedUrls = prepareGatewayUrls(
     DEFAULT_GATEWAY_URLS,
     undefined,
     apiSecretKey,
   );
->>>>>>> 43a15d56
 
   it("Should replace tokens in tokenized gateway URL", async () => {
     const url = getGatewayUrlForCid(
@@ -366,11 +362,6 @@
   });
 
   it("Should upload files with gateway URLs if specified on class", async () => {
-<<<<<<< HEAD
-    const uploader = new IpfsUploader({ uploadWithGatewayUrl: true, secretKey: apiSecretKey });
-    const singleStorage = new ThirdwebStorage({ uploader, secretKey: apiSecretKey });
-    const _authorizedUrls = prepareGatewayUrls(DEFAULT_GATEWAY_URLS, undefined, apiSecretKey);
-=======
     const uploader = new IpfsUploader({
       uploadWithGatewayUrl: true,
       secretKey: apiSecretKey,
@@ -384,7 +375,6 @@
       undefined,
       apiSecretKey,
     );
->>>>>>> 43a15d56
 
     const uri = await singleStorage.upload(
       {
@@ -471,11 +461,6 @@
   });
 
   it("Should return URIs with gateway URLs if specified on class", async () => {
-<<<<<<< HEAD
-    const uploader = new IpfsUploader({ uploadWithGatewayUrl: true, secretKey: apiSecretKey });
-    const storageSingleton = new ThirdwebStorage({ uploader, secretKey: apiSecretKey });
-    const _authorizedUrls = prepareGatewayUrls(DEFAULT_GATEWAY_URLS, undefined, apiSecretKey);
-=======
     const uploader = new IpfsUploader({
       uploadWithGatewayUrl: true,
       secretKey: apiSecretKey,
@@ -489,7 +474,6 @@
       undefined,
       apiSecretKey,
     );
->>>>>>> 43a15d56
 
     const uri = await storageSingleton.upload(
       readFileSync("test/files/0.jpg"),
