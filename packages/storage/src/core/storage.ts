import { prepareGatewayUrls } from "../common";
import {
  extractObjectFiles,
  isFileOrBuffer,
  replaceObjectFilesWithUris,
  replaceObjectGatewayUrlsWithSchemes,
  replaceObjectSchemesWithGatewayUrls,
  replaceSchemeWithGatewayUrl,
} from "../common/utils";
import {
  FileOrBufferOrString,
  GatewayUrls,
  IpfsUploadBatchOptions,
  IStorageDownloader,
  ThirdwebStorageOptions,
  IStorageUploader,
  UploadOptions,
} from "../types";
import { StorageDownloader } from "./downloaders/storage-downloader";
import { IpfsUploader } from "./uploaders/ipfs-uploader";

/**
 * Upload and download files from decentralized storage systems.
 *
 * @example
 * ```jsx
 * // Create a default storage class without any configuration
 * const storage = new ThirdwebStorage();
 *
 * // Upload any file or JSON object
 * const uri = await storage.upload(data);
 * const result = await storage.download(uri);
 *
 * // Or configure a custom uploader, downloader, and gateway URLs
 * const gatewayUrls = {
 *   // We define a mapping of schemes to gateway URLs
 *   "ipfs://": [
 *     "https://gateway.ipfscdn.io/ipfs/",
 *     "https://cloudflare-ipfs.com/ipfs/",
 *     "https://ipfs.io/ipfs/",
 *   ],
 * };
 * const downloader = new StorageDownloader();
 * const uploader = new IpfsUploader();
 * const storage = new ThirdwebStorage({ uploader, downloader, gatewayUrls });
 * ```
 *
 * @public
 */
export class ThirdwebStorage<T extends UploadOptions = IpfsUploadBatchOptions> {
  private uploader: IStorageUploader<T>;
  private downloader: IStorageDownloader;
  public gatewayUrls: GatewayUrls;

  constructor(options?: ThirdwebStorageOptions<T>) {
    this.uploader = options?.uploader || new IpfsUploader();
    this.downloader = options?.downloader || new StorageDownloader();
    this.gatewayUrls = prepareGatewayUrls(options?.gatewayUrls);
  }

  /**
   * Resolve any scheme on a URL to get a retrievable URL for the data
   *
   * @param url - The URL to resolve the scheme of
   * @returns The URL with its scheme resolved
   *
   * @example
   * ```jsx
   * const uri = "ipfs://example";
   * const url = storage.resolveScheme(uri);
   * console.log(url);
   * ```
   */
  resolveScheme(url: string): string {
    return replaceSchemeWithGatewayUrl(url, this.gatewayUrls);
  }

  /**
   * Downloads arbitrary data from any URL scheme.
   *
   * @param url - The URL of the data to download
   * @returns The response object fetched from the resolved URL
   *
   * @example
   * ```jsx
   * const uri = "ipfs://example";
   * const data = await storage.download(uri);
   * ```
   */
  async download(url: string): Promise<Response> {
    return this.downloader.download(url, this.gatewayUrls);
  }

  /**
   * Downloads JSON data from any URL scheme.
   * Resolves any URLs with schemes to retrievable gateway URLs.
   *
   * @param url - The URL of the JSON data to download
   * @returns The JSON data fetched from the resolved URL
   *
   * @example
   * ```jsx
   * const uri = "ipfs://example";
   * const json = await storage.downloadJSON(uri);
   * ```
   */
  async downloadJSON<TJSON = any>(url: string): Promise<TJSON> {
    const res = await this.download(url);

    // If we get a JSON object, recursively replace any schemes with gatewayUrls
    const json = await res.json();
    return replaceObjectSchemesWithGatewayUrls(json, this.gatewayUrls) as TJSON;
  }

  /**
   * Upload arbitrary file or JSON data using the configured decentralized storage system.
   * Automatically uploads any file data within JSON objects and replaces them with hashes.
   *
   * @param data - Arbitrary file or JSON data to upload
   * @param options - Options to pass through to the storage uploader class
   * @returns - The URI of the uploaded data
   *
   * @example
   * ```jsx
   * // Upload file data
   * const file = readFileSync("../file.jpg");
   * const fileUri = await storage.upload(file);
   *
   * // Or upload a JSON object
   * const json = { name: "JSON", image: file };
   * const jsonUri = await storage.upload(json);
   * ```
   */
  async upload(data: unknown, options?: T): Promise<string> {
    const [uri] = await this.uploadBatch([data], options);
    return uri;
  }

  /**
   * Batch upload arbitrary file or JSON data using the configured decentralized storage system.
   * Automatically uploads any file data within JSON objects and replaces them with hashes.
   *
   * @param data - Array of arbitrary file or JSON data to upload
   * @param options - Options to pass through to the storage uploader class
   * @returns - The URIs of the uploaded data
   *
   * @example
   * ```jsx
   * // Upload an array of file data
   * const files = [
   *  readFileSync("../file1.jpg"),
   *  readFileSync("../file2.jpg"),
   * ];
   * const fileUris = await storage.uploadBatch(files);
   *
   * // Upload an array of JSON objects
   * const objects = [
   *  { name: "JSON 1", image: files[0] },
   *  { name: "JSON 2", image: files[1] },
   * ];
   * const jsonUris = await storage.uploadBatch(objects);
   * ```
   */
  async uploadBatch(data: unknown[], options?: T): Promise<string[]> {
    data = data.filter((item) => item !== undefined);

    if (!data.length) {
      return [];
    }

    const isFileArray = data
      .map((item) => isFileOrBuffer(item) || typeof item === "string")
      .every((item) => !!item);

    // If data is an array of files, pass it through to upload directly
    if (isFileArray) {
      return this.uploader.uploadBatch(data as FileOrBufferOrString[], options);
    }

    // Otherwise it is an array of JSON objects, so we have to prepare it first
    const metadata = (
      await this.uploadAndReplaceFilesWithHashes(data, options)
    ).map((item) => {
      if (typeof item === "string") {
        return item;
      }
      return JSON.stringify(item);
    });

    return this.uploader.uploadBatch(metadata, options);
  }

  private async uploadAndReplaceFilesWithHashes(
    data: unknown[],
    options?: T,
  ): Promise<unknown[]> {
    let cleaned = data;
<<<<<<< HEAD
    // TODO: Gateway URLs should probably be top-level since both uploader and downloader need them
    if (this.gatewayUrls) {
      // Replace any gateway URLs with their hashes
      cleaned = replaceObjectGatewayUrlsWithSchemes(
        cleaned,
        this.gatewayUrls,
      ) as unknown[];

      if (options?.uploadWithGatewayUrl || this.uploader.uploadWithGatewayUrl) {
        // If flag is set, replace all schemes with their preferred gateway URL
        // Ex: used for Solana, where services don't resolve schemes for you, so URLs must be useable by default
        cleaned = replaceObjectSchemesWithGatewayUrls(
          cleaned,
          this.gatewayUrls,
        ) as unknown[];
      }
    }
=======
    // Replace any gateway URLs with their hashes
    cleaned = replaceObjectGatewayUrlsWithSchemes(
      cleaned,
      this.gatewayUrls,
    ) as Json[];
>>>>>>> f4074dda

    // Recurse through data and extract files to upload
    const files = extractObjectFiles(cleaned);

    if (files.length) {
      // Upload all files that came from the object
      const uris = await this.uploader.uploadBatch(files);

      // Recurse through data and replace files with hashes
      cleaned = replaceObjectFilesWithUris(cleaned, uris) as Json[];
    }

    if (options?.uploadWithGatewayUrl || this.uploader.uploadWithGatewayUrl) {
      // If flag is set, replace all schemes with their preferred gateway URL
      // Ex: used for Solana, where services don't resolve schemes for you, so URLs must be useable by default
      cleaned = replaceObjectSchemesWithGatewayUrls(
        cleaned,
        this.gatewayUrls,
      ) as Json[];
    }

<<<<<<< HEAD
    // Recurse through data and replace files with hashes
    return replaceObjectFilesWithUris(cleaned, uris) as unknown[];
=======
    return cleaned;
>>>>>>> f4074dda
  }
}<|MERGE_RESOLUTION|>--- conflicted
+++ resolved
@@ -195,31 +195,11 @@
     options?: T,
   ): Promise<unknown[]> {
     let cleaned = data;
-<<<<<<< HEAD
-    // TODO: Gateway URLs should probably be top-level since both uploader and downloader need them
-    if (this.gatewayUrls) {
-      // Replace any gateway URLs with their hashes
-      cleaned = replaceObjectGatewayUrlsWithSchemes(
-        cleaned,
-        this.gatewayUrls,
-      ) as unknown[];
-
-      if (options?.uploadWithGatewayUrl || this.uploader.uploadWithGatewayUrl) {
-        // If flag is set, replace all schemes with their preferred gateway URL
-        // Ex: used for Solana, where services don't resolve schemes for you, so URLs must be useable by default
-        cleaned = replaceObjectSchemesWithGatewayUrls(
-          cleaned,
-          this.gatewayUrls,
-        ) as unknown[];
-      }
-    }
-=======
     // Replace any gateway URLs with their hashes
     cleaned = replaceObjectGatewayUrlsWithSchemes(
       cleaned,
       this.gatewayUrls,
-    ) as Json[];
->>>>>>> f4074dda
+    ) as unknown[];
 
     // Recurse through data and extract files to upload
     const files = extractObjectFiles(cleaned);
@@ -229,7 +209,7 @@
       const uris = await this.uploader.uploadBatch(files);
 
       // Recurse through data and replace files with hashes
-      cleaned = replaceObjectFilesWithUris(cleaned, uris) as Json[];
+      cleaned = replaceObjectFilesWithUris(cleaned, uris) as unknown[];
     }
 
     if (options?.uploadWithGatewayUrl || this.uploader.uploadWithGatewayUrl) {
@@ -238,14 +218,9 @@
       cleaned = replaceObjectSchemesWithGatewayUrls(
         cleaned,
         this.gatewayUrls,
-      ) as Json[];
-    }
-
-<<<<<<< HEAD
-    // Recurse through data and replace files with hashes
-    return replaceObjectFilesWithUris(cleaned, uris) as unknown[];
-=======
+      ) as unknown[];
+    }
+
     return cleaned;
->>>>>>> f4074dda
   }
 }