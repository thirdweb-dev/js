import { parseGatewayUrls, prepareGatewayUrls } from "../common";
import {
  extractObjectFiles,
  isFileOrBuffer,
  replaceObjectFilesWithUris,
  replaceObjectGatewayUrlsWithSchemes,
  replaceObjectSchemesWithGatewayUrls,
  replaceSchemeWithGatewayUrl,
} from "../common/utils";
import {
  FileOrBufferOrString,
  GatewayUrls,
  IStorageDownloader,
  IStorageUploader,
  IpfsUploadBatchOptions,
  ThirdwebStorageOptions,
  UploadOptions,
} from "../types";
import { StorageDownloader } from "./downloaders/storage-downloader";
import { IpfsUploader } from "./uploaders/ipfs-uploader";

/**
 * Upload and download files from decentralized storage systems.
 *
 * @example
 * ```jsx
 * // Create a default storage class with a client ID when used in client-side applications
 * const storage = new ThirdwebStorage({ clientId: "your-client-id" });
 *
 * // Create a default storage class with a secret key when used in server-side applications
 * const storage = new ThirdwebStorage({ secretKey: "your-secret-key" });
 *
 * You can get a clientId and secretKey from https://thirdweb.com/dashboard/settings/api-keys
 *
 * // Upload any file or JSON object
 * const uri = await storage.upload(data);
 * const result = await storage.download(uri);
 *
 * // Or configure a custom uploader, downloader, and gateway URLs
 * const gatewayUrls = {
 *   // We define a mapping of schemes to gateway URLs
 *   "ipfs://": [
 *     "https://ipfs.thirdwebcdn.com/ipfs/",
 *     "https://cloudflare-ipfs.com/ipfs/",
 *     "https://ipfs.io/ipfs/",
 *   ],
 * };
 * const downloader = new StorageDownloader();
 * const uploader = new IpfsUploader();
 * const clientId = "your-client-id";
 * const storage = new ThirdwebStorage({ clientId, uploader, downloader, gatewayUrls });
 * ```
 *
 * @public
 */
export class ThirdwebStorage<T extends UploadOptions = IpfsUploadBatchOptions> {
  private uploader: IStorageUploader<T>;
  private downloader: IStorageDownloader;
  public gatewayUrls: GatewayUrls;

  constructor(options?: ThirdwebStorageOptions<T>) {
    this.uploader =
      options?.uploader ||
      new IpfsUploader({
        clientId: options?.clientId,
        secretKey: options?.secretKey,
<<<<<<< HEAD
=======
      });
    this.downloader =
      options?.downloader ||
      new StorageDownloader({
        secretKey: options?.secretKey,
>>>>>>> 535f73f8
      });
    this.gatewayUrls = prepareGatewayUrls(
      parseGatewayUrls(options?.gatewayUrls),
      options?.clientId,
      options?.secretKey,
    );
  }

  /**
   * Resolve any scheme on a URL to get a retrievable URL for the data
   *
   * @param url - The URL to resolve the scheme of
   * @returns The URL with its scheme resolved
   *
   * @example
   * ```jsx
   * const uri = "ipfs://example";
   * const url = storage.resolveScheme(uri);
   * console.log(url);
   * ```
   */
  resolveScheme(url: string): string {
    return replaceSchemeWithGatewayUrl(url, this.gatewayUrls) as string;
  }

  /**
   * Downloads arbitrary data from any URL scheme.
   *
   * @param url - The URL of the data to download
   * @returns The response object fetched from the resolved URL
   *
   * @example
   * ```jsx
   * const uri = "ipfs://example";
   * const data = await storage.download(uri);
   * ```
   */
  async download(url: string): Promise<Response> {
    return this.downloader.download(url, this.gatewayUrls);
  }

  /**
   * Downloads JSON data from any URL scheme.
   * Resolves any URLs with schemes to retrievable gateway URLs.
   *
   * @param url - The URL of the JSON data to download
   * @returns The JSON data fetched from the resolved URL
   *
   * @example
   * ```jsx
   * const uri = "ipfs://example";
   * const json = await storage.downloadJSON(uri);
   * ```
   */
  async downloadJSON<TJSON = any>(url: string): Promise<TJSON> {
    const res = await this.download(url);

    // If we get a JSON object, recursively replace any schemes with gatewayUrls
    const json = await res.json();
    return replaceObjectSchemesWithGatewayUrls(json, this.gatewayUrls) as TJSON;
  }

  /**
   * Upload arbitrary file or JSON data using the configured decentralized storage system.
   * Automatically uploads any file data within JSON objects and replaces them with hashes.
   *
   * @param data - Arbitrary file or JSON data to upload
   * @param options - Options to pass through to the storage uploader class
   * @returns - The URI of the uploaded data
   *
   * @example
   * ```jsx
   * // Upload file data
   * const file = readFileSync("../file.jpg");
   * const fileUri = await storage.upload(file);
   *
   * // Or upload a JSON object
   * const json = { name: "JSON", image: file };
   * const jsonUri = await storage.upload(json);
   * ```
   */
  async upload(data: unknown, options?: T): Promise<string> {
    const [uri] = await this.uploadBatch([data], options);
    return uri;
  }

  /**
   * Batch upload arbitrary file or JSON data using the configured decentralized storage system.
   * Automatically uploads any file data within JSON objects and replaces them with hashes.
   *
   * @param data - Array of arbitrary file or JSON data to upload
   * @param options - Options to pass through to the storage uploader class
   * @returns - The URIs of the uploaded data
   *
   * @example
   * ```jsx
   * // Upload an array of file data
   * const files = [
   *  readFileSync("../file1.jpg"),
   *  readFileSync("../file2.jpg"),
   * ];
   * const fileUris = await storage.uploadBatch(files);
   *
   * // Upload an array of JSON objects
   * const objects = [
   *  { name: "JSON 1", image: files[0] },
   *  { name: "JSON 2", image: files[1] },
   * ];
   * const jsonUris = await storage.uploadBatch(objects);
   * ```
   */
  async uploadBatch(data: unknown[], options?: T): Promise<string[]> {
    data = data.filter((item) => item !== undefined);

    if (!data.length) {
      return [];
    }

    const isFileArray = data
      .map((item) => isFileOrBuffer(item) || typeof item === "string")
      .every((item) => !!item);

    let uris: string[] = [];

    // If data is an array of files, pass it through to upload directly
    if (isFileArray) {
      uris = await this.uploader.uploadBatch(
        data as FileOrBufferOrString[],
        options,
      );
    } else {
      // Otherwise it is an array of JSON objects, so we have to prepare it first
      const metadata = (
        await this.uploadAndReplaceFilesWithHashes(data, options)
      ).map((item) => {
        if (typeof item === "string") {
          return item;
        }
        return JSON.stringify(item);
      });

      uris = await this.uploader.uploadBatch(metadata, options);
    }

    if (options?.uploadWithGatewayUrl || this.uploader.uploadWithGatewayUrl) {
      return uris.map((uri) => this.resolveScheme(uri));
    } else {
      return uris;
    }
  }

  private async uploadAndReplaceFilesWithHashes(
    data: unknown[],
    options?: T,
  ): Promise<unknown[]> {
    let cleaned = data;
    // Replace any gateway URLs with their hashes
    cleaned = replaceObjectGatewayUrlsWithSchemes(
      cleaned,
      this.gatewayUrls,
    ) as unknown[];

    // Recurse through data and extract files to upload
    const files = extractObjectFiles(cleaned);

    if (files.length) {
      // Upload all files that came from the object
      const uris = await this.uploader.uploadBatch(files, options);

      // Recurse through data and replace files with hashes
      cleaned = replaceObjectFilesWithUris(cleaned, uris) as unknown[];
    }

    if (options?.uploadWithGatewayUrl || this.uploader.uploadWithGatewayUrl) {
      // If flag is set, replace all schemes with their preferred gateway URL
      // Ex: used for Solana, where services don't resolve schemes for you, so URLs must be usable by default
      cleaned = replaceObjectSchemesWithGatewayUrls(
        cleaned,
        this.gatewayUrls,
      ) as unknown[];
    }

    return cleaned;
  }
}<|MERGE_RESOLUTION|>--- conflicted
+++ resolved
@@ -64,14 +64,11 @@
       new IpfsUploader({
         clientId: options?.clientId,
         secretKey: options?.secretKey,
-<<<<<<< HEAD
-=======
       });
     this.downloader =
       options?.downloader ||
       new StorageDownloader({
         secretKey: options?.secretKey,
->>>>>>> 535f73f8
       });
     this.gatewayUrls = prepareGatewayUrls(
       parseGatewayUrls(options?.gatewayUrls),
