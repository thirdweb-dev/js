--- conflicted
+++ resolved
@@ -5,11 +5,7 @@
   IStorageDownloader,
   IpfsDownloaderOptions,
 } from "../../types";
-<<<<<<< HEAD
-import fetch from "cross-fetch";
-=======
 import fetch, { Response } from "cross-fetch";
->>>>>>> 43a15d56
 
 /**
  * Default downloader used - handles downloading from all schemes specified in the gateway URLs configuration.
@@ -72,19 +68,10 @@
       console.warn(`Retrying download with backup gateway URL: ${resolvedUri}`);
     }
 
-<<<<<<< HEAD
-    const headers = this.secretKey
-      ? { "x-secret-key": this.secretKey }
-      : undefined;
-    const resOrErr = await fetch(resolvedUri, {
-      headers,
-    }).catch((err) => err);
-=======
     if (isTooManyRequests(resolvedUri)) {
       // skip the request if we're getting too many request error from the gateway
       return this.download(uri, gatewayUrls, attempts + 1);
     }
->>>>>>> 43a15d56
 
     // @joaquim I don't think we want to include secret key in the headers unless it's a thirdweb domain (checking it with isTwGatewayUrl)
     const headers =
@@ -113,20 +100,6 @@
       return resOrErr;
     }
 
-<<<<<<< HEAD
-    // can't use instanceof "Response" in node...
-    if ("status" in resOrErr) {
-      if (resOrErr.status === 410) {
-        // Don't retry if the content is blocklisted
-        console.error(
-          `Request to ${resolvedUri} failed because this content seems to be blocklisted. Search VirusTotal for this URL to confirm: ${resolvedUri} `,
-        );
-        return resOrErr;
-      }
-
-      console.warn(
-        `Request to ${resolvedUri} failed with status ${resOrErr.status} - ${resOrErr.statusText}`,
-=======
     if (resOrErr.status === 429) {
       // track that we got a too many requests error
       tooManyRequestsBackOff(resolvedUri, resOrErr);
@@ -138,7 +111,6 @@
       // Don't retry if the content is blocklisted
       console.error(
         `Request to ${resolvedUri} failed because this content seems to be blocklisted. Search VirusTotal for this URL to confirm: ${resolvedUri} `,
->>>>>>> 43a15d56
       );
       return resOrErr;
     }
