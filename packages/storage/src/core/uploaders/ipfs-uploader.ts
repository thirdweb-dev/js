import {
  DEFAULT_API_KEY,
  getCIDForUpload,
  IPFS_UPLOAD_GATEWAYS,
  isUploaded,
  PINATA_IPFS_URL,
} from "../../common";
import { TW_IPFS_SERVER_URL } from "../../common/urls";
import {
  isBrowser,
  isBufferOrStringWithName,
  isFileBufferOrStringEqual,
  isFileInstance,
} from "../../common/utils";
import {
  FileOrBufferOrString,
  IpfsUploadBatchOptions,
  IpfsUploaderOptions,
  IStorageUploader,
} from "../../types";
import fetch from "cross-fetch";
import FormData from "form-data";

/**
 * Default uploader used - handles uploading arbitrary data to IPFS
 *
 * @example
 * ```jsx
 * // Can instantiate the uploader with default configuration
 * const uploader = new StorageUploader();
 * const storage = new ThirdwebStorage({ uploader });
 *
 * // Or optionally, can pass configuration
 * const options = {
 *   // Upload objects with resolvable URLs
 *   uploadWithGatewayUrl: true,
 * }
 * const uploader = new StorageUploader(options);
 * const storage = new ThirdwebStorage({ uploader });
 * ```
 *
 * @public
 */
export class IpfsUploader implements IStorageUploader<IpfsUploadBatchOptions> {
  public uploadWithGatewayUrl: boolean;
<<<<<<< HEAD
  private thirdwebApiKey: string;

  constructor(options?: IpfsUploaderOptions) {
    this.uploadWithGatewayUrl = options?.uploadWithGatewayUrl || false;
    this.thirdwebApiKey = options?.thirdwebApiKey || DEFAULT_API_KEY;
=======
  private apiKey?: string;

  constructor(options?: IpfsUploaderOptions) {
    this.uploadWithGatewayUrl = options?.uploadWithGatewayUrl || false;
    this.apiKey = options?.apiKey || "";
>>>>>>> 35f20ceb
  }

  async uploadBatch(
    data: FileOrBufferOrString[],
    options?: IpfsUploadBatchOptions,
  ): Promise<string[]> {
    if (options?.uploadWithoutDirectory && data.length > 1) {
      throw new Error(
        "[UPLOAD_WITHOUT_DIRECTORY_ERROR] Cannot upload more than one file or object without directory!",
      );
    }

    const formData = new FormData();
    const { form, fileNames } = this.buildFormData(formData, data, options);

    try {
      const cid = await getCIDForUpload(
        data,
        fileNames.map((name) => decodeURIComponent(name)),
        !options?.uploadWithoutDirectory,
      );
      if ((await isUploaded(cid)) && !options?.alwaysUpload) {
        if (options?.onProgress) {
          options?.onProgress({
            progress: 100,
            total: 100,
          });
        }

        if (options?.uploadWithoutDirectory) {
          return [`ipfs://${cid}`];
        } else {
          return fileNames.map((name) => `ipfs://${cid}/${name}`);
        }
      }
    } catch {
      // no-op
    }

    return this.uploadBatchAndRetryIfNeeded(form, fileNames, options);
  }

  private async uploadBatchAndRetryIfNeeded(
    form: FormData,
    fileNames: string[],
    options?: IpfsUploadBatchOptions,
    gatewayIndex: number = 0,
  ): Promise<string[]> {
    const ipfsUploadUrl = IPFS_UPLOAD_GATEWAYS[gatewayIndex];
    if (!ipfsUploadUrl) {
      throw new Error(
        "[UPLOAD_ERROR] Failed to upload to IPFS - all gateways failed",
      );
    }

    if (ipfsUploadUrl === PINATA_IPFS_URL) {
      this.addPinataSpecificFormData(form, options);
    }

    try {
      if (isBrowser()) {
        return this.uploadBatchBrowser(form, fileNames, ipfsUploadUrl, options);
      } else {
        return this.uploadBatchNode(form, fileNames, ipfsUploadUrl, options);
      }
    } catch (e) {
      console.warn("Retrying IPFS upload -", e);
      return this.uploadBatchAndRetryIfNeeded(
        form,
        fileNames,
        options,
        gatewayIndex + 1,
      );
    }
  }

  private addPinataSpecificFormData(
    form: FormData,
    options?: IpfsUploadBatchOptions,
  ) {
    const metadata = {
      name: `Storage SDK`,
      keyvalues: { ...options?.metadata },
    };
    form.append("pinataMetadata", JSON.stringify(metadata));

    if (options?.uploadWithoutDirectory) {
      form.append(
        "pinataOptions",
        JSON.stringify({
          wrapWithDirectory: false,
        }),
      );
    }
  }

  /**
   * Gets headers to be used in the request to upload to IPFS, depending on the service being used.
   *
   * @param ipfsUploadUrl
   * @private
   */
  private async getUploadAuthorizationHeaders(
    ipfsUploadUrl: string,
  ): Promise<Record<string, string>> {
    if (ipfsUploadUrl === PINATA_IPFS_URL) {
      return this.getPinataUploadAuthorizationHeaders();
    } else {
      return this.getThirdwebUploadAuthorizationHeaders();
    }
    throw new Error(
      `Unrecognized IPFS header url: ${ipfsUploadUrl}. Please let us know you ran into this error.`,
    );
  }

  /**
   * Builds the headers to be used in the request to thirdweb to upload to IPFS.
   * @private
   */
  private async getThirdwebUploadAuthorizationHeaders() {
    return {
      "x-api-key": this.thirdwebApiKey,
    };
  }

  /**
   * For Pinata, fetches a one-time-use upload token that can used to upload
   * a file to storage and returns the header to be used in the request.
   *
   * @returns - The one time use token header that can be passed to the Pinata API.
   */
  private async getPinataUploadAuthorizationHeaders(): Promise<{
    Authorization: string;
  }> {
    const res = await fetch(`${TW_IPFS_SERVER_URL}/grant`, {
      method: "GET",
      headers: {
        "X-APP-NAME":
          // eslint-disable-next-line turbo/no-undeclared-env-vars
          process.env.NODE_ENV === "test" || !!process.env.CI
            ? "Storage SDK CI"
            : "Storage SDK",
        Authorization: `Bearer ${this.apiKey}`,
      },
    });

    if (!res.ok) {
      const response = await res.json();
      // throw new Error(`Failed to get upload token`);
      const error = response.error || response.statusText;
      const code = response.code || "UNKNOWN";

      throw new Error(
        `IpfsUploader error: ${error} Status: ${response.status} Code: ${code}`,
      );
    }
    const body = await res.text();
    return {
      Authorization: `Bearer ${body}`,
    };
  }

  private buildFormData(
    form: FormData,
    files: FileOrBufferOrString[],
    options?: IpfsUploadBatchOptions,
  ) {
    const fileNameToFileMap = new Map<string, FileOrBufferOrString>();
    const fileNames: string[] = [];
    for (let i = 0; i < files.length; i++) {
      const file = files[i];
      let fileName = "";
      let fileData = file;

      if (isFileInstance(file)) {
        if (options?.rewriteFileNames) {
          let extensions = "";
          if (file.name) {
            const extensionStartIndex = file.name.lastIndexOf(".");
            if (extensionStartIndex > -1) {
              extensions = file.name.substring(extensionStartIndex);
            }
          }
          fileName = `${
            i + options.rewriteFileNames.fileStartNumber
          }${extensions}`;
        } else {
          fileName = `${file.name}`;
        }
      } else if (isBufferOrStringWithName(file)) {
        fileData = file.data;
        if (options?.rewriteFileNames) {
          fileName = `${i + options.rewriteFileNames.fileStartNumber}`;
        } else {
          fileName = `${file.name}`;
        }
      } else {
        if (options?.rewriteFileNames) {
          fileName = `${i + options.rewriteFileNames.fileStartNumber}`;
        } else {
          fileName = `${i}`;
        }
      }

      // If we don't want to wrap with directory, adjust the filepath
      const filepath = options?.uploadWithoutDirectory
        ? `files`
        : `files/${fileName}`;

      if (fileNameToFileMap.has(fileName)) {
        // if the file in the map is the same as the file we are already looking at then just skip and continue
        if (isFileBufferOrStringEqual(fileNameToFileMap.get(fileName), file)) {
          // we add it to the filenames array so that we can return the correct number of urls,
          fileNames.push(fileName);
          // but then we skip because we don't need to upload it multiple times
          continue;
        }
        // otherwise if file names are the same but they are not the same file then we should throw an error (trying to upload to differnt files but with the same names)
        throw new Error(
          `[DUPLICATE_FILE_NAME_ERROR] File name ${fileName} was passed for more than one different file.`,
        );
      }

      // add it to the map so that we can check for duplicates
      fileNameToFileMap.set(fileName, file);
      // add it to the filenames array so that we can return the correct number of urls
      fileNames.push(fileName);
      if (!isBrowser()) {
        form.append("file", fileData as any, { filepath } as any);
      } else {
        // browser does blob things, filepath is parsed differently on browser vs node.
        // pls pinata?
        form.append("file", new Blob([fileData as any]), filepath);
      }
    }

    return {
      form,
      // encode the file names on the way out (which is what the upload backend expects)
      fileNames: fileNames.map((fName) => encodeURIComponent(fName)),
    };
  }

  private async uploadBatchBrowser(
    form: FormData,
    fileNames: string[],
    ipfsUploadUrl: string,
    options?: IpfsUploadBatchOptions,
  ): Promise<string[]> {
    const authHeaders = await this.getUploadAuthorizationHeaders(ipfsUploadUrl);

    return new Promise((resolve, reject) => {
      const xhr = new XMLHttpRequest();

      let timer = setTimeout(() => {
        xhr.abort();
        reject(
          new Error(
            "Request to upload timed out! No upload progress received in 30s",
          ),
        );
      }, 30000);

      xhr.upload.addEventListener("loadstart", () => {
        console.log(`[${Date.now()}] [IPFS] Started`);
      });

      xhr.upload.addEventListener("progress", (event) => {
        console.log(`[IPFS] Progress Event ${event.loaded}/${event.total}`);

        clearTimeout(timer);

        if (event.loaded < event.total) {
          timer = setTimeout(() => {
            xhr.abort();
            reject(
              new Error(
                "Request to upload timed out! No upload progress received in 30s",
              ),
            );
          }, 30000);
        } else {
          console.log(
            `[${Date.now()}] [IPFS] Uploaded files. Waiting for response.`,
          );
        }

        if (event.lengthComputable && options?.onProgress) {
          options?.onProgress({
            progress: event.loaded,
            total: event.total,
          });
        }
      });

      xhr.addEventListener("load", () => {
        console.log(`[${Date.now()}] [IPFS] Load`);
        clearTimeout(timer);

        if (xhr.status >= 200 && xhr.status < 300) {
          let body;
          try {
            body = JSON.parse(xhr.responseText);
          } catch (err) {
            return reject(
              new Error("Failed to parse JSON from upload response"),
            );
          }

          const cid = body.IpfsHash;
          if (!cid) {
            throw new Error("Failed to get IPFS hash from upload response");
          }

          if (options?.uploadWithoutDirectory) {
            return resolve([`ipfs://${cid}`]);
          } else {
            return resolve(fileNames.map((name) => `ipfs://${cid}/${name}`));
          }
        }

        return reject(
          new Error(
            `Upload failed with status ${xhr.status} - ${xhr.responseText}`,
          ),
        );
      });

      xhr.addEventListener("error", () => {
        console.log("[IPFS] Load");
        clearTimeout(timer);

        if (
          (xhr.readyState !== 0 && xhr.readyState !== 4) ||
          xhr.status === 0
        ) {
          return reject(
            new Error(
              "This looks like a network error, the endpoint might be blocked by an internet provider or a firewall.",
            ),
          );
        }

        return reject(new Error("Unknown upload error occured"));
      });

      xhr.open("POST", ipfsUploadUrl);

      Object.keys(authHeaders).forEach((key) => {
        xhr.setRequestHeader(key, authHeaders[key]);
      });

      xhr.send(form as any);
    });
  }

  private async uploadBatchNode(
    form: FormData,
    fileNames: string[],
    ipfsUploadUrl: string,
    options?: IpfsUploadBatchOptions,
  ) {
    const authHeaders = await this.getUploadAuthorizationHeaders(ipfsUploadUrl);

    if (options?.onProgress) {
      console.warn("The onProgress option is only supported in the browser");
    }
    const res = await fetch(ipfsUploadUrl, {
      method: "POST",
      headers: {
        ...authHeaders,
        ...form.getHeaders(),
      },
      body: form.getBuffer(),
    });

    if (!res.ok) {
      console.warn(await res.text());
      throw new Error("Failed to upload files to IPFS");
    }

    const body = await res.json();

    const cid = body.IpfsHash;
    if (!cid) {
      throw new Error("Failed to upload files to IPFS");
    }

    if (options?.uploadWithoutDirectory) {
      return [`ipfs://${cid}`];
    } else {
      return fileNames.map((name) => `ipfs://${cid}/${name}`);
    }
  }
}<|MERGE_RESOLUTION|>--- conflicted
+++ resolved
@@ -43,19 +43,11 @@
  */
 export class IpfsUploader implements IStorageUploader<IpfsUploadBatchOptions> {
   public uploadWithGatewayUrl: boolean;
-<<<<<<< HEAD
-  private thirdwebApiKey: string;
-
-  constructor(options?: IpfsUploaderOptions) {
-    this.uploadWithGatewayUrl = options?.uploadWithGatewayUrl || false;
-    this.thirdwebApiKey = options?.thirdwebApiKey || DEFAULT_API_KEY;
-=======
   private apiKey?: string;
 
   constructor(options?: IpfsUploaderOptions) {
     this.uploadWithGatewayUrl = options?.uploadWithGatewayUrl || false;
     this.apiKey = options?.apiKey || "";
->>>>>>> 35f20ceb
   }
 
   async uploadBatch(
