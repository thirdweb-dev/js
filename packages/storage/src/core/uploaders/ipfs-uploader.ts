--- conflicted
+++ resolved
@@ -1,9 +1,4 @@
-<<<<<<< HEAD
-import { getCIDForUpload, isUploaded } from "../../common";
 import { TW_UPLOAD_SERVER_URL } from "../../common/urls";
-=======
-import { PINATA_IPFS_URL, TW_IPFS_SERVER_URL } from "../../common/urls";
->>>>>>> 6a40ee6b
 import {
   isBrowser,
   isBufferOrStringWithName,
