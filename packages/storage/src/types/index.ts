--- conflicted
+++ resolved
@@ -5,11 +5,7 @@
   uploader?: IStorageUploader<T>;
   downloader?: IStorageDownloader;
   gatewayUrls?: GatewayUrls | string[];
-<<<<<<< HEAD
-  thirdwebApiKey?: string;
-=======
   apiKey?: string;
->>>>>>> 35f20ceb
 };
 
 export * from "./download";
