import { FileOrBufferOrString } from "./data";

/**
 * @public
 */
export type UploadOptions = { [key: string]: any };

/**
 * @public
 */
export interface IStorageUploader<T extends UploadOptions> {
  /**
   * If specified, will upload objects with gateway URLs instead of schemes
   */
  uploadWithGatewayUrl?: boolean;
  /**
   * Upload an array of arbitrary file data or JSON strings
   *
   * @param data - Array of arbitrary file data or JSON strings to upload
   * @param options - Options to pass through to the uploader
   * @returns Array of uploaded file URIs
   */
  uploadBatch(data: FileOrBufferOrString[], options?: T): Promise<string[]>;
}

/**
 * @public
 */
export type UploadProgressEvent = {
  /**
   * The number of bytes uploaded.
   */
  progress: number;

  /**
   * The total number of bytes to be uploaded.
   */
  total: number;
};

/**
 * @public
 */
export type IpfsUploaderOptions = {
  /**
   * Whether or not to replace any URLs with schemes with resolved URLs before upload
   */
  uploadWithGatewayUrl?: boolean;
  /**
<<<<<<< HEAD
   * Optional clientId to associate with the IpfsUploader when being used in a client environment: browser, mobile, etc.
   * You can get a client id from https://thirdweb.com/dashboard/
   */
  clientId?: string;

  /**
   * Optional secretKey to associate with the IpfsUploader when being used in a server environment: node, etc.
   * You can get a secret key from https://thirdweb.com/dashboard/
=======
   * Optional clientId to associate with the IpfsUploader.
   * You can get an clientId here: https://thirdweb.com/dashboard/settings
   */
  clientId?: string;
  /**
   * Optional secretKey to associate with the IpfsUploader - when used from the backend.
   * You can get an secretKey here: https://thirdweb.com/dashboard/settings
>>>>>>> 535f73f8
   */
  secretKey?: string;
};

/**
 * @public
 */
export type IpfsUploadBatchOptions = {
  /**
   * If specified, will rewrite file names to numbers for use on-chain.
   * Useful to use with NFT contracts that map token IDs to files.
   */
  rewriteFileNames?: {
    /**
     * The start number to replace file names with
     */
    fileStartNumber: number;
  };
  /**
   * If specified, any URLs with schemes will be replaced with resolved URLs before upload
   */
  uploadWithGatewayUrl?: boolean;
  /**
   * Callback that gets triggered when file upload progresses
   */
  onProgress?: (event: UploadProgressEvent) => void;
  /**
   * If specified, will upload a single file without wrapping it in a directory
   */
  uploadWithoutDirectory?: boolean;
  /**
   * Optional metadata to associate with this upload
   */
  metadata?: Record<string, string>;
  /**
   * Optionally, always reupload even if the file already exists
   */
  alwaysUpload?: boolean;
};<|MERGE_RESOLUTION|>--- conflicted
+++ resolved
@@ -47,16 +47,6 @@
    */
   uploadWithGatewayUrl?: boolean;
   /**
-<<<<<<< HEAD
-   * Optional clientId to associate with the IpfsUploader when being used in a client environment: browser, mobile, etc.
-   * You can get a client id from https://thirdweb.com/dashboard/
-   */
-  clientId?: string;
-
-  /**
-   * Optional secretKey to associate with the IpfsUploader when being used in a server environment: node, etc.
-   * You can get a secret key from https://thirdweb.com/dashboard/
-=======
    * Optional clientId to associate with the IpfsUploader.
    * You can get an clientId here: https://thirdweb.com/dashboard/settings
    */
@@ -64,7 +54,6 @@
   /**
    * Optional secretKey to associate with the IpfsUploader - when used from the backend.
    * You can get an secretKey here: https://thirdweb.com/dashboard/settings
->>>>>>> 535f73f8
    */
   secretKey?: string;
 };
