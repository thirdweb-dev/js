import { ClaimConditions } from "../classes/claim-conditions";
import { NFTHelper } from "../classes/helpers/nft-helper";
import { TransactionResult } from "../types/common";
import {
  CommonNFTInput,
  NFTCollectionMetadata,
  NFTMetadata,
  NFTMetadataInput,
} from "../types/nft";
import { Metaplex } from "@metaplex-foundation/js";
import { PublicKey } from "@solana/web3.js";
import { ThirdwebStorage } from "@thirdweb-dev/storage";
import invariant from "tiny-invariant";

export class NFTDrop {
  private metaplex: Metaplex;
  private storage: ThirdwebStorage;
  private nft: NFTHelper;
  public accountType = "nft-drop" as const;
  public publicKey: PublicKey;
  public claimConditions: ClaimConditions;

  constructor(
    dropMintAddress: string,
    metaplex: Metaplex,
    storage: ThirdwebStorage,
  ) {
    this.storage = storage;
    this.metaplex = metaplex;
    this.nft = new NFTHelper(metaplex);
    this.publicKey = new PublicKey(dropMintAddress);
    this.claimConditions = new ClaimConditions(dropMintAddress, metaplex);
  }

  async getMetadata(): Promise<NFTCollectionMetadata> {
    const info = await this.getCandyMachine();
    invariant(info.collectionMintAddress, "Collection mint address not found");
    const metadata = await this.metaplex
      .nfts()
      .findByMint({ mintAddress: info.collectionMintAddress })
      .run();
    return this.nft.toNFTMetadata(metadata);
  }

  async get(mintAddress: string): Promise<NFTMetadata> {
    return this.nft.get(mintAddress);
  }

  // TODO: Add pagination to get NFT functions
  async getAll(): Promise<NFTMetadata[]> {
    const info = await this.getCandyMachine();
    // TODO merge with getAllClaimed()
    return await Promise.all(
      info.items.map(async (item) => {
        const metadata = await this.storage.downloadJSON(item.uri);
        return { uri: item.uri, ...metadata };
      }),
    );
  }

  async getAllClaimed(): Promise<NFTMetadata[]> {
    const nfts = await this.metaplex
      .candyMachines()
      .findMintedNfts({ candyMachine: this.publicKey })
      .run();

    return nfts.map((nft) => this.nft.toNFTMetadata(nft));
  }

  async balance(mintAddress: string): Promise<number> {
    const address = this.metaplex.identity().publicKey.toBase58();
    return this.balanceOf(address, mintAddress);
  }

  async balanceOf(walletAddress: string, mintAddress: string): Promise<number> {
    return this.nft.balanceOf(walletAddress, mintAddress);
  }

  async totalUnclaimedSupply(): Promise<number> {
    const info = await this.getCandyMachine();
    return Math.min(
      info.itemsLoaded.toNumber(),
      info.itemsRemaining.toNumber(),
    );
  }

  async totalClaimedSupply(): Promise<number> {
    const info = await this.getCandyMachine();
    return info.itemsMinted.toNumber();
  }

  async transfer(
    receiverAddress: string,
    mintAddress: string,
  ): Promise<TransactionResult> {
    return this.nft.transfer(receiverAddress, mintAddress);
  }

  async lazyMint(metadatas: NFTMetadataInput[]): Promise<TransactionResult> {
    const parsedMetadatas = metadatas.map((metadata) =>
      CommonNFTInput.parse(metadata),
    );
<<<<<<< HEAD
    const uris = await this.storage.uploadBatch(parsedMetadatas);
    const items = uris.map((uri, i) => ({
      name: parsedMetadatas[i].name || "",
=======
    const upload = await this.storage.uploadMetadataBatch(parsedMetadatas);
    const items = upload.uris.map((uri, i) => ({
      name: parsedMetadatas[i].name?.toString() || "",
>>>>>>> 68812e9d
      uri,
    }));

    const result = await this.metaplex
      .candyMachines()
      .insertItems({
        candyMachine: await this.getCandyMachine(),
        authority: this.metaplex.identity(),
        items,
      })
      .run();

    return {
      signature: result.response.signature,
    };
  }

  async claim(): Promise<string> {
    const result = await this.metaplex
      .candyMachines()
      .mint({ candyMachine: await this.getCandyMachine() })
      .run();

    return result.nft.address.toBase58();
  }

  private async getCandyMachine() {
    return this.metaplex
      .candyMachines()
      .findByAddress({ address: this.publicKey })
      .run();
  }
}<|MERGE_RESOLUTION|>--- conflicted
+++ resolved
@@ -100,15 +100,9 @@
     const parsedMetadatas = metadatas.map((metadata) =>
       CommonNFTInput.parse(metadata),
     );
-<<<<<<< HEAD
     const uris = await this.storage.uploadBatch(parsedMetadatas);
     const items = uris.map((uri, i) => ({
-      name: parsedMetadatas[i].name || "",
-=======
-    const upload = await this.storage.uploadMetadataBatch(parsedMetadatas);
-    const items = upload.uris.map((uri, i) => ({
       name: parsedMetadatas[i].name?.toString() || "",
->>>>>>> 68812e9d
       uri,
     }));
 
