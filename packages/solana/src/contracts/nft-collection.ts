import { NFTHelper } from "../classes/helpers/nft-helper";
import { UserWallet } from "../classes/user-wallet";
import { METAPLEX_PROGRAM_ID } from "../constants/addresses";
import { TransactionResult } from "../types/common";
import {
  NFTCollectionMetadata,
  NFTMetadata,
  NFTMetadataInput,
} from "../types/nft";
import { Metaplex } from "@metaplex-foundation/js";
import { Metadata } from "@metaplex-foundation/mpl-token-metadata";
import { ConfirmedSignatureInfo, PublicKey } from "@solana/web3.js";
import { IStorage } from "@thirdweb-dev/storage";

export class NFTCollection {
  private wallet: UserWallet;
  private metaplex: Metaplex;
  private storage: IStorage;
  private nft: NFTHelper;
  collectionMintAddress: PublicKey;

  constructor(
    collectionMintAddress: string,
    metaplex: Metaplex,
    wallet: UserWallet,
    storage: IStorage,
  ) {
    this.wallet = wallet;
    this.storage = storage;
    this.metaplex = metaplex;
    this.nft = new NFTHelper(metaplex);
    this.collectionMintAddress = new PublicKey(collectionMintAddress);
  }

<<<<<<< HEAD
  async getMetadata(): Promise<NFTMetadata> {
    const meta = await this.metaplex
=======
  async getMetadata(): Promise<NFTCollectionMetadata> {
    const metadata = await this.metaplex
>>>>>>> fe047d55
      .nfts()
      .findByMint({ mintAddress: this.collectionMintAddress })
      .run();

    return this.nft.toNFTMetadata(metadata);
  }

  async get(mintAddress: string): Promise<NFTMetadata> {
    return this.nft.get(mintAddress);
  }

  async getAll(): Promise<string[]> {
    const allSignatures: ConfirmedSignatureInfo[] = [];
    // This returns the first 1000, so we need to loop through until we run out of signatures to get.
    let signatures = await this.metaplex.connection.getSignaturesForAddress(
      this.collectionMintAddress,
    );

    allSignatures.push(...signatures);
    do {
      const options = {
        before: signatures[signatures.length - 1]?.signature,
      };
      signatures = await this.metaplex.connection.getSignaturesForAddress(
        this.collectionMintAddress,
        options,
      );
      allSignatures.push(...signatures);
    } while (signatures.length > 0);

    const metadataAddresses: PublicKey[] = [];
    const mintAddresses = new Set<string>();

    // TODO RPC's will throttle this, need to do some optimizations here
    const batchSize = 1000; // alchemy RPC batch limit
    for (let i = 0; i < allSignatures.length; i += batchSize) {
      const batch = allSignatures.slice(
        i,
        Math.min(allSignatures.length, i + batchSize),
      );

      const transactions = await this.metaplex.connection.getTransactions(
        batch.map((s) => s.signature),
      );

      for (const tx of transactions) {
        if (tx) {
          const programIds = tx.transaction.message
            .programIds()
            .map((p) => p.toString());
          const accountKeys = tx.transaction.message.accountKeys.map((p) =>
            p.toString(),
          );
          // Only look in transactions that call the Metaplex token metadata program
          if (programIds.includes(METAPLEX_PROGRAM_ID)) {
            // Go through all instructions in a given transaction
            for (const ix of tx.transaction.message.instructions) {
              // Filter for setAndVerify or verify instructions in the Metaplex token metadata program
              if (
                (ix.data === "K" || ix.data === "S" || ix.data === "X") &&
                accountKeys[ix.programIdIndex] === METAPLEX_PROGRAM_ID
              ) {
                const metadataAddressIndex = ix.accounts[0];
                const metadata_address =
                  tx.transaction.message.accountKeys[metadataAddressIndex];
                metadataAddresses.push(metadata_address);
              }
            }
          }
        }
      }
    }

    const metadataAccounts = await Promise.all(
      metadataAddresses.map((a) => {
        try {
          return this.metaplex.connection.getAccountInfo(a);
        } catch (e) {
          console.log(e);
          return undefined;
        }
      }),
    );

    for (const account of metadataAccounts) {
      if (account) {
        const [metadata] = Metadata.deserialize(account.data);
        mintAddresses.add(metadata.mint.toBase58());
      }
    }

    return Array.from(mintAddresses);
  }

  async balanceOf(walletAddress: string, mintAddress: string): Promise<bigint> {
    return this.nft.balanceOf(walletAddress, mintAddress);
  }

  async transfer(
    receiverAddress: string,
    mintAddress: string,
  ): Promise<TransactionResult> {
    return this.nft.transfer(receiverAddress, mintAddress);
  }

  async mint(metadata: NFTMetadataInput): Promise<string> {
    const uri = await this.storage.uploadMetadata(metadata);
    const { nft } = await this.metaplex
      .nfts()
      .create({
        name: metadata.name || "",
        uri,
        sellerFeeBasisPoints: 0,
        collection: this.collectionMintAddress,
        collectionAuthority: this.wallet.signer,
        // Always sets max supply to unlimited so editions can be minted
        maxSupply: null,
      })
      .run();

    return nft.address.toBase58();
  }

  async mintAdditionalSupply(mintAddress: string): Promise<TransactionResult> {
    const result = await this.metaplex
      .nfts()
      .printNewEdition({
        originalMint: new PublicKey(mintAddress),
      })
      .run();

    return {
      signature: result.response.signature,
    };
  }
}<|MERGE_RESOLUTION|>--- conflicted
+++ resolved
@@ -32,13 +32,8 @@
     this.collectionMintAddress = new PublicKey(collectionMintAddress);
   }
 
-<<<<<<< HEAD
-  async getMetadata(): Promise<NFTMetadata> {
-    const meta = await this.metaplex
-=======
   async getMetadata(): Promise<NFTCollectionMetadata> {
     const metadata = await this.metaplex
->>>>>>> fe047d55
       .nfts()
       .findByMint({ mintAddress: this.collectionMintAddress })
       .run();
