--- conflicted
+++ resolved
@@ -60,13 +60,12 @@
     return new NFTCollection(address, this.metaplex, this.wallet, this.storage);
   }
 
-<<<<<<< HEAD
   public async getNFTDrop(address: string): Promise<NFTDrop> {
     return new NFTDrop(address, this.metaplex, this.wallet, this.storage);
-=======
+  }
+  
   public async getToken(address: string): Promise<Token> {
     return new Token(address, this.metaplex, this.wallet, this.storage);
->>>>>>> 6bec17c0
   }
 
   private propagateSignerUpdated(signer: Signer) {
