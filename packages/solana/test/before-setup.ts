--- conflicted
+++ resolved
@@ -18,11 +18,8 @@
     knownLabels: {
       [METAPLEX_PROGRAM_ID]: "Token Metadata",
       [TOKEN_PROGRAM_ID.toBase58()]: "Token",
-<<<<<<< HEAD
       [CANDYMACHINE_PROGRAM_ID]: "Candy Machine",
-=======
       "89RsF5yJgRXhae6LKuCcMRgXkqxCJm3AeaYwcJN4XopA": "Counter Program",
->>>>>>> 1244c381
     },
   });
   await amman.airdrop(connection, wallet.publicKey, solsToAirdrop);
