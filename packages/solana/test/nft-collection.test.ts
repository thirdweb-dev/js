import { NFTCollection } from "../src/contracts/nft-collection";
import { sdk } from "./before-setup";
import { Keypair } from "@solana/web3.js";
import { expect } from "chai";

<<<<<<< HEAD
export const createTestSDK = async (
  solsToAirdrop: number = 100,
): Promise<ThirdwebSDK> => {
  const connection = new Connection("http://localhost:8899");
  const sdk = new ThirdwebSDK(connection, new MockStorage());
  const wallet = Keypair.generate();
  const amman = Amman.instance({
    knownLabels: {
      [METAPLEX_PROGRAM_ID]: "Token Metadata",
      [TOKEN_PROGRAM_ID.toBase58()]: "Token",
    },
  });
  await amman.airdrop(connection, wallet.publicKey, solsToAirdrop);
  sdk.wallet.connect(wallet);
  return sdk;
};

describe.skip("NFTCollection", async () => {
  let sdk: ThirdwebSDK;
=======
describe("NFTCollection", async () => {
>>>>>>> 6bec17c0
  let collection: NFTCollection;

  before(async () => {
    const addr = await sdk.deployer.createNftCollection({
      name: "Test Collection",
      description: "Test Description",
      symbol: "TC",
    });
    collection = await sdk.getNFTCollection(addr);
  });

  it("should mint an NFT", async () => {
    const mint = await collection.mint({
      name: "Test NFT",
      description: "Test Description",
    });
    const nft = await collection.get(mint);
    expect(nft.name).to.eq("Test NFT");
  });

  it("should fetch NFTs", async () => {
    const all = await collection.getAll();
    expect(all.length).to.eq(1);
    const single = await collection.get(all[0]);
    expect(single.name).to.eq("Test NFT");
  });

  it("should fetch balance of NFTs", async () => {
    const all = await collection.getAll();
    const balance = await collection.balanceOf(
      sdk.wallet.getAddress() || "",
      all[0],
    );
    expect(balance).to.eq(1n);
  });

  it("should transfer NFTs", async () => {
    const all = await collection.getAll();
    const wallet = Keypair.generate();
    await collection.transfer(wallet.publicKey.toBase58() || "", all[0]);
    const balance = await collection.balanceOf(
      wallet.publicKey.toBase58() || "",
      all[0],
    );
    expect(balance).to.eq(1n);
    const balance2 = await collection.balanceOf(
      sdk.wallet.getAddress() || "",
      all[0],
    );
    expect(balance2).to.eq(0n);
  });
});<|MERGE_RESOLUTION|>--- conflicted
+++ resolved
@@ -3,29 +3,7 @@
 import { Keypair } from "@solana/web3.js";
 import { expect } from "chai";
 
-<<<<<<< HEAD
-export const createTestSDK = async (
-  solsToAirdrop: number = 100,
-): Promise<ThirdwebSDK> => {
-  const connection = new Connection("http://localhost:8899");
-  const sdk = new ThirdwebSDK(connection, new MockStorage());
-  const wallet = Keypair.generate();
-  const amman = Amman.instance({
-    knownLabels: {
-      [METAPLEX_PROGRAM_ID]: "Token Metadata",
-      [TOKEN_PROGRAM_ID.toBase58()]: "Token",
-    },
-  });
-  await amman.airdrop(connection, wallet.publicKey, solsToAirdrop);
-  sdk.wallet.connect(wallet);
-  return sdk;
-};
-
-describe.skip("NFTCollection", async () => {
-  let sdk: ThirdwebSDK;
-=======
 describe("NFTCollection", async () => {
->>>>>>> 6bec17c0
   let collection: NFTCollection;
 
   before(async () => {
