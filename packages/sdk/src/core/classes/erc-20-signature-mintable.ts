import { normalizePriceValue, setErc20Allowance } from "../../common/currency";
import { FEATURE_TOKEN_SIGNATURE_MINTABLE } from "../../constants/erc20-features";
import type { TokenInitializer } from "../../contracts";
import { FilledSignaturePayload20, MintRequest20, PayloadToSign20, PayloadWithUri20, Signature20PayloadInput, Signature20PayloadOutput, SignedPayload20 } from "../../schema/contracts/common/signature";
import { DetectableFeature } from "../interfaces/DetectableFeature";
import { TransactionResult } from "../types";
import { ContractRoles } from "./contract-roles";
import { ContractWrapper } from "./contract-wrapper";
import type { ITokenERC20, TokenERC20 } from "@thirdweb-dev/contracts-js";
import { BigNumber, ethers } from "ethers";
import invariant from "tiny-invariant";


/**
 * Enables generating ERC20 Tokens with rules and an associated signature, which can then be minted by anyone securely
 * @public
 */
// TODO consolidate into a single class
export class Erc20SignatureMintable implements DetectableFeature {
  featureName = FEATURE_TOKEN_SIGNATURE_MINTABLE.name;

  private contractWrapper: ContractWrapper<TokenERC20>;
  private roles:
    | ContractRoles<TokenERC20, typeof TokenInitializer.roles[number]>
    | undefined;

  constructor(
    contractWrapper: ContractWrapper<TokenERC20>,
    roles?: ContractRoles<TokenERC20, typeof TokenInitializer.roles[number]>,
  ) {
    this.contractWrapper = contractWrapper;
    this.roles = roles;
  }

  /**
   * Mint tokens from a signature
   *
   * @remarks Mint a certain amount of tokens from a previously generated signature.
   *
   * @example
   * ```javascript
   * // see how to craft a payload to sign in the `generate()` documentation
   * const signedPayload = contract.erc20.signature.generate(payload);
   *
   * // Use the signed payload to mint the tokens
<<<<<<< HEAD
   * const tx = contract.erc20.signature.mint(signedPayload);
=======
   * const tx = contract.signature.mint(signedPayload);
>>>>>>> b9830871
   * const receipt = tx.receipt; // the mint transaction receipt
   * const mintedId = tx.id; // the id of the NFT minted
   * ```
   * @param signedPayload - the previously generated payload and signature with {@link Erc20SignatureMintable.generate}
   * @twfeature ERC20SignatureMintable
   */
  public async mint(
    signedPayload: SignedPayload20,
  ): Promise<TransactionResult> {
    const mintRequest = signedPayload.payload;
    const signature = signedPayload.signature;
    const message = await this.mapPayloadToContractStruct(mintRequest);
    const overrides = await this.contractWrapper.getCallOverrides();
    await setErc20Allowance(
      this.contractWrapper,
      BigNumber.from(message.price),
      mintRequest.currencyAddress,
      overrides,
    );
    return {
      receipt: await this.contractWrapper.sendTransaction(
        "mintWithSignature",
        [message, signature],
        overrides,
      ),
    };
  }

  /**
   * Mint any number of generated tokens signatures at once
   * @remarks Mint multiple token signatures in one transaction. Note that this is only possible for free mints (cannot batch mints with a price attached to it for security reasons)
   * @param signedPayloads - the array of signed payloads to mint
   * @twfeature ERC20SignatureMintable
   */
  public async mintBatch(
    signedPayloads: SignedPayload20[],
  ): Promise<TransactionResult> {
    const contractPayloads = await Promise.all(
      signedPayloads.map(async (s) => {
        const message = await this.mapPayloadToContractStruct(s.payload);
        const signature = s.signature;
        const price = s.payload.price;
        if (BigNumber.from(price).gt(0)) {
          throw new Error(
            "Can only batch free mints. For mints with a price, use regular mint()",
          );
        }
        return {
          message,
          signature,
        };
      }),
    );
    const encoded = contractPayloads.map((p) => {
      return this.contractWrapper.readContract.interface.encodeFunctionData(
        "mintWithSignature",
        [p.message, p.signature],
      );
    });
    return {
      receipt: await this.contractWrapper.multiCall(encoded),
    };
  }

  /**
   * Verify that a payload is correctly signed
   * @param signedPayload - the payload to verify
   * @twfeature ERC20SignatureMintable
   */
  public async verify(signedPayload: SignedPayload20): Promise<boolean> {
    const mintRequest = signedPayload.payload;
    const signature = signedPayload.signature;
    const message = await this.mapPayloadToContractStruct(mintRequest);
    const verification: [boolean, string] =
      await this.contractWrapper.readContract.verify(message, signature);
    return verification[0];
  }

  /**
   * Generate a signature that can be used to mint a certain amount of tokens
   *
   * @remarks Takes in a quantity of tokens, some conditions for how it can be minted and signs it with your private key. The generated signature can then be used to mint those tokens using the exact payload and signature generated.
   *
   * @example
   * ```javascript
   * const startTime = new Date();
   * const endTime = new Date(Date.now() + 60 * 60 * 24 * 1000);
   * const payload = {
   *   quantity: 4.2, // The quantity of tokens to be minted
   *   to: {{wallet_address}}, // Who will receive the tokens (or AddressZero for anyone)
   *   price: 0.5, // the price to pay for minting those tokens
   *   currencyAddress: NATIVE_TOKEN_ADDRESS, // the currency to pay with
   *   mintStartTime: startTime, // can mint anytime from now
   *   mintEndTime: endTime, // to 24h from now,
   *   primarySaleRecipient: "0x...", // custom sale recipient for this token mint
   * };
   *
   * const signedPayload = contract.erc20.signature.generate(payload);
   * // now anyone can use these to mint the NFT using `contract.erc20.signature.mint(signedPayload)`
   * ```
   * @param mintRequest - the payload to sign
   * @returns the signed payload and the corresponding signature
   * @twfeature ERC20SignatureMintable
   */
  public async generate(
    mintRequest: PayloadToSign20,
  ): Promise<SignedPayload20> {
    return (await this.generateBatch([mintRequest]))[0];
  }

  /**
   * Generate a batch of signatures that can be used to mint many token signatures.
   *
   * @remarks See {@link Erc20SignatureMintable.generate}
   *
   * @param payloadsToSign - the payloads to sign
   * @returns an array of payloads and signatures
   * @twfeature ERC20SignatureMintable
   */
  public async generateBatch(
    payloadsToSign: PayloadToSign20[],
  ): Promise<SignedPayload20[]> {
    await this.roles?.verify(
      ["minter"],
      await this.contractWrapper.getSignerAddress(),
    );

    const parsedRequests: FilledSignaturePayload20[] = payloadsToSign.map((m) =>
      Signature20PayloadInput.parse(m),
    );

    const chainId = await this.contractWrapper.getChainID();
    const signer = this.contractWrapper.getSigner();
    invariant(signer, "No signer available");

    // ERC20Permit (EIP-712) spec differs from signature mint 721, 1155.
    const name = await this.contractWrapper.readContract.name();

    return await Promise.all(
      parsedRequests.map(async (m) => {
        const finalPayload = Signature20PayloadOutput.parse(m);
        const signature = await this.contractWrapper.signTypedData(
          signer,
          {
            name,
            version: "1",
            chainId,
            verifyingContract: this.contractWrapper.readContract.address,
          },
          { MintRequest: MintRequest20 },
          await this.mapPayloadToContractStruct(finalPayload),
        );
        return {
          payload: finalPayload,
          signature: signature.toString(),
        };
      }),
    );
  }

  /** ******************************
   * PRIVATE FUNCTIONS
   *******************************/

  /**
   * Maps a payload to the format expected by the contract
   *
   * @internal
   *
   * @param mintRequest - The payload to map.
   * @returns - The mapped payload.
   */
  private async mapPayloadToContractStruct(
    mintRequest: PayloadWithUri20,
  ): Promise<ITokenERC20.MintRequestStructOutput> {
    const normalizedPrice = await normalizePriceValue(
      this.contractWrapper.getProvider(),
      mintRequest.price,
      mintRequest.currencyAddress,
    );
    const amountWithDecimals = ethers.utils.parseUnits(
      mintRequest.quantity,
      await this.contractWrapper.readContract.decimals(),
    );
    return {
      to: mintRequest.to,
      primarySaleRecipient: mintRequest.primarySaleRecipient,
      quantity: amountWithDecimals,
      price: normalizedPrice,
      currency: mintRequest.currencyAddress,
      validityEndTimestamp: mintRequest.mintEndTime,
      validityStartTimestamp: mintRequest.mintStartTime,
      uid: mintRequest.uid,
    } as ITokenERC20.MintRequestStructOutput;
  }
}<|MERGE_RESOLUTION|>--- conflicted
+++ resolved
@@ -43,13 +43,7 @@
    * const signedPayload = contract.erc20.signature.generate(payload);
    *
    * // Use the signed payload to mint the tokens
-<<<<<<< HEAD
    * const tx = contract.erc20.signature.mint(signedPayload);
-=======
-   * const tx = contract.signature.mint(signedPayload);
->>>>>>> b9830871
-   * const receipt = tx.receipt; // the mint transaction receipt
-   * const mintedId = tx.id; // the id of the NFT minted
    * ```
    * @param signedPayload - the previously generated payload and signature with {@link Erc20SignatureMintable.generate}
    * @twfeature ERC20SignatureMintable
