--- conflicted
+++ resolved
@@ -1,13 +1,8 @@
-<<<<<<< HEAD
 import { detectContractFeature, assertEnabled } from "../../common";
-=======
-import { detectContractFeature } from "../../common";
->>>>>>> c94ef909
 import {
   fetchCurrencyMetadata,
   fetchCurrencyValue,
 } from "../../common/currency";
-<<<<<<< HEAD
 import {
   FEATURE_TOKEN,
   FEATURE_TOKEN_BATCH_MINTABLE,
@@ -19,12 +14,6 @@
 import { AmountSchema } from "../../schema";
 import { TokenMintInput } from "../../schema/tokens/token";
 import { ClaimVerification } from "../../types";
-=======
-import { FEATURE_TOKEN } from "../../constants/erc20-features";
-import { AmountSchema } from "../../schema";
-import { SDKOptions, SDKOptionsSchema } from "../../schema/sdk-options";
-import { TokenMintInput } from "../../schema/tokens/token";
->>>>>>> c94ef909
 import { Amount, Currency, CurrencyValue } from "../../types/currency";
 import {
   BaseDropERC20,
@@ -47,6 +36,16 @@
 } from "@thirdweb-dev/contracts-js";
 import { IStorage } from "@thirdweb-dev/storage";
 import { BigNumber, BigNumberish, ethers } from "ethers";
+import { Erc20Mintable } from "./erc-20-mintable";
+import { Erc20SignatureMintable } from "./erc-20-signature-mintable";
+import {
+  DropERC20,
+  IBurnableERC20,
+  IMintableERC20,
+  TokenERC20,
+} from "@thirdweb-dev/contracts-js";
+import { IStorage } from "@thirdweb-dev/storage";
+import { BigNumber, BigNumberish, ethers } from "ethers";
 
 /**
  * Standard ERC20 Token functions
