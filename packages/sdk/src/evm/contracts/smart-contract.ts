import { assertEnabled } from "../common/feature-detection/assertEnabled";
import { detectContractFeature } from "../common/feature-detection/detectContractFeature";
import { ALL_ROLES } from "../common/role";
import { FEATURE_TOKEN } from "../constants/erc20-features";
import { FEATURE_NFT } from "../constants/erc721-features";
import { FEATURE_EDITION } from "../constants/erc1155-features";
import {
  FEATURE_AIRDROP_ERC20,
  FEATURE_AIRDROP_ERC721,
  FEATURE_AIRDROP_ERC1155,
  FEATURE_APPURI,
  FEATURE_DIRECT_LISTINGS,
  FEATURE_ENGLISH_AUCTIONS,
  FEATURE_OFFERS,
  FEATURE_OWNER,
  FEATURE_PERMISSIONS,
  FEATURE_PLATFORM_FEE,
  FEATURE_PRIMARY_SALE,
  FEATURE_ROYALTY,
  FEATURE_ACCOUNT_FACTORY,
  FEATURE_ACCOUNT,
  FEATURE_BASE_ROUTER,
} from "../constants/thirdweb-features";
import { Transaction } from "../core/classes/transactions";
import { ContractAppURI } from "../core/classes/contract-appuri";
import { ContractEvents } from "../core/classes/contract-events";
import { ContractInterceptor } from "../core/classes/contract-interceptor";
import { ContractMetadata } from "../core/classes/contract-metadata";
import { ContractPlatformFee } from "../core/classes/contract-platform-fee";
import { ContractPublishedMetadata } from "../core/classes/contract-published-metadata";
import { ContractRoles } from "../core/classes/contract-roles";
import { ContractRoyalty } from "../core/classes/contract-royalty";
import { ContractPrimarySale } from "../core/classes/contract-sales";
import { ContractWrapper } from "../core/classes/contract-wrapper";
import { Erc20 } from "../core/classes/erc-20";
import { Erc721 } from "../core/classes/erc-721";
import { Erc1155 } from "../core/classes/erc-1155";
import { GasCostEstimator } from "../core/classes/gas-cost-estimator";
import { UpdateableNetwork } from "../core/interfaces/contract";
import { Address } from "../schema/shared/Address";
import {
  Abi,
  AbiInput,
  AbiSchema,
  CustomContractSchema,
} from "../schema/contracts/custom";
import { SDKOptions } from "../schema/sdk-options";
import { BaseERC1155, BaseERC20, BaseERC721 } from "../types/eips";
import type {
  IPermissions,
  IPlatformFee,
  IPrimarySale,
  IRoyalty,
  Ownable,
  IAppURI,
  IContractMetadata,
  DirectListingsLogic,
  EnglishAuctionsLogic,
  OffersLogic,
  AirdropERC20,
  IAccountFactory,
  IAccountCore,
<<<<<<< HEAD
  BaseRouter,
=======
  AirdropERC721,
  AirdropERC1155,
>>>>>>> 586e91db
} from "@thirdweb-dev/contracts-js";
import { ThirdwebStorage } from "@thirdweb-dev/storage";
import { BaseContract, CallOverrides } from "ethers";
import { BaseContractInterface } from "../types/contract";
import { NetworkInput } from "../core/types";
import { ContractEncoder } from "../core/classes/contract-encoder";
import { ContractOwner } from "../core/classes/contract-owner";
import { MarketplaceV3DirectListings } from "../core/classes/marketplacev3-direct-listings";
import { MarketplaceV3EnglishAuctions } from "../core/classes/marketplacev3-english-auction";
import { MarketplaceV3Offers } from "../core/classes/marketplacev3-offers";
import { AccountFactory } from "../core/classes/account-factory";
import { Account } from "../core/classes/account";
<<<<<<< HEAD
import { BaseRouterClass } from "../core/classes/base-router";
=======
import { Airdrop20 } from "../core/classes/airdrop-erc20";
import { Airdrop721 } from "../core/classes/airdrop-erc721";
import { Airdrop1155 } from "../core/classes/airdrop-erc1155";
>>>>>>> 586e91db

/**
 * Custom contract dynamic class with feature detection
 *
 * @example
 *
 * ```javascript
 * import { ThirdwebSDK } from "@thirdweb-dev/sdk";
 *
 * const sdk = new ThirdwebSDK(provider);
 * const contract = await sdk.getContract("{{contract_address}}");
 *
 * // call any function in your contract
 * await contract.call("myCustomFunction", [param1, param2]);
 *
 * // if your contract follows the ERC721 standard, contract.nft will be present
 * const allNFTs = await contract.erc721.query.all()
 *
 * // if your contract extends IMintableERC721, contract.nft.mint() will be available
 * const tx = await contract.erc721.mint({
 *     name: "Cool NFT",
 *     image: readFileSync("some_image.png"),
 *   });
 * ```
 *
 * @beta
 */
export class SmartContract<
  TContract extends BaseContractInterface = BaseContract,
> implements UpdateableNetwork
{
  private contractWrapper;
  private storage;

  // utilities
  public events: ContractEvents<TContract>;
  public interceptor: ContractInterceptor<TContract>;
  public encoder: ContractEncoder<TContract>;
  public estimator: GasCostEstimator<TContract>;
  public publishedMetadata: ContractPublishedMetadata<TContract>;
  public abi: Abi;
  public metadata: ContractMetadata<BaseContract, typeof CustomContractSchema>;

  /**
   * Handle royalties
   */
  get royalties(): ContractRoyalty<IRoyalty, any> {
    return assertEnabled(this.detectRoyalties(), FEATURE_ROYALTY);
  }

  /**
   * Handle permissions
   */
  get roles(): ContractRoles<IPermissions, any> {
    return assertEnabled(this.detectRoles(), FEATURE_PERMISSIONS);
  }

  /**
   * Handle primary sales
   */
  get sales(): ContractPrimarySale<IPrimarySale> {
    return assertEnabled(this.detectPrimarySales(), FEATURE_PRIMARY_SALE);
  }

  /**
   * Handle platform fees
   */
  get platformFees(): ContractPlatformFee<IPlatformFee> {
    return assertEnabled(this.detectPlatformFees(), FEATURE_PLATFORM_FEE);
  }

  /**
   * Set and get the owner of the contract
   */
  get owner(): ContractOwner<Ownable> {
    return assertEnabled(this.detectOwnable(), FEATURE_OWNER);
  }

  /**
   * Auto-detects ERC20 standard functions.
   */
  get erc20(): Erc20 {
    return assertEnabled(this.detectErc20(), FEATURE_TOKEN);
  }

  /**
   * Auto-detects ERC721 standard functions.
   */
  get erc721(): Erc721 {
    return assertEnabled(this.detectErc721(), FEATURE_NFT);
  }

  /**
   * Auto-detects ERC1155 standard functions.
   */
  get erc1155(): Erc1155 {
    return assertEnabled(this.detectErc1155(), FEATURE_EDITION);
  }

  /**
   * Auto-detects AppURI standard functions.
   */
  get app(): ContractAppURI<IAppURI | IContractMetadata> {
    return assertEnabled(this.detectApp(), FEATURE_APPURI);
  }

  /**
   * Direct listings
   * @remarks Create and manage direct listings in your marketplace.
   * ```javascript
   * // Data of the listing you want to create
   * const listing = {
   *   // address of the contract the asset you want to list is on
   *   assetContractAddress: "0x...",
   *   // token ID of the asset you want to list
   *   tokenId: "0",
   *   // how many of the asset you want to list
   *   quantity: 1,
   *   // address of the currency contract that will be used to pay for the listing
   *   currencyContractAddress: NATIVE_TOKEN_ADDRESS,
   *   // The price to pay per unit of NFTs listed.
   *   pricePerToken: 1.5,
   *   // when should the listing open up for offers
   *   startTimestamp: new Date(Date.now()),
   *   // how long the listing will be open for
   *   endTimestamp: new Date(Date.now() + 5 * 24 * 60 * 60 * 1000),
   *   // Whether the listing is reserved for a specific set of buyers.
   *   isReservedListing: false
   * }
   *
   * const tx = await contract.directListings.createListing(listing);
   * const receipt = tx.receipt; // the transaction receipt
   * const id = tx.id; // the id of the newly created listing
   *
   * // And on the buyers side:
   * // The ID of the listing you want to buy from
   * const listingId = 0;
   * // Quantity of the asset you want to buy
   * const quantityDesired = 1;
   *
   * await contract.directListings.buyFromListing(listingId, quantityDesired);
   * ```
   */
  get directListings(): MarketplaceV3DirectListings<DirectListingsLogic> {
    return assertEnabled(this.detectDirectListings(), FEATURE_DIRECT_LISTINGS);
  }
  /**
   * Auctions
   * @remarks Create and manage auctions in your marketplace.
   * @example
   * ```javascript
   * // Data of the auction you want to create
   * const auction = {
   *   // address of the contract of the asset you want to auction
   *   assetContractAddress: "0x...",
   *   // token ID of the asset you want to auction
   *   tokenId: "0",
   *   // how many of the asset you want to auction
   *   quantity: 1,
   *   // address of the currency contract that will be used to pay for the auctioned tokens
   *   currencyContractAddress: NATIVE_TOKEN_ADDRESS,
   *   // the minimum bid that will be accepted for the token
   *   minimumBidAmount: "1.5",
   *   // how much people would have to bid to instantly buy the asset
   *   buyoutBidAmount: "10",
   *   // If a bid is made less than these many seconds before expiration, the expiration time is increased by this.
   *   timeBufferInSeconds: "1000",
   *   // A bid must be at least this much bps greater than the current winning bid
   *   bidBufferBps: "100", // 100 bps stands for 1%
   *   // when should the auction open up for bidding
   *   startTimestamp: new Date(Date.now()),
   *   // end time of auction
   *   endTimestamp: new Date(Date.now() + 5 * 24 * 60 * 60 * 1000),
   * }
   *
   * const tx = await contract.englishAuctions.createAuction(auction);
   * const receipt = tx.receipt; // the transaction receipt
   * const id = tx.id; // the id of the newly created auction
   *
   * // And on the buyers side:
   * // The auction ID of the asset you want to bid on
   * const auctionId = 0;
   * // The total amount you are willing to bid for auctioned tokens
   * const bidAmount = 1;
   *
   * await contract.englishAuctions.makeBid(auctionId, bidAmount);
   * ```
   */
  get englishAuctions(): MarketplaceV3EnglishAuctions<EnglishAuctionsLogic> {
    return assertEnabled(
      this.detectEnglishAuctions(),
      FEATURE_ENGLISH_AUCTIONS,
    );
  }

  /**
   * Offers
   * @remarks Make and manage offers.
   * @example
   * ```javascript
   * // Data of the offer you want to make
   * const offer = {
   *   // address of the contract the asset you want to make an offer for
   *   assetContractAddress: "0x...",
   *   // token ID of the asset you want to buy
   *   tokenId: "0",
   *   // how many of the asset you want to buy
   *   quantity: 1,
   *   // address of the currency contract that you offer to pay in
   *   currencyContractAddress: NATIVE_TOKEN_ADDRESS,
   *   // Total price you offer to pay for the mentioned token(s)
   *   totalPrice: "1.5",
   *   // Offer valid until
   *   endTimestamp: new Date(),
   * }
   *
   * const tx = await contract.offers.makeOffer(offer);
   * const receipt = tx.receipt; // the transaction receipt
   * const id = tx.id; // the id of the newly created offer
   *
   * // And on the seller's side:
   * // The ID of the offer you want to accept
   * const offerId = 0;
   * await contract.offers.acceptOffer(offerId);
   * ```
   */
  get offers(): MarketplaceV3Offers<OffersLogic> {
    return assertEnabled(this.detectOffers(), FEATURE_OFFERS);
  }

  get airdrop20(): Airdrop20<AirdropERC20> {
    return assertEnabled(this.detectAirdrop20(), FEATURE_AIRDROP_ERC20);
  }

  get airdrop721(): Airdrop721<AirdropERC721> {
    return assertEnabled(this.detectAirdrop721(), FEATURE_AIRDROP_ERC721);
  }

  get airdrop1155(): Airdrop1155<AirdropERC1155> {
    return assertEnabled(this.detectAirdrop1155(), FEATURE_AIRDROP_ERC1155);
  }
    
  /**
   * Account Factory
   *
   * @remarks Create accounts and fetch data about them.
   * @example
   * ```javascript
   *
   * // Predict the address of the account that will be created for an admin.
   * const deterministicAddress = await contract.accountFactory.predictAccountAddress(admin, extraData);
   *
   * // Create accounts
   * const tx = await contract.accountFactory.createAccount(admin, extraData);
   * // the same as `deterministicAddress`
   * const accountAddress = tx.address;
   *
   * // Get all accounts created by the factory
   * const allAccounts = await contract.accountFactory.getAllAccounts();
   *
   * // Get all accounts on which a signer has been given authority.
   * const associatedAccounts = await contract.accountFactory.getAssociatedAccounts(signer);
   *
   * // Get all signers who have been given authority on a account.
   * const associatedSigners = await contract.accountFactory.getAssociatedSigners(accountAddress);
   *
   * // Check whether a account has already been created for a given admin.
   * const isAccountDeployed = await contract.accountFactory.isAccountDeployed(admin, extraData);
   * ```
   */
  get accountFactory(): AccountFactory<IAccountFactory> {
    return assertEnabled(this.detectAccountFactory(), FEATURE_ACCOUNT_FACTORY);
  }

  // TODO documentation
  get account(): Account<IAccountCore> {
    return assertEnabled(this.detectAccount(), FEATURE_ACCOUNT);
  }

  get extensions(): BaseRouterClass<BaseRouter> {
    return assertEnabled(this.detectBaseRouter(), FEATURE_BASE_ROUTER);
  }

  private _chainId: number;
  get chainId() {
    return this._chainId;
  }

  constructor(
    network: NetworkInput,
    address: string,
    abi: AbiInput,
    storage: ThirdwebStorage,
    options: SDKOptions = {},
    chainId: number,
    contractWrapper = new ContractWrapper<TContract>(
      network,
      address,
      abi,
      options,
      storage,
    ),
  ) {
    this._chainId = chainId;
    this.storage = storage;
    this.contractWrapper = contractWrapper;
    this.abi = AbiSchema.parse(abi || []);

    this.events = new ContractEvents(this.contractWrapper);
    this.encoder = new ContractEncoder(this.contractWrapper);
    this.interceptor = new ContractInterceptor(this.contractWrapper);
    this.estimator = new GasCostEstimator(this.contractWrapper);
    this.publishedMetadata = new ContractPublishedMetadata(
      this.contractWrapper,
      this.storage,
    );

    this.metadata = new ContractMetadata(
      this.contractWrapper,
      CustomContractSchema,
      this.storage,
    );
  }

  onNetworkUpdated(network: NetworkInput): void {
    this.contractWrapper.updateSignerOrProvider(network);
  }

  getAddress(): Address {
    return this.contractWrapper.readContract.address;
  }

  /**
   * Prepare a transaction for sending
   */
  public prepare<
    TMethod extends keyof TContract["functions"] = keyof TContract["functions"],
  >(
    method: string & TMethod,
    args: any[] & Parameters<TContract["functions"][TMethod]>,
    overrides?: CallOverrides,
  ) {
    return Transaction.fromContractWrapper({
      contractWrapper: this.contractWrapper,
      method,
      args,
      overrides,
    });
  }

  /**
   * Call any function on this contract
   * @example
   * ```javascript
   * // read functions will return the data from the contract
   * const myValue = await contract.call("myReadFunction");
   * console.log(myValue);
   *
   * // write functions will return the transaction receipt
   * const tx = await contract.call("myWriteFunction", [arg1, arg2]);
   * const receipt = tx.receipt;
   *
   * // Optionally override transaction options
   * await contract.call("myWriteFunction", [arg1, arg2], {
   *  gasLimit: 1000000, // override default gas limit
   *  value: ethers.utils.parseEther("0.1"), // send 0.1 ether with the contract call
   * };
   * ```
   * @param functionName - the name of the function to call
   * @param args - the arguments of the function
   */
  public async call<
    TMethod extends keyof TContract["functions"] = keyof TContract["functions"],
  >(
    functionName: string & TMethod,
    args?: Parameters<TContract["functions"][TMethod]>,
    overrides?: CallOverrides,
  ): Promise<ReturnType<TContract["functions"][TMethod]>> {
    return this.contractWrapper.call(functionName, args, overrides);
  }

  /** ********************
   * FEATURE DETECTION
   * ********************/

  private detectRoyalties() {
    if (detectContractFeature<IRoyalty>(this.contractWrapper, "Royalty")) {
      // ContractMetadata is stateless, it's fine to create a new one here
      // This also makes it not order dependent in the feature detection process
      const metadata = new ContractMetadata(
        this.contractWrapper,
        CustomContractSchema,
        this.storage,
      );
      return new ContractRoyalty(this.contractWrapper, metadata);
    }
    return undefined;
  }

  private detectRoles() {
    if (
      detectContractFeature<IPermissions>(this.contractWrapper, "Permissions")
    ) {
      return new ContractRoles(this.contractWrapper, ALL_ROLES);
    }
    return undefined;
  }

  private detectPrimarySales() {
    if (
      detectContractFeature<IPrimarySale>(this.contractWrapper, "PrimarySale")
    ) {
      return new ContractPrimarySale(this.contractWrapper);
    }
    return undefined;
  }

  private detectPlatformFees() {
    if (
      detectContractFeature<IPlatformFee>(this.contractWrapper, "PlatformFee")
    ) {
      return new ContractPlatformFee(this.contractWrapper);
    }
    return undefined;
  }

  private detectErc20() {
    if (detectContractFeature<BaseERC20>(this.contractWrapper, "ERC20")) {
      return new Erc20(this.contractWrapper, this.storage, this.chainId);
    }
    return undefined;
  }

  private detectErc721() {
    if (detectContractFeature<BaseERC721>(this.contractWrapper, "ERC721")) {
      return new Erc721(this.contractWrapper, this.storage, this.chainId);
    }
    return undefined;
  }

  private detectErc1155() {
    if (detectContractFeature<BaseERC1155>(this.contractWrapper, "ERC1155")) {
      return new Erc1155(this.contractWrapper, this.storage, this.chainId);
    }
    return undefined;
  }

  private detectOwnable() {
    if (detectContractFeature<Ownable>(this.contractWrapper, "Ownable")) {
      return new ContractOwner(this.contractWrapper);
    }
    return undefined;
  }

  private detectApp() {
    const metadata = new ContractMetadata(
      this.contractWrapper,
      CustomContractSchema,
      this.storage,
    );

    if (detectContractFeature<IAppURI>(this.contractWrapper, "AppURI")) {
      return new ContractAppURI(this.contractWrapper, metadata, this.storage);
    } else if (
      detectContractFeature<IContractMetadata>(
        this.contractWrapper,
        "ContractMetadata",
      )
    ) {
      return new ContractAppURI(this.contractWrapper, metadata, this.storage);
    }
    return undefined;
  }

  private detectDirectListings() {
    if (
      detectContractFeature<DirectListingsLogic>(
        this.contractWrapper,
        "DirectListings",
      )
    ) {
      return new MarketplaceV3DirectListings(
        this.contractWrapper,
        this.storage,
      );
    }
    return undefined;
  }

  private detectEnglishAuctions() {
    if (
      detectContractFeature<EnglishAuctionsLogic>(
        this.contractWrapper,
        "EnglishAuctions",
      )
    ) {
      return new MarketplaceV3EnglishAuctions(
        this.contractWrapper,
        this.storage,
      );
    }
    return undefined;
  }

  private detectOffers() {
    if (detectContractFeature<OffersLogic>(this.contractWrapper, "Offers")) {
      return new MarketplaceV3Offers(this.contractWrapper, this.storage);
    }
    return undefined;
  }

<<<<<<< HEAD
  private detectBaseRouter() {
    if (
      detectContractFeature<BaseRouter>(
        this.contractWrapper,
        FEATURE_BASE_ROUTER.name,
      )
    ) {
      return new BaseRouterClass(this.contractWrapper);
=======
  private detectAirdrop20() {
    if (
      detectContractFeature<AirdropERC20>(this.contractWrapper, "AirdropERC20")
    ) {
      return new Airdrop20(this.contractWrapper);
    }
    return undefined;
  }

  private detectAirdrop721() {
    if (
      detectContractFeature<AirdropERC721>(this.contractWrapper, "AirdropERC721")
    ) {
      return new Airdrop721(this.contractWrapper);
    }
    return undefined;
  }

  private detectAirdrop1155() {
    if (
      detectContractFeature<AirdropERC1155>(this.contractWrapper, "AirdropERC1155")
    ) {
      return new Airdrop1155(this.contractWrapper);
>>>>>>> 586e91db
    }
    return undefined;
  }

  // ========== Account features ==========

  private detectAccountFactory() {
    if (
      detectContractFeature<IAccountFactory>(
        this.contractWrapper,
        FEATURE_ACCOUNT_FACTORY.name,
      )
    ) {
      return new AccountFactory(this.contractWrapper);
    }
    return undefined;
  }

  private detectAccount() {
    if (
      detectContractFeature<IAccountCore>(
        this.contractWrapper,
        FEATURE_ACCOUNT.name,
      )
    ) {
      return new Account(this.contractWrapper);
    }
    return undefined;
  }
}<|MERGE_RESOLUTION|>--- conflicted
+++ resolved
@@ -19,7 +19,6 @@
   FEATURE_ROYALTY,
   FEATURE_ACCOUNT_FACTORY,
   FEATURE_ACCOUNT,
-  FEATURE_BASE_ROUTER,
 } from "../constants/thirdweb-features";
 import { Transaction } from "../core/classes/transactions";
 import { ContractAppURI } from "../core/classes/contract-appuri";
@@ -60,12 +59,8 @@
   AirdropERC20,
   IAccountFactory,
   IAccountCore,
-<<<<<<< HEAD
-  BaseRouter,
-=======
   AirdropERC721,
   AirdropERC1155,
->>>>>>> 586e91db
 } from "@thirdweb-dev/contracts-js";
 import { ThirdwebStorage } from "@thirdweb-dev/storage";
 import { BaseContract, CallOverrides } from "ethers";
@@ -78,13 +73,10 @@
 import { MarketplaceV3Offers } from "../core/classes/marketplacev3-offers";
 import { AccountFactory } from "../core/classes/account-factory";
 import { Account } from "../core/classes/account";
-<<<<<<< HEAD
 import { BaseRouterClass } from "../core/classes/base-router";
-=======
 import { Airdrop20 } from "../core/classes/airdrop-erc20";
 import { Airdrop721 } from "../core/classes/airdrop-erc721";
 import { Airdrop1155 } from "../core/classes/airdrop-erc1155";
->>>>>>> 586e91db
 
 /**
  * Custom contract dynamic class with feature detection
@@ -326,7 +318,7 @@
   get airdrop1155(): Airdrop1155<AirdropERC1155> {
     return assertEnabled(this.detectAirdrop1155(), FEATURE_AIRDROP_ERC1155);
   }
-    
+
   /**
    * Account Factory
    *
@@ -596,7 +588,6 @@
     return undefined;
   }
 
-<<<<<<< HEAD
   private detectBaseRouter() {
     if (
       detectContractFeature<BaseRouter>(
@@ -605,7 +596,10 @@
       )
     ) {
       return new BaseRouterClass(this.contractWrapper);
-=======
+    }
+    return undefined;
+  }
+
   private detectAirdrop20() {
     if (
       detectContractFeature<AirdropERC20>(this.contractWrapper, "AirdropERC20")
@@ -617,7 +611,10 @@
 
   private detectAirdrop721() {
     if (
-      detectContractFeature<AirdropERC721>(this.contractWrapper, "AirdropERC721")
+      detectContractFeature<AirdropERC721>(
+        this.contractWrapper,
+        "AirdropERC721",
+      )
     ) {
       return new Airdrop721(this.contractWrapper);
     }
@@ -626,10 +623,12 @@
 
   private detectAirdrop1155() {
     if (
-      detectContractFeature<AirdropERC1155>(this.contractWrapper, "AirdropERC1155")
+      detectContractFeature<AirdropERC1155>(
+        this.contractWrapper,
+        "AirdropERC1155",
+      )
     ) {
       return new Airdrop1155(this.contractWrapper);
->>>>>>> 586e91db
     }
     return undefined;
   }
