--- conflicted
+++ resolved
@@ -35,7 +35,7 @@
   IPlatformFee,
   IPrimarySale,
   IRoyalty,
-    ContractMetadata as ContractMetadataType,
+  ContractMetadata as ContractMetadataType,
   Ownable,
 } from "@thirdweb-dev/contracts-js";
 import { ThirdwebStorage } from "@thirdweb-dev/storage";
@@ -118,14 +118,6 @@
   }
 
   /**
-   * Set and get the app of the contract
-   */
-  get app(): ContractAppURI<AppURI, ContractMetadataType> {
-    return assertEnabled(this.detectApp(), FEATURE_APPURI);
-  }
-
-
-  /**
    * Auto-detects ERC20 standard functions.
    */
   get erc20(): Erc20 {
@@ -149,8 +141,8 @@
   /**
    * Auto-detects AppURI standard functions.
    */
-  get appURI(): ContractAppURI<BaseContract> {
-    return assertEnabled(this.detectAppURI(), FEATURE_APPURI);
+  get app(): ContractAppURI<AppURI> {
+    return assertEnabled(this.detectApp(), FEATURE_APPURI);
   }
 
   private _chainId: number;
@@ -302,27 +294,22 @@
     return undefined;
   }
 
-<<<<<<< HEAD
   private detectApp() {
-      const metadata = new ContractMetadata(
-        this.contractWrapper,
-        CustomContractSchema,
-        this.storage,
-      );
+    const metadata = new ContractMetadata(
+      this.contractWrapper,
+      CustomContractSchema,
+      this.storage,
+    );
 
     if (detectContractFeature<AppURI>(this.contractWrapper, "AppURI")) {
       return new ContractAppURI(this.contractWrapper, metadata);
-    }else if (detectContractFeature<ContractMetadataType>(this.contractWrapper, "ContractMetadata")) {
+    } else if (
+      detectContractFeature<ContractMetadataType>(
+        this.contractWrapper,
+        "ContractMetadata",
+      )
+    ) {
       return new ContractAppURI(this.contractWrapper, metadata);
-=======
-  private detectAppURI() {
-    if (
-      (detectContractFeature<AppURI>(this.contractWrapper, "AppURI") ||
-        detectContractFeature < ContractMetadata,
-      this.metadata > (this.contractWrapper, "ContractMetadata"))
-    ) {
-      return new ContractAppURI(this.contractWrapper, this.metadata);
->>>>>>> bd6be0ba
     }
     return undefined;
   }
