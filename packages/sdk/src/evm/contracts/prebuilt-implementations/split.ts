import type {
  IERC20,
  Split as SplitContract,
} from "@thirdweb-dev/contracts-js";
import ERC20Abi from "@thirdweb-dev/contracts-js/dist/abis/IERC20.json";
import { ThirdwebStorage } from "@thirdweb-dev/storage";
import { BigNumber, CallOverrides, Contract } from "ethers";
import { fetchCurrencyValue } from "../../common/currency/fetchCurrencyValue";
import { resolveAddress } from "../../common/ens/resolveAddress";
import { buildTransactionFunction } from "../../common/transactions";
import { ContractAppURI } from "../../core/classes/contract-appuri";
import { ContractEncoder } from "../../core/classes/contract-encoder";
import { ContractEvents } from "../../core/classes/contract-events";
import { ContractInterceptor } from "../../core/classes/contract-interceptor";
import { ContractMetadata } from "../../core/classes/contract-metadata";
import { ContractRoles } from "../../core/classes/contract-roles";
import { ContractWrapper } from "../../core/classes/contract-wrapper";
import { GasCostEstimator } from "../../core/classes/gas-cost-estimator";
import { Transaction } from "../../core/classes/transactions";
import { UpdateableNetwork } from "../../core/interfaces/contract";
import { NetworkInput } from "../../core/types";
import { Abi, AbiInput, AbiSchema } from "../../schema/contracts/custom";
import { SplitsContractSchema } from "../../schema/contracts/splits";
import { SDKOptions } from "../../schema/sdk-options";
import { Address } from "../../schema/shared/Address";
import { AddressOrEns } from "../../schema/shared/AddressOrEnsSchema";
import { SplitRecipient } from "../../types/SplitRecipient";
import { CurrencyValue } from "../../types/currency";
import { ADMIN_ROLE } from "../contractRoles";

/**
 * Create custom royalty splits to distribute funds.
 *
 * @example
 *
 * ```javascript
 * import { ThirdwebSDK } from "@thirdweb-dev/sdk";
 *
 * const sdk = new ThirdwebSDK("{{chainName}}");
 * const contract = await sdk.getContract("{{contract_address}}", "split");
 * ```
 *
 * @public
 */
export class Split implements UpdateableNetwork {
  static contractRoles = ADMIN_ROLE;

  private contractWrapper: ContractWrapper<SplitContract>;
  private storage: ThirdwebStorage;

  public abi: Abi;
  public metadata: ContractMetadata<SplitContract, typeof SplitsContractSchema>;

  public app: ContractAppURI<SplitContract>;
  public encoder: ContractEncoder<SplitContract>;
  public estimator: GasCostEstimator<SplitContract>;
  public events: ContractEvents<SplitContract>;
  public roles: ContractRoles<
    SplitContract,
    (typeof Split.contractRoles)[number]
  >;
  /**
   * @internal
   */
  public interceptor: ContractInterceptor<SplitContract>;

  private _chainId: number;
  get chainId() {
    return this._chainId;
  }

  constructor(
    network: NetworkInput,
    address: string,
    storage: ThirdwebStorage,
    options: SDKOptions = {},
    abi: AbiInput,
    chainId: number,
    contractWrapper = new ContractWrapper<SplitContract>(
      network,
      address,
      abi,
      options,
      storage,
    ),
  ) {
    this._chainId = chainId;
    this.abi = AbiSchema.parse(abi || []);
    this.contractWrapper = contractWrapper;
    this.storage = storage;
    this.metadata = new ContractMetadata(
      this.contractWrapper,
      SplitsContractSchema,
      this.storage,
    );

    this.app = new ContractAppURI(
      this.contractWrapper,
      this.metadata,
      this.storage,
    );
    this.roles = new ContractRoles(this.contractWrapper, Split.contractRoles);
    this.encoder = new ContractEncoder(this.contractWrapper);
    this.estimator = new GasCostEstimator(this.contractWrapper);
    this.events = new ContractEvents(this.contractWrapper);
    this.interceptor = new ContractInterceptor(this.contractWrapper);
  }

  onNetworkUpdated(network: NetworkInput) {
    this.contractWrapper.updateSignerOrProvider(network);
  }

  getAddress(): Address {
    return this.contractWrapper.address;
  }

  /** ******************************
   * READ FUNCTIONS
   *******************************/

  /**
   * Get Recipients of this splits contract
   *
   * @remarks Get the data about the shares of every split recipient on the contract
   *
   * @example
   * ```javascript
   * const recipients = await contract.getAllRecipients();
   * console.log(recipients);
   * ```
   */
  public async getAllRecipients(): Promise<SplitRecipient[]> {
    const recipients: SplitRecipient[] = [];
    let index = BigNumber.from(0);
    const totalRecipients = await this.contractWrapper.read("payeeCount", []);
    while (index.lt(totalRecipients)) {
      try {
        const recipientAddress = await this.contractWrapper.read("payee", [
          index,
        ]);
        recipients.push(
          await this.getRecipientSplitPercentage(recipientAddress),
        );
        index = index.add(1);
      } catch (err: any) {
        // The only way we know how to detect that we've found all recipients
        // is if we get an error when trying to get the next recipient.
        if (
          "method" in err &&
          (err["method"] as string).toLowerCase().includes("payee(uint256)")
        ) {
          break;
        } else {
          throw err;
        }
      }
    }
    return recipients;
  }

  /**
   * Returns all the recipients and their balances in the native currency.
   *
   * @returns A map of recipient addresses to their balances in the native currency.
   */
  public async balanceOfAllRecipients() {
    const recipients = await this.getAllRecipients();
    const balances: { [key: string]: BigNumber } = {};
    for (const recipient of recipients) {
      balances[recipient.address] = await this.balanceOf(recipient.address);
    }
    return balances;
  }

  /**
   * Returns all the recipients and their balances in a non-native currency.
   *
   * @param tokenAddress - The address of the currency to check the balances in.
   * @returns A map of recipient addresses to their balances in the specified currency.
   */
  public async balanceOfTokenAllRecipients(tokenAddress: AddressOrEns) {
    const [resolvedToken, recipients] = await Promise.all([
      resolveAddress(tokenAddress),
      this.getAllRecipients(),
    ]);

    const balances: { [key: string]: CurrencyValue } = {};
    for (const recipient of recipients) {
      balances[recipient.address] = await this.balanceOfToken(
        recipient.address,
        resolvedToken,
      );
    }
    return balances;
  }

  /**
   * Get Funds owed to a particular wallet
   *
   * @remarks Get the amount of funds in the native currency held by the contract that is owed to a specific recipient.
   *
   * @example
   * ```javascript
   * // The address to check the funds of
   * const address = "{{wallet_address}}";
   * const funds = await contract.balanceOf(address);
   * console.log(funds);
   * ```
   */
  public async balanceOf(address: AddressOrEns): Promise<BigNumber> {
    const [resolvedAddress, walletBalance, totalReleased] = await Promise.all([
      resolveAddress(address),
      this.contractWrapper.getProvider().getBalance(this.getAddress()),
      this.contractWrapper.read("totalReleased" as "totalReleased()", []),
    ]);
    const totalReceived = walletBalance.add(totalReleased);

    return this._pendingPayment(
      resolvedAddress,
      totalReceived,
      await this.contractWrapper.read("released" as "released(address)", [
        resolvedAddress,
      ]),
    );
  }

  /**
   * Get non-native Token Funds owed to a particular wallet
   *
   * @remarks Get the amount of funds in the non-native tokens held by the contract that is owed to a specific recipient.
   *
   * @example
   * ```javascript
   * // The address to check the funds of
   * const address = "{{wallet_address}}";
   * // The address of the currency to check the contracts funds of
   * const tokenAddress = "0x..."
   * const funds = await contract.balanceOfToken(address, tokenAddress);
   * console.log(funds);
   * ```
   */
  public async balanceOfToken(
    walletAddress: AddressOrEns,
    tokenAddress: AddressOrEns,
  ): Promise<CurrencyValue> {
    const [resolvedToken, resolvedWallet] = await Promise.all([
      resolveAddress(tokenAddress),
      resolveAddress(walletAddress),
    ]);
    const erc20 = new Contract(
      resolvedToken,
      ERC20Abi,
      this.contractWrapper.getProvider(),
    ) as IERC20;
<<<<<<< HEAD
    const [walletBalance, totalReleased] = await Promise.all([
=======
    const [walletBalance, totalReleased, alreadyReleased] = await Promise.all([
>>>>>>> 42ba15f2
      erc20.balanceOf(this.getAddress()),
      this.contractWrapper.read("totalReleased" as "totalReleased(address)", [
        resolvedToken,
      ]),
<<<<<<< HEAD
=======
      this.contractWrapper.read("released" as "released(address,address)", [
        resolvedToken,
        resolvedWallet,
      ]),
>>>>>>> 42ba15f2
    ]);
    const totalReceived = walletBalance.add(totalReleased);
    const value = await this._pendingPayment(
      resolvedWallet,
      totalReceived,
      alreadyReleased,
    );
    return await fetchCurrencyValue(
      this.contractWrapper.getProvider(),
      resolvedToken,
      value,
    );
  }

  /**
   * Get the % of funds owed to a given address
   * @param address - the address to check percentage of
   */
  public async getRecipientSplitPercentage(
    address: AddressOrEns,
  ): Promise<SplitRecipient> {
    const [resolvedAddress, totalShares, walletsShares] = await Promise.all([
      resolveAddress(address),
      this.contractWrapper.read("totalShares", []),
      this.contractWrapper.read("shares", [address]),
    ]);
    // We convert to basis points to avoid floating point loss of precision
    return {
      address: resolvedAddress,
      splitPercentage:
        walletsShares.mul(BigNumber.from(1e7)).div(totalShares).toNumber() /
        1e5,
    };
  }

  /** ******************************
   * WRITE FUNCTIONS
   *******************************/

  /**
   * Withdraw Funds
   * @remarks Triggers a transfer to account of the amount of native currency they are owed.
   *
   * @example
   * ```javascript
   * // the wallet address that wants to withdraw their funds
   * const walletAddress = "{{wallet_address}}"
   * await contract.withdraw(walletAddress);
   * ```
   *
   * @param walletAddress - The address to distributes the amount to
   */
  withdraw = /* @__PURE__ */ buildTransactionFunction(
    async (walletAddress: AddressOrEns) => {
      return Transaction.fromContractWrapper({
        contractWrapper: this.contractWrapper,
        method: "release(address)",
        args: [await resolveAddress(walletAddress)],
      });
    },
  );

  /**
   * Triggers a transfer to account of the amount of a given currency they are owed.
   *
   * @param walletAddress - The address to distributes the amount to
   * @param tokenAddress - The address of the currency contract to distribute funds
   */
  withdrawToken = /* @__PURE__ */ buildTransactionFunction(
    async (walletAddress: AddressOrEns, tokenAddress: AddressOrEns) => {
      return Transaction.fromContractWrapper({
        contractWrapper: this.contractWrapper,
        method: "release(address,address)",
        args: await Promise.all([
          resolveAddress(tokenAddress),
          resolveAddress(walletAddress),
        ]),
      });
    },
  );

  /**
   * Distribute Funds
   *
   * @remarks Distribute funds held by the contract in the native currency to all recipients.
   *
   * @example
   * ```javascript
   * await contract.distribute();
   * ```
   */
  distribute = /* @__PURE__ */ buildTransactionFunction(async () => {
    return Transaction.fromContractWrapper({
      contractWrapper: this.contractWrapper,
      method: "distribute()",
      args: [],
    });
  });

  /**
   * Distribute Funds
   *
   * @remarks Distribute funds held by the contract in the native currency to all recipients.
   *
   * @example
   * ```javascript
   * // The address of the currency to distribute funds
   * const tokenAddress = "0x..."
   * await contract.distributeToken(tokenAddress);
   * ```
   *
   * @param tokenAddress - The address of the currency contract to distribute funds
   */
  distributeToken = /* @__PURE__ */ buildTransactionFunction(
    async (tokenAddress: AddressOrEns) => {
      return Transaction.fromContractWrapper({
        contractWrapper: this.contractWrapper,
        method: "distribute(address)",
        args: [await resolveAddress(tokenAddress)],
      });
    },
  );

  /** ******************************
   * PRIVATE FUNCTIONS
   *******************************/

  private async _pendingPayment(
    address: AddressOrEns,
    totalReceived: BigNumber,
    alreadyReleased: BigNumber,
  ): Promise<BigNumber> {
    const [resolvedAddress, totalShares] = await Promise.all([
      resolveAddress(address),
      this.contractWrapper.read("totalShares", []),
    ]);
    const addressReceived = totalReceived.mul(
      await this.contractWrapper.read("shares", [resolvedAddress]),
    );
    const totalRoyaltyAvailable = addressReceived.div(totalShares);
    return totalRoyaltyAvailable.sub(alreadyReleased);
  }

  /**
   * @internal
   */
  public async prepare<
    TMethod extends
      keyof SplitContract["functions"] = keyof SplitContract["functions"],
  >(
    method: string & TMethod,
    args: any[] & Parameters<SplitContract["functions"][TMethod]>,
    overrides?: CallOverrides,
  ) {
    return Transaction.fromContractWrapper({
      contractWrapper: this.contractWrapper,
      method,
      args,
      overrides,
    });
  }

  /**
   * @internal
   */
  public async call<
    TMethod extends
      keyof SplitContract["functions"] = keyof SplitContract["functions"],
  >(
    functionName: string & TMethod,
    args?: Parameters<SplitContract["functions"][TMethod]>,
    overrides?: CallOverrides,
  ): Promise<ReturnType<SplitContract["functions"][TMethod]>> {
    return this.contractWrapper.call(functionName, args, overrides);
  }
}<|MERGE_RESOLUTION|>--- conflicted
+++ resolved
@@ -252,22 +252,15 @@
       ERC20Abi,
       this.contractWrapper.getProvider(),
     ) as IERC20;
-<<<<<<< HEAD
-    const [walletBalance, totalReleased] = await Promise.all([
-=======
     const [walletBalance, totalReleased, alreadyReleased] = await Promise.all([
->>>>>>> 42ba15f2
       erc20.balanceOf(this.getAddress()),
       this.contractWrapper.read("totalReleased" as "totalReleased(address)", [
         resolvedToken,
       ]),
-<<<<<<< HEAD
-=======
       this.contractWrapper.read("released" as "released(address,address)", [
         resolvedToken,
         resolvedWallet,
       ]),
->>>>>>> 42ba15f2
     ]);
     const totalReceived = walletBalance.add(totalReleased);
     const value = await this._pendingPayment(
