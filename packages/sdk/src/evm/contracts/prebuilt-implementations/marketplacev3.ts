--- conflicted
+++ resolved
@@ -61,18 +61,10 @@
   public estimator: GasCostEstimator<MarketplaceV3Contract>;
   public metadata: ContractMetadata<
     MarketplaceV3Contract,
-<<<<<<< HEAD
     typeof MarketplaceV3ContractSchema
-=======
-    typeof MarketplaceContractSchema
   >;
 
   public app: ContractAppURI<MarketplaceV3Contract>;
-  public roles: ContractRoles<
-    MarketplaceV3Contract,
-    (typeof MarketplaceV3.contractRoles)[number]
->>>>>>> d8dec9fc
-  >;
   /**
    * @internal
    */
@@ -244,19 +236,11 @@
       MarketplaceV3ContractSchema,
       this.storage,
     );
-<<<<<<< HEAD
-=======
-
     this.app = new ContractAppURI(
       this.contractWrapper,
       this.metadata,
       this.storage,
     );
-    this.roles = new ContractRoles(
-      this.contractWrapper,
-      MarketplaceV3.contractRoles,
-    );
->>>>>>> d8dec9fc
     this.encoder = new ContractEncoder(this.contractWrapper);
     this.estimator = new GasCostEstimator(this.contractWrapper);
     this.events = new ContractEvents(this.contractWrapper);
