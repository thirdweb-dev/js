export * from "./shared";
export * from "./sdk-options";
export * from "./contracts";
export * from "./tokens";
<<<<<<< HEAD
export * from "./auth";
=======
export * from "./sdk-options";
export * from "./shared";
>>>>>>> c911d183
<|MERGE_RESOLUTION|>--- conflicted
+++ resolved
@@ -2,9 +2,5 @@
 export * from "./sdk-options";
 export * from "./contracts";
 export * from "./tokens";
-<<<<<<< HEAD
-export * from "./auth";
-=======
 export * from "./sdk-options";
-export * from "./shared";
->>>>>>> c911d183
+export * from "./shared";