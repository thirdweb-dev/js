--- conflicted
+++ resolved
@@ -150,16 +150,9 @@
   chainId: number,
   contractName?: string,
 ): string[] {
-<<<<<<< HEAD
-  const biconomyForwarder = CONTRACT_ADDRESSES[chainId].biconomyForwarder;
-  const openzeppelinForwarder =
-    CONTRACT_ADDRESSES[chainId].openzeppelinForwarder;
-
-  return contractName && contractName === "Pack"
-    ? []
-    : [openzeppelinForwarder, biconomyForwarder].filter(
-        (a) => a !== AddressZero,
-      );
+  //  Since ZkSync has gas sponsoring through native Account Abstraction,
+  //  it doesn’t need a forwarder
+  return [];
 }
 
 /**
@@ -180,9 +173,4 @@
       },
     }
   );
-=======
-  //  Since ZkSync has gas sponsoring through native Account Abstraction,
-  //  it doesn’t need a forwarder
-  return [];
->>>>>>> a11f27be
 }