import IERC2771ContextAbi from "@thirdweb-dev/contracts-js/dist/abis/ERC2771Context.json";
import IAppURI from "@thirdweb-dev/contracts-js/dist/abis/IAppURI.json";
import IContractMetadataAbi from "@thirdweb-dev/contracts-js/dist/abis/IContractMetadata.json";
import IDirectListingsAbi from "@thirdweb-dev/contracts-js/dist/abis/IDirectListings.json";
import IEnglishAuctionsAbi from "@thirdweb-dev/contracts-js/dist/abis/IEnglishAuctions.json";
import IOffersAbi from "@thirdweb-dev/contracts-js/dist/abis/IOffers.json";
import IPackVRFAbi from "@thirdweb-dev/contracts-js/dist/abis/IPackVRFDirect.json";
import IPermissionsAbi from "@thirdweb-dev/contracts-js/dist/abis/IPermissions.json";
import IPermissionsEnumerableAbi from "@thirdweb-dev/contracts-js/dist/abis/IPermissionsEnumerable.json";
import IThirdwebPlatformFeeAbi from "@thirdweb-dev/contracts-js/dist/abis/IPlatformFee.json";
import IThirdwebPrimarySaleAbi from "@thirdweb-dev/contracts-js/dist/abis/IPrimarySale.json";
import IThirdwebRoyaltyAbi from "@thirdweb-dev/contracts-js/dist/abis/IRoyalty.json";
import ITWRouterAbi from "@thirdweb-dev/contracts-js/dist/abis/ITWRouter.json";
import IOwnableAbi from "@thirdweb-dev/contracts-js/dist/abis/Ownable.json";

export const getAllPluginsAbi = [
  {
    inputs: [],
    name: "getAllPlugins",
    outputs: [
      {
        components: [
          {
            internalType: "bytes4",
            name: "functionSelector",
            type: "bytes4",
          },
          {
            internalType: "string",
            name: "functionSignature",
            type: "string",
          },
          {
            internalType: "address",
            name: "pluginAddress",
            type: "address",
          },
        ],
        internalType: "struct IPluginMap.Plugin[]",
        name: "registered",
        type: "tuple[]",
      },
    ],
    stateMutability: "view",
    type: "function",
  },
];

export const getAllExtensionsAbi = [
  {
    inputs: [],
    name: "getAllExtensions",
    outputs: [
      {
        components: [
          {
            components: [
              {
                internalType: "string",
                name: "name",
                type: "string",
              },
              {
                internalType: "string",
                name: "metadataURI",
                type: "string",
              },
              {
                internalType: "address",
                name: "implementation",
                type: "address",
              },
            ],
            internalType: "struct IExtension.ExtensionMetadata",
            name: "metadata",
            type: "tuple",
          },
          {
            components: [
              {
                internalType: "bytes4",
                name: "functionSelector",
                type: "bytes4",
              },
              {
                internalType: "string",
                name: "functionSignature",
                type: "string",
              },
            ],
            internalType: "struct IExtension.ExtensionFunction[]",
            name: "functions",
            type: "tuple[]",
          },
        ],
        internalType: "struct IExtension.Extension[]",
        name: "allExtensions",
        type: "tuple[]",
      },
    ],
    stateMutability: "view",
    type: "function",
  },
];

export const FEATURE_ROYALTY = {
  name: "Royalty",
  namespace: "royalty",
  docLinks: {
    sdk: "sdk.contractroyalty",
    contracts: "Royalty",
  },
  abis: [IThirdwebRoyaltyAbi],
  features: {},
} as const;

export const FEATURE_PRIMARY_SALE = {
  name: "PrimarySale",
  namespace: "sales",
  docLinks: {
    sdk: "sdk.contractprimarysale",
    contracts: "PrimarySale",
  },
  abis: [IThirdwebPrimarySaleAbi],
  features: {},
} as const;

export const FEATURE_PLATFORM_FEE = {
  name: "PlatformFee",
  namespace: "platformFee",
  docLinks: {
    sdk: "sdk.platformfee",
    contracts: "PlatformFee",
  },
  abis: [IThirdwebPlatformFeeAbi],
  features: {},
} as const;

export const FEATURE_PERMISSIONS_ENUMERABLE = {
  name: "PermissionsEnumerable",
  namespace: "roles",
  docLinks: {
    sdk: "sdk.contractroles",
    contracts: "PermissionsEnumerable",
  },
  abis: [IPermissionsEnumerableAbi],
  features: {},
} as const;

export const FEATURE_PERMISSIONS = {
  name: "Permissions",
  namespace: "roles",
  docLinks: {
    sdk: "sdk.contractroles",
    contracts: "Permissions",
  },
  abis: [IPermissionsAbi],
  features: {
    [FEATURE_PERMISSIONS_ENUMERABLE.name]: FEATURE_PERMISSIONS_ENUMERABLE,
  },
} as const;

export const FEATURE_METADATA = {
  name: "ContractMetadata",
  namespace: "metadata",
  docLinks: {
    sdk: "sdk.contractmetadata",
    contracts: "ContractMetadata",
  },
  abis: [IContractMetadataAbi],
  features: {},
} as const;

export const FEATURE_APPURI = {
  name: "AppURI",
  namespace: "appURI",
  docLinks: {
    sdk: "sdk.appURI",
    contracts: "AppURI",
  },
  abis: [IAppURI],
  features: {},
} as const;

export const FEATURE_OWNER = {
  name: "Ownable",
  namespace: "owner",
  docLinks: {
    sdk: "sdk.owner",
    contracts: "Ownable",
  },
  abis: [IOwnableAbi],
  features: {},
} as const;

export const FEATURE_GASLESS = {
  name: "Gasless",
  namespace: "gasless",
  docLinks: {
    sdk: "sdk.gaslesstransaction",
    // TODO add the correct name for this once it's added to portal
    contracts: "",
  },
  abis: [IERC2771ContextAbi],
  features: {},
} as const;

export const FEATURE_PACK_VRF = {
  name: "PackVRF",
  namespace: "pack.vrf",
  docLinks: {
    sdk: "sdk.packvrf",
    contracts: "IPackVRFDirect",
  },
  abis: [IPackVRFAbi],
  features: {},
} as const;

export const FEATURE_PLUGIN_ROUTER = {
  name: "PluginRouter",
  namespace: "plugin.router",
  docLinks: {
    sdk: "sdk.pluginrouter",
    contracts: "IRouter",
  },
<<<<<<< HEAD
  abis: [ITWRouterAbi],
=======
  abis: [getAllPluginsAbi],
  features: {},
} as const;

export const FEATURE_EXTENSION_ROUTER = {
  name: "ExtensionRouter",
  namespace: "extension.router",
  docLinks: {
    sdk: "",
    contracts: "",
  },
  abis: [getAllExtensionsAbi],
>>>>>>> 478780f6
  features: {},
} as const;

export const FEATURE_DIRECT_LISTINGS = {
  name: "DirectListings",
  namespace: "direct.listings",
  docLinks: {
    // TODO
    sdk: "",
    contracts: "",
  },
  abis: [IDirectListingsAbi],
  features: {},
} as const;

export const FEATURE_ENGLISH_AUCTIONS = {
  name: "EnglishAuctions",
  namespace: "english.auctions",
  docLinks: {
    // TODO
    sdk: "",
    contracts: "",
  },
  abis: [IEnglishAuctionsAbi],
  features: {},
} as const;

export const FEATURE_OFFERS = {
  name: "Offers",
  namespace: "offers",
  docLinks: {
    // TODO
    sdk: "",
    contracts: "",
  },
  abis: [IOffersAbi],
  features: {},
} as const;<|MERGE_RESOLUTION|>--- conflicted
+++ resolved
@@ -223,9 +223,6 @@
     sdk: "sdk.pluginrouter",
     contracts: "IRouter",
   },
-<<<<<<< HEAD
-  abis: [ITWRouterAbi],
-=======
   abis: [getAllPluginsAbi],
   features: {},
 } as const;
@@ -238,7 +235,6 @@
     contracts: "",
   },
   abis: [getAllExtensionsAbi],
->>>>>>> 478780f6
   features: {},
 } as const;
 
