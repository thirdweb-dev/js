import IBurnableERC721Abi from "@thirdweb-dev/contracts-js/dist/abis/IBurnableERC721.json";
import IClaimableERC721 from "@thirdweb-dev/contracts-js/dist/abis/IClaimableERC721.json";
import DelayedRevealAbi from "@thirdweb-dev/contracts-js/dist/abis/IDelayedReveal.json";
import IDrop from "@thirdweb-dev/contracts-js/dist/abis/IDrop.json";
import DropERC721_V3Abi from "@thirdweb-dev/contracts-js/dist/abis/IDropERC721_V3.json";
import IDropSinglePhase from "@thirdweb-dev/contracts-js/dist/abis/IDropSinglePhase.json";
import IDropSinglePhaseV1 from "@thirdweb-dev/contracts-js/dist/abis/IDropSinglePhase_V1.json";
import Erc721Abi from "@thirdweb-dev/contracts-js/dist/abis/IERC721.json";
import Erc721EnumerableAbi from "@thirdweb-dev/contracts-js/dist/abis/IERC721Enumerable.json";
import Erc721SupplyAbi from "@thirdweb-dev/contracts-js/dist/abis/IERC721Supply.json";
import ILazyMintAbi from "@thirdweb-dev/contracts-js/dist/abis/ILazyMint.json";
import IMintableERC721Abi from "@thirdweb-dev/contracts-js/dist/abis/IMintableERC721.json";
import MulticallAbi from "@thirdweb-dev/contracts-js/dist/abis/IMulticall.json";
import SignatureMintERC721Abi from "@thirdweb-dev/contracts-js/dist/abis/ISignatureMintERC721.json";
import SignatureMintERC721_V1Abi from "@thirdweb-dev/contracts-js/dist/abis/ISignatureMintERC721_V1.json";
import TieredDropAbi from "@thirdweb-dev/contracts-js/dist/abis/LazyMintWithTier.json";
import SharedMetadataAbi from "@thirdweb-dev/contracts-js/dist/abis/ISharedMetadata.json";

export const FEATURE_NFT_BURNABLE = {
  name: "ERC721Burnable",
  namespace: "nft.burn",
  docLinks: {
    sdk: "sdk.erc721burnable",
    contracts: "erc721burnable",
  },
  abis: [Erc721Abi, IBurnableERC721Abi],
  features: {},
} as const;

export const FEATURE_NFT_REVEALABLE = {
  name: "ERC721Revealable",
  namespace: "nft.drop.revealer",
  docLinks: {
    sdk: "sdk.delayedreveal",
    contracts: "erc721revealable",
  },
  abis: [Erc721Abi, ILazyMintAbi, DelayedRevealAbi],
  features: {},
} as const;

export const FEATURE_NFT_TIERED_DROP = {
  name: "ERC721TieredDrop",
  namespace: "nft.tieredDrop",
  docLinks: {
    sdk: "sdk.erc721tiereddrop",
    //TODO
    contracts: "",
  },
  abis: [Erc721Abi, TieredDropAbi],
  features: {},
} as const;

export const FEATURE_NFT_CLAIM_CONDITIONS_V1 = {
  name: "ERC721ClaimConditionsV1",
  namespace: "nft.drop.claim",
  docLinks: {
    sdk: "sdk.erc721claimable",
    contracts: "erc721claimconditions",
  },
  abis: [Erc721Abi, IDropSinglePhaseV1],
  features: {},
} as const;

export const FEATURE_NFT_CLAIM_CONDITIONS_V2 = {
  name: "ERC721ClaimConditionsV2",
  namespace: "nft.drop.claim",
  docLinks: {
    sdk: "sdk.erc721claimable",
    contracts: "erc721claimconditions",
  },
  abis: [Erc721Abi, IDropSinglePhase],
  features: {},
} as const;

export const FEATURE_NFT_CLAIM_PHASES_V1 = {
  name: "ERC721ClaimPhasesV1",
  namespace: "nft.drop.claim",
  docLinks: {
    sdk: "sdk.erc721claimable",
    contracts: "erc721claimphases",
  },
  abis: [DropERC721_V3Abi],
  features: {},
} as const;

export const FEATURE_NFT_CLAIM_PHASES_V2 = {
  name: "ERC721ClaimPhasesV2",
  namespace: "nft.drop.claim",
  docLinks: {
    sdk: "sdk.erc721claimable",
    contracts: "erc721claimphases",
  },
  abis: [Erc721Abi, IDrop],
  features: {},
} as const;

export const FEATURE_NFT_CLAIM_CUSTOM = {
  name: "ERC721ClaimCustom",
  namespace: "nft.drop.claim",
  docLinks: {
    sdk: "sdk.erc721claimable",
    contracts: "erc721claimcustom",
  },
  abis: [Erc721Abi, IClaimableERC721],
  features: {},
} as const;

export const FEATURE_NFT_LAZY_MINTABLE = /* @__PURE__ */ {
  name: "ERC721LazyMintable",
  namespace: "nft.drop",
  docLinks: {
    sdk: "sdk.erc721lazymintable",
    contracts: "lazymint",
  },
  abis: [Erc721Abi, ILazyMintAbi],
  features: {
    [FEATURE_NFT_REVEALABLE.name]: FEATURE_NFT_REVEALABLE,
  },
} as const;

export const FEATURE_NFT_BATCH_MINTABLE = {
  name: "ERC721BatchMintable",
  namespace: "nft.mint.batch",
  docLinks: {
    sdk: "sdk.erc721batchmintable",
    contracts: "erc721batchmintable",
  },
  abis: [Erc721Abi, IMintableERC721Abi, MulticallAbi],
  features: {},
} as const;

export const FEATURE_NFT_MINTABLE = /* @__PURE__ */ {
  name: "ERC721Mintable",
  namespace: "nft.mint",
  docLinks: {
    sdk: "sdk.erc721mintable",
    contracts: "erc721mintable",
  },
  abis: [Erc721Abi, IMintableERC721Abi],
  features: {
    [FEATURE_NFT_BATCH_MINTABLE.name]: FEATURE_NFT_BATCH_MINTABLE,
  },
} as const;

export const FEATURE_NFT_SIGNATURE_MINTABLE_V2 = {
  name: "ERC721SignatureMintV2",
  namespace: "nft.signature",
  docLinks: {
    sdk: "sdk.erc721signaturemint",
    contracts: "erc721signaturemint",
  },
  abis: [Erc721Abi, SignatureMintERC721Abi],
  features: {},
} as const;

export const FEATURE_NFT_SIGNATURE_MINTABLE_V1 = {
  name: "ERC721SignatureMintV1",
  namespace: "nft.signature",
  docLinks: {
    sdk: "sdk.erc721signaturemint",
    contracts: "erc721signaturemint",
  },
  abis: [SignatureMintERC721_V1Abi],
  features: {},
} as const;

export const FEATURE_NFT_ENUMERABLE = {
  name: "ERC721Enumerable",
  namespace: "nft.query.owned",
  docLinks: {
    sdk: "sdk.erc721enumerable",
    contracts: "erc721enumerable",
  },
  abis: [Erc721Abi, Erc721EnumerableAbi],
  features: {},
} as const;

export const FEATURE_NFT_SUPPLY = /* @__PURE__ */ {
  name: "ERC721Supply",
  namespace: "nft.query",
  docLinks: {
    sdk: "sdk.erc721supply",
    contracts: "erc721supply",
  },
  abis: [Erc721Abi, Erc721SupplyAbi],
  features: {
    [FEATURE_NFT_ENUMERABLE.name]: FEATURE_NFT_ENUMERABLE,
  },
} as const;

<<<<<<< HEAD
export const FEATURE_OPEN_EDITION_SHARED_METADATA = {
  name: "ERC721SharedMetadata",
  namespace: "nft.sharedmetadata",
  docLinks: {
    sdk: "sdk.sharedmetadata",
    contracts: "ISharedMetadata",
  },
  abis: [Erc721Abi, SharedMetadataAbi],
  features: {},
} as const;

export const FEATURE_NFT = {
=======
export const FEATURE_NFT = /* @__PURE__ */ {
>>>>>>> 8941b226
  name: "ERC721",
  namespace: "nft",
  docLinks: {
    sdk: "sdk.erc721",
    contracts: "erc721",
  },
  abis: [Erc721Abi],
  features: {
    [FEATURE_NFT_BURNABLE.name]: FEATURE_NFT_BURNABLE,
    [FEATURE_NFT_SUPPLY.name]: FEATURE_NFT_SUPPLY,
    [FEATURE_NFT_MINTABLE.name]: FEATURE_NFT_MINTABLE,
    [FEATURE_NFT_LAZY_MINTABLE.name]: FEATURE_NFT_LAZY_MINTABLE,
    [FEATURE_NFT_SIGNATURE_MINTABLE_V1.name]: FEATURE_NFT_SIGNATURE_MINTABLE_V1,
    [FEATURE_NFT_SIGNATURE_MINTABLE_V2.name]: FEATURE_NFT_SIGNATURE_MINTABLE_V2,
    [FEATURE_NFT_TIERED_DROP.name]: FEATURE_NFT_TIERED_DROP,
    [FEATURE_NFT_CLAIM_CUSTOM.name]: FEATURE_NFT_CLAIM_CUSTOM,
    [FEATURE_NFT_CLAIM_CONDITIONS_V1.name]: FEATURE_NFT_CLAIM_CONDITIONS_V1,
    [FEATURE_NFT_CLAIM_CONDITIONS_V2.name]: FEATURE_NFT_CLAIM_CONDITIONS_V2,
    [FEATURE_NFT_CLAIM_PHASES_V1.name]: FEATURE_NFT_CLAIM_PHASES_V1,
    [FEATURE_NFT_CLAIM_PHASES_V2.name]: FEATURE_NFT_CLAIM_PHASES_V2,
    [FEATURE_OPEN_EDITION_SHARED_METADATA.name]:
      FEATURE_OPEN_EDITION_SHARED_METADATA,
  },
} as const;<|MERGE_RESOLUTION|>--- conflicted
+++ resolved
@@ -188,8 +188,7 @@
   },
 } as const;
 
-<<<<<<< HEAD
-export const FEATURE_OPEN_EDITION_SHARED_METADATA = {
+export const FEATURE_OPEN_EDITION_SHARED_METADATA = /* @__PURE__ */ {
   name: "ERC721SharedMetadata",
   namespace: "nft.sharedmetadata",
   docLinks: {
@@ -200,10 +199,7 @@
   features: {},
 } as const;
 
-export const FEATURE_NFT = {
-=======
 export const FEATURE_NFT = /* @__PURE__ */ {
->>>>>>> 8941b226
   name: "ERC721",
   namespace: "nft",
   docLinks: {
