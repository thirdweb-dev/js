import type { ChainOrRpcUrl, NetworkInput } from "../core/types";
import { isProvider, isSigner } from "../functions/getSignerAndProvider";
import { StaticJsonRpcBatchProvider } from "../lib/static-batch-rpc";
import type { SDKOptions, SDKOptionsOutput } from "../schema/sdk-options";
import { SDKOptionsSchema } from "../schema/sdk-options";
import type { ChainInfo } from "../schema/shared/ChainInfo";
import { getValidChainRPCs } from "@thirdweb-dev/chains";
import type { Chain } from "@thirdweb-dev/chains";
import { providers } from "ethers";
import type { Signer } from "ethers";
import pkg from "../../../package.json";
import { isBrowser } from "@thirdweb-dev/storage";

/**
 * @internal
 */
function buildDefaultMap(options: SDKOptionsOutput) {
  return options.supportedChains.reduce(
    (previousValue, currentValue) => {
      previousValue[currentValue.chainId] = currentValue;
      return previousValue;
    },
    {} as Record<number, ChainInfo>,
  );
}

/**
 * Get an ethers provider for the specified network
 *
 * @internal
 */
export function getChainProvider(
  network: ChainOrRpcUrl,
  sdkOptions: SDKOptions,
): providers.Provider {
  // If we have an RPC URL, use that for the provider
  if (typeof network === "string" && isRpcUrl(network)) {
    return getProviderFromRpcUrl(network, sdkOptions);
  }

  // Add the chain to the supportedChains
  const options = SDKOptionsSchema.parse(sdkOptions);
  if (isChainConfig(network)) {
    // @ts-expect-error - we know this is a chain and it will work to build the map
    options.supportedChains = [network, ...options.supportedChains];
  }

  // Build a map of chainId -> ChainInfo based on the supportedChains
  const rpcMap: Record<number, ChainInfo> = buildDefaultMap(options);

  let rpcUrl = "";
  let chainId;
  try {
    // Resolve the chain id from the network, which could be a chain, chain name, or chain id
    chainId = getChainIdFromNetwork(network, options);
    // Attempt to get the RPC url from the map based on the chainId
    rpcUrl = getValidChainRPCs(rpcMap[chainId], options.clientId)[0];
  } catch (e) {
    // no-op
  }

  // if we still don't have an url fall back to just using the chainId or slug in the rpc and try that
  if (!rpcUrl) {
    rpcUrl = `https://${chainId || network}.rpc.thirdweb.com/${options.clientId || ""
      }`;
  }

  if (!rpcUrl) {
    throw new Error(
      `No rpc url found for chain ${network}. Please provide a valid rpc url via the 'supportedChains' property of the sdk options.`,
    );
  }

  return getProviderFromRpcUrl(rpcUrl, sdkOptions, chainId);
}

export function getChainIdFromNetwork(
  network: ChainOrRpcUrl,
  options: SDKOptionsOutput,
): number {
  if (isChainConfig(network)) {
    // If it's a chain just return the chain id
    return network.chainId;
  } else if (typeof network === "number") {
    // If it's a number (chainId) return it directly
    return network;
  } else {
    // If it's a string (chain name) return the chain id from the map
    const chainNameToId = options.supportedChains.reduce(
      (acc, curr) => {
        acc[curr.slug] = curr.chainId;
        return acc;
      },
      {} as Record<string, number>,
    );

    if (network in chainNameToId) {
      return chainNameToId[network];
    }
  }

  throw new Error(
    `Cannot resolve chainId from: ${network} - please pass the chainId instead and specify it in the 'supportedChains' property of the SDK options.`,
  );
}

/**
 * Check whether a NetworkInput value is a Chain config (naively, without parsing)
 */
export function isChainConfig(network: NetworkInput): network is Chain {
  return (
    typeof network !== "string" &&
    typeof network !== "number" &&
    !isSigner(network) &&
    !isProvider(network)
  );
}

/**
 * Returns whether the specified url is a valid RPC url, as implemented by ethers.getDefaultProvier():
 * - https://github.com/ethers-io/ethers.js/blob/ec1b9583039a14a0e0fa15d0a2a6082a2f41cf5b/packages/providers/src.ts/index.ts#L55
 *
 * @param url - The url to check
 *
 * @internal
 */
function isRpcUrl(url: string): boolean {
  const match = url.match(/^(ws|http)s?:/i);
  if (match) {
    switch (match[1].toLowerCase()) {
      case "http":
      case "https":
      case "ws":
      case "wss":
        return true;
    }
  }

  return false;
}

const RPC_PROVIDER_MAP: Map<
  string,
  StaticJsonRpcBatchProvider | providers.JsonRpcBatchProvider
> = new Map();

/**
 * Get an ethers provider based on the specified RPC URL
 *
 * @param rpcUrl - The RPC URL
 * @param chainId - The optional chain ID
 * @returns The provider for the specified RPC URL
 *
 * @internal
 */
export function getProviderFromRpcUrl(
  rpcUrl: string,
  sdkOptions: SDKOptions,
  chainId?: number,
) {
  try {
    const headers: HeadersInit = {};
    // will be used to make sure we don't cache providers with different auth strategies
    let authStrategy = "none";

    if (isTwUrl(rpcUrl)) {
      // if we have a secret key passed in the SDK options we want to always use that
      if (sdkOptions?.secretKey) {
        // compute the clientId from the secret key
        // should only be used on Node.js in a backend/script context
        if (typeof window !== "undefined") {
          throw new Error("Cannot use secretKey in browser context");
        }
        // this is on purpose because we're using the crypto module only in node
        // try to trick webpack :)
        const pto = "pto";
        // eslint-disable-next-line @typescript-eslint/no-var-requires
        const crypto = require("cry" + pto);
        const hashedSecretKey = crypto
          .createHash("sha256")
          .update(sdkOptions.secretKey)
          .digest("hex");
        const derivedClientId = hashedSecretKey.slice(0, 32);
        const utilizedRpcUrl = new URL(rpcUrl);
        // always set the clientId on the path to the derived client id
        utilizedRpcUrl.pathname = derivedClientId;
        // set the headers
        headers["x-client-id"] = derivedClientId;
        headers["x-secret-key"] = sdkOptions.secretKey;
        // set the final rpc url
        rpcUrl = utilizedRpcUrl.toString();
        authStrategy = "secretKey";
      }
      // if we do NOT have a secret key but we have a client id we want to use that
      else if (sdkOptions?.clientId) {
        const utilizedRpcUrl = new URL(rpcUrl);
        // always set the clientId on the path to the client id
        utilizedRpcUrl.pathname = sdkOptions.clientId;
        // set the headers
        headers["x-client-id"] = sdkOptions.clientId;
        // set the final rpc url
        rpcUrl = utilizedRpcUrl.toString();
        authStrategy = "clientId";
      }

      // if we *also* have a tw auth token on global context add it to the headers (in addition to anything else)
<<<<<<< HEAD
      if (typeof globalThis !== "undefined" && "TW_AUTH_TOKEN" in globalThis) {
        headers["authorization"] = `Bearer ${(globalThis as any).TW_AUTH_TOKEN as string
          }`;
=======
      if (
        typeof globalThis !== "undefined" &&
        "TW_AUTH_TOKEN" in globalThis &&
        typeof (globalThis as any).TW_AUTH_TOKEN === "string"
      ) {
        headers["authorization"] = `Bearer ${
          (globalThis as any).TW_AUTH_TOKEN as string
        }`;
>>>>>>> a1732663
        authStrategy = "twAuthToken";
      }

      const bundleId =
        typeof globalThis !== "undefined" && "APP_BUNDLE_ID" in globalThis
          ? ((globalThis as any).APP_BUNDLE_ID as string)
          : undefined;
      if (!rpcUrl.includes("bundleId")) {
        rpcUrl = rpcUrl + (bundleId ? `?bundleId=${bundleId}` : "");
      }

      headers["x-sdk-version"] = pkg.version;
      headers["x-sdk-name"] = pkg.name;
      headers["x-sdk-platform"] = bundleId
        ? "react-native"
        : isBrowser()
        ? "browser"
        : "node";
    }
    const match = rpcUrl.match(/^(ws|http)s?:/i);
    // Try the JSON batch provider if available
    if (match) {
      switch (match[1].toLowerCase()) {
        case "http":
        case "https":
          // Create a unique cache key for these params
          const seralizedOpts = `${rpcUrl}-${chainId || -1}-${authStrategy}`;

          // Check if we have a provider in our cache already
          const existingProvider = RPC_PROVIDER_MAP.get(seralizedOpts);
          if (existingProvider) {
            return existingProvider;
          }

          // Otherwise, create a new provider on the specific network
          const newProvider = chainId
            ? // If we know the chainId we should use the StaticJsonRpcBatchProvider
            new StaticJsonRpcBatchProvider(
              {
                url: rpcUrl,
                headers,
              },
              chainId,
            )
            : // Otherwise fall back to the built in json rpc batch provider
            new providers.JsonRpcBatchProvider({
              url: rpcUrl,
              headers,
            });

          // Save the provider in our cache
          RPC_PROVIDER_MAP.set(seralizedOpts, newProvider);
          return newProvider;
        case "ws":
        case "wss":
          // Use the WebSocketProvider for ws:// URLs
          // TODO: handle auth for WS at some point
          return new providers.WebSocketProvider(rpcUrl, chainId);
      }
    }
  } catch (e) {
    // no-op
  }

  // Always fallback to the default provider if no other option worked
  return providers.getDefaultProvider(rpcUrl);
}

// TODO move to utils package
function isTwUrl(url: string): boolean {
  return new URL(url).hostname.endsWith(".thirdweb.com");
}

/**
 * @internal
 */
export function getSignerAndProvider(
  network: NetworkInput,
  options?: SDKOptions,
): [Signer | undefined, providers.Provider] {
  let signer: Signer | undefined;
  let provider: providers.Provider | undefined;

  if (isSigner(network)) {
    // Here, we have an ethers.Signer
    signer = network;
    if (network.provider) {
      provider = network.provider;
    }
  } else if (isProvider(network)) {
    // Here, we have an ethers.providers.Provider
    provider = network;
  } else {
    // Here, we must have a ChainOrRpcUrl, which is a chain name, chain id, rpc url, or chain config
    // All of which, getChainProvider can handle for us
    provider = getChainProvider(network, options);
  }

  if (options?.readonlySettings) {
    // If readonly settings are specified, then overwrite the provider
    provider = getProviderFromRpcUrl(
      options.readonlySettings.rpcUrl,
      options,
      options.readonlySettings.chainId,
    );
  }

  // At this point, if we don't have a provider, don't default to a random chain
  // Instead, just throw an error
  if (!provider) {
    if (signer) {
      throw new Error(
        "No provider passed to the SDK! Please make sure that your signer is connected to a provider!",
      );
    }

    throw new Error(
      "No provider found! Make sure to specify which network to connect to, or pass a signer or provider to the SDK!",
    );
  }

  return [signer, provider];
}<|MERGE_RESOLUTION|>--- conflicted
+++ resolved
@@ -204,11 +204,6 @@
       }
 
       // if we *also* have a tw auth token on global context add it to the headers (in addition to anything else)
-<<<<<<< HEAD
-      if (typeof globalThis !== "undefined" && "TW_AUTH_TOKEN" in globalThis) {
-        headers["authorization"] = `Bearer ${(globalThis as any).TW_AUTH_TOKEN as string
-          }`;
-=======
       if (
         typeof globalThis !== "undefined" &&
         "TW_AUTH_TOKEN" in globalThis &&
@@ -217,7 +212,6 @@
         headers["authorization"] = `Bearer ${
           (globalThis as any).TW_AUTH_TOKEN as string
         }`;
->>>>>>> a1732663
         authStrategy = "twAuthToken";
       }
 
