--- conflicted
+++ resolved
@@ -59,9 +59,8 @@
 
   // if we still don't have an url fall back to just using the chainId or slug in the rpc and try that
   if (!rpcUrl) {
-    rpcUrl = `https://${chainId || network}.rpc.thirdweb.com/${
-      options.clientId || ""
-    }`;
+    rpcUrl = `https://${chainId || network}.rpc.thirdweb.com/${options.clientId || ""
+      }`;
   }
 
   if (!rpcUrl) {
@@ -183,16 +182,11 @@
       } else if (sdkOptions?.secretKey) {
         headers["x-secret-key"] = sdkOptions?.secretKey;
       }
-<<<<<<< HEAD
-
-=======
       // if we have a tw auth token on global context add it to the headers
       if (typeof globalThis !== "undefined" && "TW_AUTH_TOKEN" in globalThis) {
-        headers["authorization"] = `Bearer ${
-          (globalThis as any).TW_AUTH_TOKEN as string
-        }`;
-      }
->>>>>>> 4b0e63dc
+        headers["authorization"] = `Bearer ${(globalThis as any).TW_AUTH_TOKEN as string
+          }`;
+      }
     }
     const match = rpcUrl.match(/^(ws|http)s?:/i);
     // Try the JSON batch provider if available
@@ -212,18 +206,18 @@
           // Otherwise, create a new provider on the specific network
           const newProvider = chainId
             ? // If we know the chainId we should use the StaticJsonRpcBatchProvider
-              new StaticJsonRpcBatchProvider(
-                {
-                  url: rpcUrl,
-                  headers,
-                },
-                chainId,
-              )
-            : // Otherwise fall back to the built in json rpc batch provider
-              new providers.JsonRpcBatchProvider({
+            new StaticJsonRpcBatchProvider(
+              {
                 url: rpcUrl,
                 headers,
-              });
+              },
+              chainId,
+            )
+            : // Otherwise fall back to the built in json rpc batch provider
+            new providers.JsonRpcBatchProvider({
+              url: rpcUrl,
+              headers,
+            });
 
           // Save the provider in our cache
           RPC_PROVIDER_MAP.set(seralizedOpts, newProvider);
