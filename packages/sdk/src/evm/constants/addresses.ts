--- conflicted
+++ resolved
@@ -293,7 +293,6 @@
 }
 
 /**
-<<<<<<< HEAD
  * @internal
  */
 export function getMultichainRegistryAddress() {
@@ -304,7 +303,9 @@
   } else {
     return MultichainRegistry_address;
   }
-=======
+}
+
+/**
  *
  * @param chainId - chain id
  * @returns the array of trusted forwarders for the given chain id
@@ -323,5 +324,4 @@
   return biconomyForwarder !== constants.AddressZero
     ? [openzeppelinForwarder, biconomyForwarder]
     : [openzeppelinForwarder];
->>>>>>> 64f24f1b
 }