import {
  FEATURE_TOKEN,
  FEATURE_TOKEN_BATCH_MINTABLE,
  FEATURE_TOKEN_BURNABLE,
  FEATURE_TOKEN_MINTABLE,
  FEATURE_TOKEN_SIGNATURE_MINTABLE,
  FEATURE_TOKEN_CLAIM_CONDITIONS_V1,
  FEATURE_TOKEN_CLAIM_CONDITIONS_V2,
  FEATURE_TOKEN_CLAIM_PHASES_V2,
  FEATURE_TOKEN_CLAIM_PHASES_V1,
  FEATURE_TOKEN_PERMIT,
} from "./erc20-features";
import {
  FEATURE_NFT,
  FEATURE_NFT_BATCH_MINTABLE,
  FEATURE_NFT_BURNABLE,
  FEATURE_NFT_CLAIM_CUSTOM,
  FEATURE_NFT_LAZY_MINTABLE,
  FEATURE_NFT_ENUMERABLE,
  FEATURE_NFT_MINTABLE,
  FEATURE_NFT_REVEALABLE,
  FEATURE_NFT_SUPPLY,
  FEATURE_NFT_CLAIM_CONDITIONS_V1,
  FEATURE_NFT_CLAIM_CONDITIONS_V2,
  FEATURE_NFT_CLAIM_PHASES_V2,
  FEATURE_NFT_TIERED_DROP,
  FEATURE_NFT_CLAIM_PHASES_V1,
  FEATURE_NFT_SIGNATURE_MINTABLE_V1,
  FEATURE_NFT_SIGNATURE_MINTABLE_V2,
  FEATURE_NFT_SHARED_METADATA,
  FEATURE_NFT_CLAIM_ZORA,
  FEATURE_NFT_LOYALTY_CARD,
  FEATURE_NFT_UPDATABLE_METADATA,
  FEATURE_NFT_QUERYABLE,
} from "./erc721-features";
import {
  FEATURE_EDITION,
  FEATURE_EDITION_BATCH_MINTABLE,
  FEATURE_EDITION_BURNABLE,
  FEATURE_EDITION_CLAIM_CUSTOM,
  FEATURE_EDITION_CLAIM_CONDITIONS_V1,
  FEATURE_EDITION_CLAIM_CONDITIONS_V2,
  FEATURE_EDITION_CLAIM_PHASES_V2,
  FEATURE_EDITION_ENUMERABLE,
  FEATURE_EDITION_LAZY_MINTABLE_V1,
  FEATURE_EDITION_LAZY_MINTABLE_V2,
  FEATURE_EDITION_MINTABLE,
  FEATURE_EDITION_REVEALABLE,
  FEATURE_EDITION_SIGNATURE_MINTABLE,
  FEATURE_EDITION_CLAIM_PHASES_V1,
} from "./erc1155-features";
import {
  FEATURE_METADATA,
  FEATURE_OWNER,
  FEATURE_PERMISSIONS,
  FEATURE_PERMISSIONS_ENUMERABLE,
  FEATURE_PLATFORM_FEE,
  FEATURE_PRIMARY_SALE,
  FEATURE_ROYALTY,
  FEATURE_APPURI,
  FEATURE_GASLESS,
  FEATURE_PACK_VRF,
  FEATURE_PLUGIN_ROUTER,
  FEATURE_DIRECT_LISTINGS,
  FEATURE_ENGLISH_AUCTIONS,
  FEATURE_OFFERS,
<<<<<<< HEAD
  FEATURE_DYNAMIC_CONTRACT,
=======
  FEATURE_EXTENSION_ROUTER,
  FEATURE_AIRDROP_ERC20,
  FEATURE_AIRDROP_ERC721,
  FEATURE_AIRDROP_ERC1155,
>>>>>>> 447d9846
  FEATURE_ACCOUNT,
  FEATURE_ACCOUNT_FACTORY,
  FEATURE_ACCOUNT_PERMISSIONS,
} from "./thirdweb-features";

/**
 * @internal
 */
export type Feature =
  | typeof FEATURE_TOKEN
  | typeof FEATURE_TOKEN_MINTABLE
  | typeof FEATURE_TOKEN_BATCH_MINTABLE
  | typeof FEATURE_TOKEN_BURNABLE
  | typeof FEATURE_TOKEN_CLAIM_CONDITIONS_V1
  | typeof FEATURE_TOKEN_CLAIM_CONDITIONS_V2
  | typeof FEATURE_TOKEN_CLAIM_PHASES_V1
  | typeof FEATURE_TOKEN_CLAIM_PHASES_V2
  | typeof FEATURE_TOKEN_SIGNATURE_MINTABLE
  | typeof FEATURE_TOKEN_PERMIT
  | typeof FEATURE_NFT
  | typeof FEATURE_NFT_SUPPLY
  | typeof FEATURE_NFT_ENUMERABLE
  | typeof FEATURE_NFT_QUERYABLE
  | typeof FEATURE_NFT_MINTABLE
  | typeof FEATURE_NFT_BATCH_MINTABLE
  | typeof FEATURE_NFT_LAZY_MINTABLE
  | typeof FEATURE_NFT_CLAIM_CUSTOM
  | typeof FEATURE_NFT_CLAIM_ZORA
  | typeof FEATURE_NFT_CLAIM_CONDITIONS_V1
  | typeof FEATURE_NFT_CLAIM_CONDITIONS_V2
  | typeof FEATURE_NFT_CLAIM_PHASES_V1
  | typeof FEATURE_NFT_CLAIM_PHASES_V2
  | typeof FEATURE_NFT_REVEALABLE
  | typeof FEATURE_NFT_SIGNATURE_MINTABLE_V1
  | typeof FEATURE_NFT_SIGNATURE_MINTABLE_V2
  | typeof FEATURE_NFT_BURNABLE
  | typeof FEATURE_NFT_TIERED_DROP
  | typeof FEATURE_NFT_SHARED_METADATA
  | typeof FEATURE_NFT_LOYALTY_CARD
  | typeof FEATURE_NFT_UPDATABLE_METADATA
  | typeof FEATURE_EDITION
  | typeof FEATURE_EDITION_ENUMERABLE
  | typeof FEATURE_EDITION_MINTABLE
  | typeof FEATURE_EDITION_CLAIM_CUSTOM
  | typeof FEATURE_EDITION_CLAIM_CONDITIONS_V1
  | typeof FEATURE_EDITION_CLAIM_CONDITIONS_V2
  | typeof FEATURE_EDITION_CLAIM_PHASES_V1
  | typeof FEATURE_EDITION_CLAIM_PHASES_V2
  | typeof FEATURE_EDITION_LAZY_MINTABLE_V1
  | typeof FEATURE_EDITION_LAZY_MINTABLE_V2
  | typeof FEATURE_EDITION_REVEALABLE
  | typeof FEATURE_EDITION_BATCH_MINTABLE
  | typeof FEATURE_EDITION_BURNABLE
  | typeof FEATURE_EDITION_SIGNATURE_MINTABLE
  | typeof FEATURE_ROYALTY
  | typeof FEATURE_PLATFORM_FEE
  | typeof FEATURE_PRIMARY_SALE
  | typeof FEATURE_PERMISSIONS
  | typeof FEATURE_PERMISSIONS_ENUMERABLE
  | typeof FEATURE_METADATA
  | typeof FEATURE_APPURI
  | typeof FEATURE_OWNER
  | typeof FEATURE_GASLESS
  | typeof FEATURE_PACK_VRF
  | typeof FEATURE_PLUGIN_ROUTER
  | typeof FEATURE_DYNAMIC_CONTRACT
  | typeof FEATURE_DIRECT_LISTINGS
  | typeof FEATURE_ENGLISH_AUCTIONS
  | typeof FEATURE_OFFERS
  | typeof FEATURE_AIRDROP_ERC20
  | typeof FEATURE_AIRDROP_ERC721
  | typeof FEATURE_AIRDROP_ERC1155
  | typeof FEATURE_ACCOUNT
  | typeof FEATURE_ACCOUNT_PERMISSIONS
  | typeof FEATURE_ACCOUNT_FACTORY;

export type Extension = Feature;

/**
 * @internal
 */
export type FeatureName = Feature["name"];
export type ExtensionName = Feature["name"];
/**
 * @internal
 */
export type FeatureWithEnabled = Feature & {
  features: Record<string, FeatureWithEnabled>;
  enabled: boolean;
};
export type ExtensionWithEnabled = Extension & {
  extensions: Record<string, FeatureWithEnabled>;
  enabled: boolean;
};

/**
 * @internal
 */
export const SUPPORTED_FEATURES: Record<string, Feature> = /* @__PURE__ */ {
  [FEATURE_TOKEN.name]: FEATURE_TOKEN,
  [FEATURE_NFT.name]: FEATURE_NFT,
  [FEATURE_EDITION.name]: FEATURE_EDITION,
  [FEATURE_ROYALTY.name]: FEATURE_ROYALTY,
  [FEATURE_PLATFORM_FEE.name]: FEATURE_PLATFORM_FEE,
  [FEATURE_PRIMARY_SALE.name]: FEATURE_PRIMARY_SALE,
  [FEATURE_PERMISSIONS.name]: FEATURE_PERMISSIONS,
  [FEATURE_METADATA.name]: FEATURE_METADATA,
  [FEATURE_APPURI.name]: FEATURE_APPURI,
  [FEATURE_OWNER.name]: FEATURE_OWNER,
  [FEATURE_GASLESS.name]: FEATURE_GASLESS,
  [FEATURE_PACK_VRF.name]: FEATURE_PACK_VRF,
  [FEATURE_PLUGIN_ROUTER.name]: FEATURE_PLUGIN_ROUTER,
  [FEATURE_DYNAMIC_CONTRACT.name]: FEATURE_DYNAMIC_CONTRACT,
  [FEATURE_DIRECT_LISTINGS.name]: FEATURE_DIRECT_LISTINGS,
  [FEATURE_ENGLISH_AUCTIONS.name]: FEATURE_ENGLISH_AUCTIONS,
  [FEATURE_OFFERS.name]: FEATURE_OFFERS,
  [FEATURE_AIRDROP_ERC20.name]: FEATURE_AIRDROP_ERC20,
  [FEATURE_AIRDROP_ERC721.name]: FEATURE_AIRDROP_ERC721,
  [FEATURE_AIRDROP_ERC1155.name]: FEATURE_AIRDROP_ERC1155,
  [FEATURE_ACCOUNT_FACTORY.name]: FEATURE_ACCOUNT_FACTORY,
  [FEATURE_ACCOUNT.name]: FEATURE_ACCOUNT,
  [FEATURE_NFT_LOYALTY_CARD.name]: FEATURE_NFT_LOYALTY_CARD,
  [FEATURE_NFT_UPDATABLE_METADATA.name]: FEATURE_NFT_UPDATABLE_METADATA,
};<|MERGE_RESOLUTION|>--- conflicted
+++ resolved
@@ -64,14 +64,10 @@
   FEATURE_DIRECT_LISTINGS,
   FEATURE_ENGLISH_AUCTIONS,
   FEATURE_OFFERS,
-<<<<<<< HEAD
   FEATURE_DYNAMIC_CONTRACT,
-=======
-  FEATURE_EXTENSION_ROUTER,
   FEATURE_AIRDROP_ERC20,
   FEATURE_AIRDROP_ERC721,
   FEATURE_AIRDROP_ERC1155,
->>>>>>> 447d9846
   FEATURE_ACCOUNT,
   FEATURE_ACCOUNT_FACTORY,
   FEATURE_ACCOUNT_PERMISSIONS,
