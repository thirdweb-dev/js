import {
  getAllExtensionsAbi,
  getAllPluginsAbi,
} from "../constants/thirdweb-features";
import { ContractWrapper } from "../core/classes/contract-wrapper";
import { Abi, AbiSchema, SDKOptions } from "../schema";
import { isFeatureEnabled } from "./feature-detection";
import { fetchContractMetadataFromAddress } from "./metadata-resolver";
import { unique } from "./utils";
<<<<<<< HEAD
import type { IDefaultPluginSet } from "@thirdweb-dev/contracts-js";
import RouterABI from "@thirdweb-dev/contracts-js/dist/abis/ITWRouter.json";
=======
>>>>>>> 76ae9a27
import { ThirdwebStorage } from "@thirdweb-dev/storage";
import { ethers } from "ethers";

/**
 * @internal
 */
export async function getCompositePluginABI(
  address: string,
  abi: Abi,
  provider: ethers.providers.Provider,
  options: SDKOptions,
  storage: ThirdwebStorage,
): Promise<Abi> {
  let pluginABIs: Abi[] = [];

  try {
    // check if contract is plugin-pattern
    const isPluginRouter: boolean = isFeatureEnabled(
      AbiSchema.parse(abi),
      "PluginRouter",
    );
<<<<<<< HEAD
    if (isPluginRouter) {
      const contract = new ContractWrapper<IDefaultPluginSet>(
=======
    const isExtensionRouter: boolean = isFeatureEnabled(
      AbiSchema.parse(abi),
      "ExtensionRouter",
    );
    if (isExtensionRouter) {
      const contract = new ContractWrapper(
>>>>>>> 76ae9a27
        provider,
        address,
        getAllExtensionsAbi,
        options,
      );

      const plugins = await contract.call("getAllExtensions");

      // get extension addresses
      const pluginAddresses = plugins.map(
        (item: any) => item.metadata.implementation,
      );

      // get ABIs of extension contracts --
      pluginABIs = await getPluginABI(pluginAddresses, provider, storage);
    } else if (isPluginRouter) {
      const contract = new ContractWrapper(
        provider,
        address,
        getAllPluginsAbi,
        options,
      );

      const pluginMap = await contract.call("getAllPlugins");

      // get extension addresses
      const allPlugins = pluginMap.map((item: any) => item.pluginAddress);
      const plugins = Array.from(new Set(allPlugins));

      // get ABIs of extension contracts
      pluginABIs = await getPluginABI(plugins as string[], provider, storage);
    }
  } catch (err) {}

  return pluginABIs.length > 0 ? joinABIs([abi, ...pluginABIs]) : abi;
}

/**
 * @internal
 */
async function getPluginABI(
  addresses: string[],
  provider: ethers.providers.Provider,
  storage: ThirdwebStorage,
): Promise<Abi[]> {
  return (
    await Promise.all(
      addresses.map((address) =>
        fetchContractMetadataFromAddress(address, provider, storage).catch(
          (err) => {
            console.error(`Failed to fetch plug-in for ${address}`, err);
            return { abi: [] };
          },
        ),
      ),
    )
  ).map((metadata) => metadata.abi);
}

/**
 * @internal
 */
export function joinABIs(abis: Abi[]): Abi {
  const parsedABIs = abis.map((abi) => AbiSchema.parse(abi)).flat();

  const filteredABIs = unique(parsedABIs, (a, b): boolean => {
    return (
      a.name === b.name &&
      a.type === b.type &&
      a.inputs.length === b.inputs.length
    );
  });

  const finalABIs = filteredABIs.filter((item) => item.type !== "constructor");

  return AbiSchema.parse(finalABIs);
}<|MERGE_RESOLUTION|>--- conflicted
+++ resolved
@@ -7,11 +7,6 @@
 import { isFeatureEnabled } from "./feature-detection";
 import { fetchContractMetadataFromAddress } from "./metadata-resolver";
 import { unique } from "./utils";
-<<<<<<< HEAD
-import type { IDefaultPluginSet } from "@thirdweb-dev/contracts-js";
-import RouterABI from "@thirdweb-dev/contracts-js/dist/abis/ITWRouter.json";
-=======
->>>>>>> 76ae9a27
 import { ThirdwebStorage } from "@thirdweb-dev/storage";
 import { ethers } from "ethers";
 
@@ -33,17 +28,12 @@
       AbiSchema.parse(abi),
       "PluginRouter",
     );
-<<<<<<< HEAD
-    if (isPluginRouter) {
-      const contract = new ContractWrapper<IDefaultPluginSet>(
-=======
     const isExtensionRouter: boolean = isFeatureEnabled(
       AbiSchema.parse(abi),
       "ExtensionRouter",
     );
     if (isExtensionRouter) {
       const contract = new ContractWrapper(
->>>>>>> 76ae9a27
         provider,
         address,
         getAllExtensionsAbi,
