--- conflicted
+++ resolved
@@ -10,13 +10,6 @@
   } else if (options?.gatewayUrls) {
     return new ThirdwebStorage({
       gatewayUrls: options.gatewayUrls,
-<<<<<<< HEAD
-      clientId: options.thirdwebApiKey,
-    });
-  } else {
-    return new ThirdwebStorage({
-      clientId: options?.thirdwebApiKey,
-=======
       clientId: options.clientId,
       secretKey: options.secretKey,
     });
@@ -24,7 +17,6 @@
     return new ThirdwebStorage({
       clientId: options?.clientId,
       secretKey: options?.secretKey,
->>>>>>> be9d9fcd
     });
   }
 }