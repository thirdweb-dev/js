--- conflicted
+++ resolved
@@ -7,8 +7,6 @@
 ): ThirdwebStorage {
   if (storage) {
     return storage;
-<<<<<<< HEAD
-=======
   } else if (options?.gatewayUrls) {
     return new ThirdwebStorage({
       gatewayUrls: options.gatewayUrls,
@@ -18,10 +16,5 @@
     return new ThirdwebStorage({
       apiKey: options?.thirdwebApiKey,
     });
->>>>>>> 35f20ceb
   }
-  return new ThirdwebStorage({
-    gatewayUrls: options?.gatewayUrls,
-    thirdwebApiKey: options?.thirdwebApiKey,
-  })
 }