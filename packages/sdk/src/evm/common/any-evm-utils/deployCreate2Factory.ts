import { BigNumber, Signer } from "ethers";
import invariant from "tiny-invariant";
<<<<<<< HEAD
import { toWei } from "../currency/toWei";
import type { DeployOptions } from "../../types/deploy/deploy-options";
=======
import type { DeployOptions } from "../../types/deploy";
>>>>>>> 41fd6f93
import { CUSTOM_GAS_FOR_CHAIN } from "../any-evm-constants";
import { COMMON_FACTORY } from "./constants";
import { isContractDeployed } from "./isContractDeployed";
import { isEIP155Enforced } from "./isEIP155Enforced";
import { getCreate2FactoryDeploymentInfo } from "./getCreate2FactoryDeploymentInfo";

/**
 * Deploy Nick's Create2 factory on a given network.
 * Deployment is keyless. Signer is needed to fund the keyless signer address.
 * Ref: https://github.com/Arachnid/deterministic-deployment-proxy
 *
 * @public
 * @param signer
 */
export async function deployCreate2Factory(
  signer: Signer,
  options?: DeployOptions,
): Promise<string> {
  invariant(signer.provider, "No provider");
  const commonFactoryExists = await isContractDeployed(
    COMMON_FACTORY,
    signer.provider,
  );
  if (commonFactoryExists) {
    return COMMON_FACTORY;
  }

  const enforceEip155 = await isEIP155Enforced(signer.provider);
  const networkId = (await signer.provider.getNetwork()).chainId;
  const chainId = enforceEip155 ? networkId : 0;
  console.debug(`ChainId ${networkId} enforces EIP155: ${enforceEip155}`);
  const deploymentInfo = CUSTOM_GAS_FOR_CHAIN[networkId]
    ? getCreate2FactoryDeploymentInfo(chainId, {
        gasPrice: CUSTOM_GAS_FOR_CHAIN[networkId].gasPrice,
        gasLimit: CUSTOM_GAS_FOR_CHAIN[networkId].gasLimit,
      })
    : getCreate2FactoryDeploymentInfo(chainId, {});

  const factoryExists = await isContractDeployed(
    deploymentInfo.deployment,
    signer.provider,
  );

  // deploy community factory if not already deployed
  if (!factoryExists) {
    const gasPrice = CUSTOM_GAS_FOR_CHAIN[networkId]?.gasPrice
      ? CUSTOM_GAS_FOR_CHAIN[networkId].gasPrice
      : 100 * 10 ** 9;
    const gasLimit = CUSTOM_GAS_FOR_CHAIN[networkId]?.gasLimit
      ? CUSTOM_GAS_FOR_CHAIN[networkId].gasLimit
      : 100000;

    invariant(gasLimit, "gasLimit undefined for create2 factory deploy");
    invariant(gasPrice, "gasPrice undefined for create2 factory deploy");

    // send balance to the keyless signer
    const valueToSend = BigNumber.from(gasPrice).mul(gasLimit);

    if (
      (await signer.provider.getBalance(deploymentInfo.signer)).lt(valueToSend)
    ) {
      await (
        await signer.sendTransaction({
          to: deploymentInfo.signer,
          value: valueToSend,
        })
      ).wait();
    }

    // deploy
    try {
      console.debug(
        `deploying CREATE2 factory at: ${deploymentInfo.deployment}`,
      );

      options?.notifier?.("deploying", "create2Factory");
      await (
        await signer.provider.sendTransaction(deploymentInfo.transaction)
      ).wait();
      options?.notifier?.("deployed", "create2Factory");
    } catch (err: any) {
      throw new Error(
        `Couldn't deploy CREATE2 factory: ${JSON.stringify(err)}`,
      );
    }
  }

  return deploymentInfo.deployment;
}<|MERGE_RESOLUTION|>--- conflicted
+++ resolved
@@ -1,11 +1,6 @@
 import { BigNumber, Signer } from "ethers";
 import invariant from "tiny-invariant";
-<<<<<<< HEAD
-import { toWei } from "../currency/toWei";
 import type { DeployOptions } from "../../types/deploy/deploy-options";
-=======
-import type { DeployOptions } from "../../types/deploy";
->>>>>>> 41fd6f93
 import { CUSTOM_GAS_FOR_CHAIN } from "../any-evm-constants";
 import { COMMON_FACTORY } from "./constants";
 import { isContractDeployed } from "./isContractDeployed";
