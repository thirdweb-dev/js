import { ThirdwebStorage } from "@thirdweb-dev/storage";
import { fetchExtendedReleaseMetadata } from "../feature-detection/fetchExtendedReleaseMetadata";
import { fetchPreDeployMetadata } from "../feature-detection/fetchPreDeployMetadata";
import type { DeployMetadata } from "../../types/deploy/deploy-options";
<<<<<<< HEAD
import { CompilerOptions } from "../../types/compiler/compiler-options";
import { CompilerType } from "../../schema/contracts/custom";

const deployMetadataCache: Record<string, Record<string, any>> = {};
=======
import { createLruCache } from "../utils";
import {
  FullPublishMetadata,
  PreDeployMetadataFetched,
} from "../../schema/contracts/custom";

type DeployAndPublishMetadata = {
  compilerMetadata: PreDeployMetadataFetched;
  extendedMetadata: FullPublishMetadata | undefined;
};
>>>>>>> a11f27be

const deployMetadataCache =
  /* @__PURE__ */ createLruCache<DeployAndPublishMetadata>(20);

/**
 * @internal
 */
export async function fetchAndCacheDeployMetadata(
  publishMetadataUri: string,
  storage: ThirdwebStorage,
  compilerOptions?: CompilerOptions,
): Promise<DeployMetadata> {
<<<<<<< HEAD
  let compiler = compilerOptions
    ? `${compilerOptions.compilerType}_${
        compilerOptions.compilerVersion || ""
      }_${compilerOptions.evmVersion || ""}
      `
    : "default";

  if (deployMetadataCache[compiler][publishMetadataUri]) {
    return deployMetadataCache[compiler][publishMetadataUri];
=======
  const cached = deployMetadataCache.get(publishMetadataUri);
  if (cached) {
    return cached;
>>>>>>> a11f27be
  }

  const compilerMetadata = await fetchPreDeployMetadata(
    publishMetadataUri,
    storage,
    compilerOptions,
  );
  let extendedMetadata;
  try {
    extendedMetadata = await fetchExtendedReleaseMetadata(
      publishMetadataUri,
      storage,
    );
  } catch (e) {
    // not a factory deployment, ignore
  }
  const data = {
    compilerMetadata,
    extendedMetadata,
  };
<<<<<<< HEAD
  deployMetadataCache[compiler][publishMetadataUri] = data;
=======
  deployMetadataCache.put(publishMetadataUri, data);
>>>>>>> a11f27be
  return data;
}<|MERGE_RESOLUTION|>--- conflicted
+++ resolved
@@ -2,12 +2,8 @@
 import { fetchExtendedReleaseMetadata } from "../feature-detection/fetchExtendedReleaseMetadata";
 import { fetchPreDeployMetadata } from "../feature-detection/fetchPreDeployMetadata";
 import type { DeployMetadata } from "../../types/deploy/deploy-options";
-<<<<<<< HEAD
 import { CompilerOptions } from "../../types/compiler/compiler-options";
-import { CompilerType } from "../../schema/contracts/custom";
 
-const deployMetadataCache: Record<string, Record<string, any>> = {};
-=======
 import { createLruCache } from "../utils";
 import {
   FullPublishMetadata,
@@ -18,7 +14,6 @@
   compilerMetadata: PreDeployMetadataFetched;
   extendedMetadata: FullPublishMetadata | undefined;
 };
->>>>>>> a11f27be
 
 const deployMetadataCache =
   /* @__PURE__ */ createLruCache<DeployAndPublishMetadata>(20);
@@ -31,7 +26,6 @@
   storage: ThirdwebStorage,
   compilerOptions?: CompilerOptions,
 ): Promise<DeployMetadata> {
-<<<<<<< HEAD
   let compiler = compilerOptions
     ? `${compilerOptions.compilerType}_${
         compilerOptions.compilerVersion || ""
@@ -39,13 +33,11 @@
       `
     : "default";
 
-  if (deployMetadataCache[compiler][publishMetadataUri]) {
-    return deployMetadataCache[compiler][publishMetadataUri];
-=======
-  const cached = deployMetadataCache.get(publishMetadataUri);
+  const cacheKey = `${compiler} - ${publishMetadataUri}`;
+
+  const cached = deployMetadataCache.get(cacheKey);
   if (cached) {
     return cached;
->>>>>>> a11f27be
   }
 
   const compilerMetadata = await fetchPreDeployMetadata(
@@ -66,10 +58,7 @@
     compilerMetadata,
     extendedMetadata,
   };
-<<<<<<< HEAD
-  deployMetadataCache[compiler][publishMetadataUri] = data;
-=======
-  deployMetadataCache.put(publishMetadataUri, data);
->>>>>>> a11f27be
+
+  deployMetadataCache.put(cacheKey, data);
   return data;
 }