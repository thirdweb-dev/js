import { ThirdwebStorage } from "@thirdweb-dev/storage";
import { BigNumber, BytesLike, ethers, providers, Signer } from "ethers";
import invariant from "tiny-invariant";
import { bytecode as WETHBytecode } from "./WETH9";
import { getChainProvider, getNativeTokenByChainId } from "../constants";
import { ThirdwebSDK } from "../core";
import { PreDeployMetadataFetched } from "../schema";
import {
  DeployedContractType,
  KeylessDeploymentInfo,
  KeylessTransaction,
  PrecomputedDeploymentTransaction,
} from "../types/any-evm/deploy-data";
import {
  ConstructorParamMap,
  ContractOptions,
  DeploymentPreset,
} from "../types/any-evm/deploy-data";
import { toWei } from "./currency";
import {
  extractConstructorParamsFromAbi,
  fetchExtendedReleaseMetadata,
  fetchPreDeployMetadata,
} from "./feature-detection";
import { generatePluginFunctions, getMetadataForPlugins } from "./plugin";
import { Plugin } from "../types/plugins";
import { DeployMetadata, DeployOptions } from "../types";
<<<<<<< HEAD
import { DEFAULT_API_KEY } from "../../core/constants/urls";
=======
import { CUSTOM_GAS_FOR_CHAIN, matchError } from "./any-evm-constants";
>>>>>>> 477324ec

//
// =============================
// ======== CONSTANTS ==========
// =============================
//

const THIRDWEB_DEPLOYER = "0xdd99b75f095d0c4d5112aCe938e4e6ed962fb024";

export const CREATE2_FACTORY_BYTECODE =
  "0x604580600e600039806000f350fe7fffffffffffffffffffffffffffffffffffffffffffffffffffffffffffffffe03601600081602082378035828234f58015156039578182fd5b8082525050506014600cf3";
export const SIGNATURE = {
  v: 27,
  r: "0x2222222222222222222222222222222222222222222222222222222222222222",
  s: "0x2222222222222222222222222222222222222222222222222222222222222222",
};
export const COMMON_FACTORY = "0x4e59b44847b379578588920cA78FbF26c0B4956C"; // for pre-eip-155 supporting chains

export const GAS_LIMIT_FOR_DEPLOYER = 5_000_000;
export const DEPLOYER_BYTECODE =
  "0x60806040526040516107f33803806107f383398101604081905261002291610359565b805160005b818110156100c157828181518110610041576100416104c9565b6020026020010151600001516001600160a01b03163b600014156100af576100ad838281518110610074576100746104c9565b602002602001015160200151848381518110610092576100926104c9565b6020026020010151604001516100c960201b6100091760201c565b505b806100b9816104df565b915050610027565b505050610557565b606061011183836040518060400160405280601e81526020017f416464726573733a206c6f772d6c6576656c2063616c6c206661696c6564000081525061011860201b60201c565b9392505050565b6060610127848460008561012f565b949350505050565b6060824710156101955760405162461bcd60e51b815260206004820152602660248201527f416464726573733a20696e73756666696369656e742062616c616e636520666f6044820152651c8818d85b1b60d21b60648201526084015b60405180910390fd5b6001600160a01b0385163b6101ec5760405162461bcd60e51b815260206004820152601d60248201527f416464726573733a2063616c6c20746f206e6f6e2d636f6e7472616374000000604482015260640161018c565b600080866001600160a01b031685876040516102089190610508565b60006040518083038185875af1925050503d8060008114610245576040519150601f19603f3d011682016040523d82523d6000602084013e61024a565b606091505b50909250905061025b828286610266565b979650505050505050565b60608315610275575081610111565b8251156102855782518084602001fd5b8160405162461bcd60e51b815260040161018c9190610524565b634e487b7160e01b600052604160045260246000fd5b604051606081016001600160401b03811182821017156102d7576102d761029f565b60405290565b604051601f8201601f191681016001600160401b03811182821017156103055761030561029f565b604052919050565b80516001600160a01b038116811461032457600080fd5b919050565b60005b8381101561034457818101518382015260200161032c565b83811115610353576000848401525b50505050565b6000602080838503121561036c57600080fd5b82516001600160401b038082111561038357600080fd5b818501915085601f83011261039757600080fd5b8151818111156103a9576103a961029f565b8060051b6103b88582016102dd565b91825283810185019185810190898411156103d257600080fd5b86860192505b838310156104bc578251858111156103f05760008081fd5b86016060601f19828d0381018213156104095760008081fd5b6104116102b5565b61041c8b850161030d565b8152604061042b81860161030d565b828d01529284015192898411156104425760008081fd5b83850194508e603f86011261045957600093508384fd5b8b85015193508984111561046f5761046f61029f565b61047f8c84601f870116016102dd565b92508383528e818587010111156104965760008081fd5b6104a5848d8501838801610329565b8101919091528452505091860191908601906103d8565b9998505050505050505050565b634e487b7160e01b600052603260045260246000fd5b600060001982141561050157634e487b7160e01b600052601160045260246000fd5b5060010190565b6000825161051a818460208701610329565b9190910192915050565b6020815260008251806020840152610543816040850160208701610329565b601f01601f19169190910160400192915050565b61028d806105666000396000f3fe6080604052600080fd5b606061004b83836040518060400160405280601e81526020017f416464726573733a206c6f772d6c6576656c2063616c6c206661696c65640000815250610052565b9392505050565b60606100618484600085610069565b949350505050565b6060824710156100cf5760405162461bcd60e51b815260206004820152602660248201527f416464726573733a20696e73756666696369656e742062616c616e636520666f6044820152651c8818d85b1b60d21b60648201526084015b60405180910390fd5b6001600160a01b0385163b6101265760405162461bcd60e51b815260206004820152601d60248201527f416464726573733a2063616c6c20746f206e6f6e2d636f6e747261637400000060448201526064016100c6565b600080866001600160a01b031685876040516101429190610208565b60006040518083038185875af1925050503d806000811461017f576040519150601f19603f3d011682016040523d82523d6000602084013e610184565b606091505b509150915061019482828661019f565b979650505050505050565b606083156101ae57508161004b565b8251156101be5782518084602001fd5b8160405162461bcd60e51b81526004016100c69190610224565b60005b838110156101f35781810151838201526020016101db565b83811115610202576000848401525b50505050565b6000825161021a8184602087016101d8565b9190910192915050565b60208152600082518060208401526102438160408501602087016101d8565b601f01601f1916919091016040019291505056fea26469706673582212200b524eb8ceaafe6c603273ee859fddbc2d6f1b7860c3d853dcf6f129f9d9371364736f6c634300080c0033";
export const DEPLOYER_ABI = [
  {
    inputs: [
      {
        components: [
          {
            internalType: "address",
            name: "predictedAddress",
            type: "address",
          },
          {
            internalType: "address",
            name: "to",
            type: "address",
          },
          {
            internalType: "bytes",
            name: "data",
            type: "bytes",
          },
        ],
        internalType: "struct IDeployer.Transaction[]",
        name: "transactions",
        type: "tuple[]",
      },
    ],
    stateMutability: "payable",
    type: "constructor",
  },
];

// Caches
let deploymentPresets: Record<string, DeploymentPreset> = {};
const deployMetadataCache: Record<string, any> = {};
const uriCache: Record<string, string> = {};

//
// ==================================
// ======== View Functions ==========
// ==================================
//

/**
 * Check if a contract exists at the given address
 *
 * @internal
 * @param address
 * @param provider
 */
export async function isContractDeployed(
  address: string,
  provider: providers.Provider,
): Promise<boolean> {
  const code = await provider.getCode(address);

  return code !== "0x" && code !== "0x0";
}

/**
 * Check if a chain enforces EIP-155 transactions
 * Ref: https://eips.ethereum.org/EIPS/eip-155
 *
 * @internal
 * @param provider
 */
export async function isEIP155Enforced(
  provider: providers.Provider,
): Promise<boolean> {
  try {
    // TODO: Find a better way to check this.

    // Send a random transaction of legacy type (pre-eip-155).
    // It will fail. Parse the error message to check whether eip-155 is enforced.
    await provider.sendTransaction(
      "0xf8a58085174876e800830186a08080b853604580600e600039806000f350fe7fffffffffffffffafffffffffffffffffffffffffffffffffffffffffffffffe03601600081602082378035828234f58015156039578182fd5b8082525050506014600cf31ba02222222222222222222222222222222222222222222222222222222222222222a02222222222222222222222222222222222222222222222222222222222222222",
    );
  } catch (e: any) {
    const errorMsg = e.toString().toLowerCase();
    const errorJson = JSON.stringify(e).toLowerCase();

    if (matchError(errorMsg) || matchError(errorJson)) {
      return true;
    }
    return false;
  }
  return false;
}

/**
 * Get the CREATE2 Factory address for a network
 * Source code of the factory:
 * https://github.com/Arachnid/deterministic-deployment-proxy/blob/master/source/deterministic-deployment-proxy.yul
 *
 * @internal
 * @param provider
 */
export async function getCreate2FactoryAddress(
  provider: providers.Provider,
): Promise<string> {
  const commonFactoryExists = await isContractDeployed(
    COMMON_FACTORY,
    provider,
  );
  if (commonFactoryExists) {
    return COMMON_FACTORY;
  }

  const enforceEip155 = await isEIP155Enforced(provider);
  const networkId = (await provider.getNetwork()).chainId;
  const chainId = enforceEip155 ? networkId : 0;
  const deploymentInfo = CUSTOM_GAS_FOR_CHAIN[networkId]
    ? getCreate2FactoryDeploymentInfo(
        chainId,
        CUSTOM_GAS_FOR_CHAIN[networkId].gasPrice,
      )
    : getCreate2FactoryDeploymentInfo(chainId);

  return deploymentInfo.deployment;
}

/**
 * Generate salt for deployment with Create2
 * Note: Salt component is generated by appending `tw` (thirdweb) to the bytecode
 *
 * @internal
 * @param bytecode: Creation bytecode of the contract to deploy
 */
export function getSaltHash(bytecode: string): string {
  const bytecodeHash = ethers.utils.id(bytecode);
  const salt = `tw.${bytecodeHash}`;
  const saltHash = ethers.utils.id(salt);

  return saltHash;
}

/**
 *
 * Construct init-bytecode, packed with salthash.
 * This hex data is intended to be sent to the CREATE2 factory address
 *
 * @internal
 * @param bytecode: Creation bytecode of the contract to deploy
 * @param encodedArgs: Abi-encoded constructor params
 */
export function getInitBytecodeWithSalt(
  bytecode: string,
  encodedArgs: BytesLike,
): string {
  const saltHash = getSaltHash(bytecode);

  const initBytecodeWithSalt = ethers.utils.solidityPack(
    ["bytes32", "bytes", "bytes"],
    [saltHash, bytecode, encodedArgs],
  );

  return initBytecodeWithSalt;
}

/**
 
 * Pre-compute a contract's deployment address for a CREATE2 deployment.
 *
 * @public
 * @param bytecode: Creation bytecode of the contract to deploy
 * @param encodedArgs: Abi-encoded constructor params
 * @param create2FactoryAddress
 */
export function computeDeploymentAddress(
  bytecode: string,
  encodedArgs: BytesLike,
  create2FactoryAddress: string,
): string {
  const saltHash = getSaltHash(bytecode);

  // 1. create init bytecode hash with contract's bytecode and encoded args
  const initBytecode = ethers.utils.solidityPack(
    ["bytes", "bytes"],
    [bytecode, encodedArgs],
  );

  // 2. abi-encode pack the deployer address, salt, and bytecode hash
  const deployInfoPacked = ethers.utils.solidityPack(
    ["bytes1", "address", "bytes32", "bytes32"],
    [
      "0xff",
      create2FactoryAddress,
      saltHash,
      ethers.utils.solidityKeccak256(["bytes"], [initBytecode]),
    ],
  );

  // 3. hash the packed deploy info
  const hashedDeployInfo = ethers.utils.solidityKeccak256(
    ["bytes"],
    [deployInfoPacked],
  );

  // 4. return last 20 bytes (40 characters) of the hash -- this is the predicted address
  return `0x${hashedDeployInfo.slice(26)}`;
}

/**
 *
 * @internal
 * @param provider
 * @param storage
 * @param create2Factory
 */
export async function computeEOAForwarderAddress(
  provider: providers.Provider,
  storage: ThirdwebStorage,
  create2Factory?: string,
): Promise<string> {
  if (!create2Factory) {
    create2Factory = await getCreate2FactoryAddress(provider);
  }
  return (
    await computeDeploymentInfo("infra", provider, storage, create2Factory, {
      contractName: "ForwarderEOAOnly",
    })
  ).transaction.predictedAddress;
}

/**
 *
 * @internal
 * @param provider
 * @param storage
 * @param create2Factory
 */
export async function computeForwarderAddress(
  provider: providers.Provider,
  storage: ThirdwebStorage,
  create2Factory?: string,
): Promise<string> {
  if (!create2Factory) {
    create2Factory = await getCreate2FactoryAddress(provider);
  }
  return (
    await computeDeploymentInfo("infra", provider, storage, create2Factory, {
      contractName: "Forwarder",
    })
  ).transaction.predictedAddress;
}

/**
 *
 * @internal
 * @param provider
 * @param storage
 * @param create2Factory
 */
export async function computeCloneFactoryAddress(
  provider: providers.Provider,
  storage: ThirdwebStorage,
  create2Factory?: string,
): Promise<string> {
  if (!create2Factory) {
    create2Factory = await getCreate2FactoryAddress(provider);
  }
  return (
    await computeDeploymentInfo("infra", provider, storage, create2Factory, {
      contractName: "TWCloneFactory",
    })
  ).transaction.predictedAddress;
}

/**
 *
 * @internal
 * @param provider
 * @param storage
 * @param create2Factory
 */
export async function computeNativeTokenAddress(
  provider: providers.Provider,
  storage: ThirdwebStorage,
  create2Factory?: string,
): Promise<string> {
  if (!create2Factory) {
    create2Factory = await getCreate2FactoryAddress(provider);
  }
  return (
    await computeDeploymentInfo("infra", provider, storage, create2Factory, {
      contractName: "WETH9",
    })
  ).transaction.predictedAddress;
}

/**
 *
 * @public
 * @param contractName
 * @param chainId
 * @param storage
 */
export async function getThirdwebContractAddress(
  contractName: string,
  chainId: number,
  storage: ThirdwebStorage,
): Promise<string> {
  const provider = getChainProvider(chainId, {
    thirdwebApiKey: DEFAULT_API_KEY,
  });
  const contractAddress = await predictThirdwebContractAddress(
    contractName,
    chainId,
    storage,
  );
  const isDeployed = await isContractDeployed(contractAddress, provider);
  invariant(isDeployed, "Contract not deployed yet");

  return contractAddress;
}

/**
 *
 * @public
 * @param contractName
 * @param chainId
 * @param storage
 */
export async function predictThirdwebContractAddress(
  contractName: string,
  chainId: number,
  storage: ThirdwebStorage,
): Promise<string> {
  const provider = getChainProvider(chainId, {
    thirdwebApiKey: DEFAULT_API_KEY,
  });
  const publishUri = await fetchAndCachePublishedContractURI(contractName);
  const create2Factory = await getCreate2FactoryAddress(provider);
  invariant(create2Factory, "Thirdweb stack not found");

  const pluginMetadata = await getMetadataForPlugins(publishUri, storage);

  // if pluginMetadata is not empty, then it's a plugin-pattern router contract
  if (pluginMetadata.length > 0) {
    const deploymentInfo = await getDeploymentInfo(
      publishUri,
      storage,
      provider,
      create2Factory,
    );

    const implementation = deploymentInfo.find(
      (contract) => contract.type === "implementation",
    )?.transaction.predictedAddress;
    invariant(implementation, "Error computing address for plugin router");

    return implementation;
  }

  const implementation = await computeDeploymentInfo(
    "implementation",
    provider,
    storage,
    create2Factory,
    { contractName: contractName },
  );

  return implementation.transaction.predictedAddress;
}

/**
 *
 * @internal
 * @param contractName
 * @param chainId
 * @param storage
 */
export async function getEncodedConstructorParamsForThirdwebContract(
  contractName: string,
  chainId: number,
  storage: ThirdwebStorage,
  constructorParamMap?: ConstructorParamMap,
): Promise<BytesLike | undefined> {
  const provider = getChainProvider(chainId, {
    thirdwebApiKey: DEFAULT_API_KEY,
  });
  const publishUri = await fetchAndCachePublishedContractURI(contractName);
  const metadata = await fetchAndCacheDeployMetadata(publishUri, storage);
  const create2Factory = await getCreate2FactoryAddress(provider);
  invariant(create2Factory, "Thirdweb stack not found");

  const pluginMetadata = await getMetadataForPlugins(publishUri, storage);

  let encodedArgs;

  // if pluginMetadata is not empty, then it's a plugin-pattern router contract
  if (pluginMetadata.length > 0) {
    const deploymentInfo = await getDeploymentInfo(
      publishUri,
      storage,
      provider,
      create2Factory,
    );
    encodedArgs = deploymentInfo.find(
      (contract) => contract.type === "implementation",
    )?.encodedArgs;
  } else {
    encodedArgs = await encodeConstructorParamsForImplementation(
      metadata.compilerMetadata,
      provider,
      storage,
      create2Factory,
      constructorParamMap,
    );
  }

  return encodedArgs;
}

//
// ==============================================
// ======== Create / Send Transactions ==========
// ==============================================
//

/**
 * Generate a transaction to be sent with a keyless signer.
 *
 * @public
 * @param transaction: Unsigned transaction object
 * @param signature: Signature bytes
 */
export function getKeylessTxn(
  transaction: ethers.UnsignedTransaction,
  signature: string,
): KeylessTransaction {
  // 1. Create serialized txn string
  const digest = ethers.utils.arrayify(
    ethers.utils.keccak256(ethers.utils.serializeTransaction(transaction)),
  );

  // 2. Determine signer address from custom signature + txn
  const signer = ethers.utils.recoverAddress(digest, signature);

  // 3. Create the signed serialized txn string.
  // To be sent directly to the chain using a provider.
  const signedSerializedTx = ethers.utils.serializeTransaction(
    transaction,
    signature,
  );

  return {
    signer: signer,
    transaction: signedSerializedTx,
  };
}

/**
 * Deploy Nick's Create2 factory on a given network.
 * Deployment is keyless. Signer is needed to fund the keyless signer address.
 * Ref: https://github.com/Arachnid/deterministic-deployment-proxy
 *
 * @public
 * @param signer
 */
export async function deployCreate2Factory(
  signer: Signer,
  options?: DeployOptions,
): Promise<string> {
  invariant(signer.provider, "No provider");
  const commonFactoryExists = await isContractDeployed(
    COMMON_FACTORY,
    signer.provider,
  );
  if (commonFactoryExists) {
    return COMMON_FACTORY;
  }

  const enforceEip155 = await isEIP155Enforced(signer.provider);
  const networkId = (await signer.provider.getNetwork()).chainId;
  const chainId = enforceEip155 ? networkId : 0;
  console.debug(`ChainId ${networkId} enforces EIP155: ${enforceEip155}`);
  const deploymentInfo = CUSTOM_GAS_FOR_CHAIN[networkId]
    ? getCreate2FactoryDeploymentInfo(
        chainId,
        CUSTOM_GAS_FOR_CHAIN[networkId].gasPrice,
      )
    : getCreate2FactoryDeploymentInfo(chainId);

  const factoryExists = await isContractDeployed(
    deploymentInfo.deployment,
    signer.provider,
  );

  // deploy community factory if not already deployed
  if (!factoryExists) {
    // send balance to the keyless signer
    const valueToSend = CUSTOM_GAS_FOR_CHAIN[networkId]
      ? BigNumber.from(CUSTOM_GAS_FOR_CHAIN[networkId].gasPrice).mul(100000)
      : toWei("0.01");
    if (
      (await signer.provider.getBalance(deploymentInfo.signer)).lt(valueToSend)
    ) {
      await signer.sendTransaction({
        to: deploymentInfo.signer,
        value: valueToSend,
      });
    }

    // deploy
    try {
      console.debug(
        `deploying CREATE2 factory at: ${deploymentInfo.deployment}`,
      );

      options?.notifier?.("deploying", "create2Factory");
      await signer.provider.sendTransaction(deploymentInfo.transaction);
      options?.notifier?.("deployed", "create2Factory");
    } catch (err: any) {
      throw new Error(
        `Couldn't deploy CREATE2 factory: ${JSON.stringify(err)}`,
      );
    }
  }

  return deploymentInfo.deployment;
}

/**
 * Deploy a contract at a deterministic address, using Create2 method
 * Address depends on the Create2 factory address.
 *
 * @public
 *
 * @param singer
 * @param bytecode
 * @param encodedArgs
 * @param create2FactoryAddress
 */
export async function deployContractDeterministicRaw(
  signer: Signer,
  bytecode: string,
  encodedArgs: BytesLike,
  create2FactoryAddress: string,
  options?: DeployOptions,
  predictedAddress?: string,
  gasLimit: number = 7000000,
) {
  // Check if the implementation contract is already deployed
  invariant(signer.provider, "Provider required");
  const contractDeployed = predictedAddress
    ? await isContractDeployed(predictedAddress, signer.provider)
    : false;

  if (!contractDeployed) {
    console.debug(
      `deploying contract via create2 factory at: ${predictedAddress}`,
    );
    const initBytecodeWithSalt = getInitBytecodeWithSalt(bytecode, encodedArgs);

    let tx: ethers.PopulatedTransaction = {
      to: create2FactoryAddress,
      data: initBytecodeWithSalt,
    };

    try {
      await signer.estimateGas(tx);
    } catch (e) {
      console.debug("error estimating gas while deploying prebuilt: ", e);
      tx.gasLimit = BigNumber.from(gasLimit);
    }
    await (await signer.sendTransaction(tx)).wait();
  }
}

/**
 * Deploy a contract at a deterministic address, using Create2 method
 * Address depends on the Create2 factory address.
 *
 * @public
 *
 * @param singer
 * @param bytecode
 * @param encodedArgs
 * @param create2FactoryAddress
 */
export async function deployContractDeterministic(
  signer: Signer,
  transaction: PrecomputedDeploymentTransaction,
  options?: DeployOptions,
  gasLimit: number = 7000000,
) {
  // Check if the implementation contract is already deployed
  invariant(signer.provider, "Provider required");
  const contractDeployed = await isContractDeployed(
    transaction.predictedAddress,
    signer.provider,
  );

  if (!contractDeployed) {
    console.debug(
      `deploying contract via create2 factory at: ${transaction.predictedAddress}`,
    );

    let tx: ethers.PopulatedTransaction = {
      to: transaction.to,
      data: transaction.data,
    };

    try {
      await signer.estimateGas(tx);
    } catch (e) {
      console.debug("error estimating gas while deploying prebuilt: ", e);
      tx.gasLimit = BigNumber.from(gasLimit);
    }
    options?.notifier?.("deploying", "preset");
    await (await signer.sendTransaction(tx)).wait();
    options?.notifier?.("deployed", "preset");
  }
}

/**
 *
 * Returns txn data for keyless deploys as well as signer deploys.
 * Also provides a list of infra contracts to deploy.
 *
 * @internal
 *
 * @param metadataUri
 * @param storage
 * @param provider
 * @param create2Factory
 */
export async function getDeploymentInfo(
  metadataUri: string,
  storage: ThirdwebStorage,
  provider: providers.Provider,
  create2Factory?: string,
): Promise<DeploymentPreset[]> {
  deploymentPresets = {};

  const create2FactoryAddress = create2Factory
    ? create2Factory
    : await getCreate2FactoryAddress(provider);

  const customParams: ConstructorParamMap = {};
  const finalDeploymentInfo: DeploymentPreset[] = [];
  const { compilerMetadata } = await fetchAndCacheDeployMetadata(
    metadataUri,
    storage,
  );
  const pluginMetadata = await getMetadataForPlugins(metadataUri, storage);

  // if pluginMetadata is not empty, then it's a plugin-pattern router contract
  if (pluginMetadata.length > 0) {
    // get deployment info for all plugins
    const pluginDeploymentInfo = await Promise.all(
      pluginMetadata.map(async (metadata) => {
        const info = await computeDeploymentInfo(
          "plugin",
          provider,
          storage,
          create2FactoryAddress,
          { metadata: metadata },
        );
        return info;
      }),
    );

    // create constructor param input for PluginMap
    const mapInput: Plugin[] = [];
    pluginMetadata.forEach((metadata, index) => {
      const input = generatePluginFunctions(
        pluginDeploymentInfo[index].transaction.predictedAddress,
        metadata.abi,
      );
      mapInput.push(...input);
    });

    // get PluginMap deployment transaction
    const pluginMapTransaction = await computeDeploymentInfo(
      "plugin",
      provider,
      storage,
      create2FactoryAddress,
      {
        contractName: "PluginMap",
        constructorParams: { _pluginsToAdd: { value: mapInput } },
      },
    );

    // address of PluginMap is input for MarketplaceV3's constructor
    customParams["_pluginMap"] = {
      value: pluginMapTransaction.transaction.predictedAddress,
    };

    finalDeploymentInfo.push(...pluginDeploymentInfo, pluginMapTransaction);
  }

  const implementationDeployInfo = await computeDeploymentInfo(
    "implementation",
    provider,
    storage,
    create2FactoryAddress,
    {
      metadata: compilerMetadata,
      constructorParams: customParams,
    },
  );

  // get clone factory
  const factoryInfo = await computeDeploymentInfo(
    "infra",
    provider,
    storage,
    create2FactoryAddress,
    { contractName: "TWCloneFactory" },
  );

  finalDeploymentInfo.push(factoryInfo);
  finalDeploymentInfo.push(...Object.values(deploymentPresets));
  finalDeploymentInfo.push(implementationDeployInfo);

  return finalDeploymentInfo;
}

export async function deployWithThrowawayDeployer(
  signer: Signer,
  transactions: PrecomputedDeploymentTransaction[],
  options?: DeployOptions,
) {
  let transactionBatches = createTransactionBatches(transactions);
  if (transactionBatches.length === 0) {
    return;
  }

  options?.notifier?.("deploying", "infra");
  const deployTxns = await Promise.all(
    transactionBatches.map((txBatch) => {
      // Using the deployer contract, send the deploy transactions to common factory with a signer
      const deployer = new ethers.ContractFactory(
        DEPLOYER_ABI,
        DEPLOYER_BYTECODE,
      )
        .connect(signer)
        .deploy(txBatch);

      return deployer;
    }),
  );

  await Promise.all(
    deployTxns.map((tx) => {
      return tx.deployed();
    }),
  );
  options?.notifier?.("deployed", "infra");
}

//
// ==============================================
// ======== Other helper functions ==============
// ==============================================
//

export async function computeDeploymentInfo(
  contractType: DeployedContractType,
  provider: providers.Provider,
  storage: ThirdwebStorage,
  create2Factory: string,
  contractOptions?: ContractOptions,
): Promise<DeploymentPreset> {
  let contractName = contractOptions && contractOptions.contractName;
  let metadata = contractOptions && contractOptions.metadata;
  invariant(contractName || metadata, "Require contract name or metadata");

  if (contractName && deploymentPresets[contractName]) {
    return deploymentPresets[contractName];
  }

  // Different treatment for WETH contract
  if (contractName === "WETH9") {
    const address = computeDeploymentAddress(WETHBytecode, [], create2Factory);
    const contractDeployed = await isContractDeployed(address, provider);
    let initBytecodeWithSalt = "";

    if (!contractDeployed) {
      initBytecodeWithSalt = getInitBytecodeWithSalt(WETHBytecode, []);
    }
    return {
      name: contractName,
      type: contractType,
      transaction: {
        predictedAddress: address,
        to: create2Factory,
        data: initBytecodeWithSalt,
      },
    };
  }

  if (!metadata) {
    invariant(contractName, "Require contract name");
    const uri = await fetchAndCachePublishedContractURI(contractName);
    metadata = (await fetchAndCacheDeployMetadata(uri, storage))
      .compilerMetadata;
  }

  const encodedArgs = await encodeConstructorParamsForImplementation(
    metadata,
    provider,
    storage,
    create2Factory,
    contractOptions?.constructorParams,
  );
  const address = computeDeploymentAddress(
    metadata.bytecode,
    encodedArgs,
    create2Factory,
  );
  const contractDeployed = await isContractDeployed(address, provider);

  let initBytecodeWithSalt = "";
  if (!contractDeployed) {
    initBytecodeWithSalt = getInitBytecodeWithSalt(
      metadata.bytecode,
      encodedArgs,
    );
  }

  return {
    name: contractName,
    type: contractType,
    transaction: {
      predictedAddress: address,
      to: create2Factory,
      data: initBytecodeWithSalt,
    },
    encodedArgs,
  };
}

/**
 * @internal
 *
 * Determine constructor params required by an implementation contract.
 * Return abi-encoded params.
 */
export async function encodeConstructorParamsForImplementation(
  compilerMetadata: PreDeployMetadataFetched,
  provider: providers.Provider,
  storage: ThirdwebStorage,
  create2Factory: string,
  constructorParamMap?: ConstructorParamMap,
): Promise<BytesLike> {
  const constructorParams = extractConstructorParamsFromAbi(
    compilerMetadata.abi,
  );
  let constructorParamTypes = constructorParams.map((p) => {
    if (p.type === "tuple[]") {
      return ethers.utils.ParamType.from(p);
    } else {
      return p.type;
    }
  });

  const constructorParamValues = await Promise.all(
    constructorParams.map(async (p) => {
      if (constructorParamMap && constructorParamMap[p.name]) {
        if (constructorParamMap[p.name].type) {
          invariant(
            constructorParamMap[p.name].type === p.type,
            `Provided type ${
              constructorParamMap[p.name].type
            } doesn't match the actual type ${p.type} from Abi`,
          );
        }
        return constructorParamMap[p.name].value;
      }
      if (p.name && p.name.includes("nativeTokenWrapper")) {
        const chainId = (await provider.getNetwork()).chainId;
        let nativeTokenWrapperAddress =
          getNativeTokenByChainId(chainId).wrapped.address;

        if (nativeTokenWrapperAddress === ethers.constants.AddressZero) {
          const deploymentInfo = await computeDeploymentInfo(
            "infra",
            provider,
            storage,
            create2Factory,
            {
              contractName: "WETH9",
            },
          );
          if (!deploymentPresets["WETH9"]) {
            deploymentPresets["WETH9"] = deploymentInfo;
          }

          nativeTokenWrapperAddress =
            deploymentInfo.transaction.predictedAddress;
        }

        return nativeTokenWrapperAddress;
      } else if (p.name && p.name.includes("trustedForwarder")) {
        if (
          compilerMetadata.analytics?.contract_name &&
          compilerMetadata.analytics.contract_name === "Pack"
        ) {
          // EOAForwarder for Pack
          const deploymentInfo = await computeDeploymentInfo(
            "infra",
            provider,
            storage,
            create2Factory,
            {
              contractName: "ForwarderEOAOnly",
            },
          );
          if (!deploymentPresets["ForwarderEOAOnly"]) {
            deploymentPresets["ForwarderEOAOnly"] = deploymentInfo;
          }
          return deploymentInfo.transaction.predictedAddress;
        }

        const deploymentInfo = await computeDeploymentInfo(
          "infra",
          provider,
          storage,
          create2Factory,
          {
            contractName: "Forwarder",
          },
        );
        if (!deploymentPresets["Forwarder"]) {
          deploymentPresets["Forwarder"] = deploymentInfo;
        }

        return deploymentInfo.transaction.predictedAddress;
      } else {
        throw new Error("Can't resolve constructor arguments");
      }
    }),
  );

  const encodedArgs = ethers.utils.defaultAbiCoder.encode(
    constructorParamTypes,
    constructorParamValues,
  );
  return encodedArgs;
}

/**
 *
 * @public
 * @param transaction: Unsigned transaction object
 * @param signature: Signature bytes
 */
export function getCreate2FactoryDeploymentInfo(
  chainId: number,
  gasPrice?: number,
): KeylessDeploymentInfo {
  const signature = ethers.utils.joinSignature(SIGNATURE);
  const deploymentTransaction = getKeylessTxn(
    {
      gasPrice: gasPrice ? gasPrice : 100 * 10 ** 9,
      gasLimit: 100000,
      nonce: 0,
      data: CREATE2_FACTORY_BYTECODE,
      chainId: chainId,
    },
    signature,
  );
  const create2FactoryAddress = ethers.utils.getContractAddress({
    from: deploymentTransaction.signer,
    nonce: 0,
  });

  return {
    ...deploymentTransaction,
    deployment: create2FactoryAddress,
  };
}

export async function fetchAndCachePublishedContractURI(
  contractName: string,
): Promise<string> {
  if (uriCache[contractName]) {
    return uriCache[contractName];
  }
  // fetch the publish URI from the ContractPublisher contract
  const publishedContract = await new ThirdwebSDK("polygon")
    .getPublisher()
    .getVersion(THIRDWEB_DEPLOYER, contractName);
  if (!publishedContract) {
    throw new Error(
      `No published contract found for ${contractName} at version by '${THIRDWEB_DEPLOYER}'`,
    );
  }
  const uri = publishedContract.metadataUri;
  uriCache[contractName] = uri;

  return uri;
}

export async function fetchAndCacheDeployMetadata(
  publishMetadataUri: string,
  storage: ThirdwebStorage,
): Promise<DeployMetadata> {
  if (deployMetadataCache[publishMetadataUri]) {
    return deployMetadataCache[publishMetadataUri];
  }
  const compilerMetadata = await fetchPreDeployMetadata(
    publishMetadataUri,
    storage,
  );
  let extendedMetadata;
  try {
    extendedMetadata = await fetchExtendedReleaseMetadata(
      publishMetadataUri,
      storage,
    );
  } catch (e) {
    // not a factory deployment, ignore
  }
  const data = {
    compilerMetadata,
    extendedMetadata,
  };
  deployMetadataCache[publishMetadataUri] = data;
  return data;
}

export function estimateGasForDeploy(initCode: string) {
  let gasLimit =
    ethers.utils
      .arrayify(initCode)
      .map((x) => (x === 0 ? 4 : 16))
      .reduce((sum, x) => sum + x) +
    (200 * initCode.length) / 2 +
    6 * Math.ceil(initCode.length / 64) +
    32000 +
    21000;

  gasLimit = Math.floor((gasLimit * 64) / 63);

  return gasLimit;
}

export function createTransactionBatches(
  transactions: PrecomputedDeploymentTransaction[],
  upperGasLimit: number = GAS_LIMIT_FOR_DEPLOYER,
): PrecomputedDeploymentTransaction[][] {
  transactions = transactions.filter((tx) => {
    return tx.data.length > 0;
  });
  if (transactions.length === 0) {
    return [];
  }

  let transactionBatches: PrecomputedDeploymentTransaction[][] = [];
  let sum = 0;
  let batch: PrecomputedDeploymentTransaction[] = [];
  transactions.forEach((tx) => {
    const gas = estimateGasForDeploy(tx.data);
    if (sum + gas > upperGasLimit) {
      if (batch.length === 0) {
        transactionBatches.push([tx]);
      } else {
        transactionBatches.push(batch);
        sum = gas;
        batch = [tx];
      }
    } else {
      sum += gas;
      batch.push(tx);
    }
  });
  if (batch.length > 0) {
    transactionBatches.push(batch);
  }

  return transactionBatches;
}<|MERGE_RESOLUTION|>--- conflicted
+++ resolved
@@ -25,11 +25,8 @@
 import { generatePluginFunctions, getMetadataForPlugins } from "./plugin";
 import { Plugin } from "../types/plugins";
 import { DeployMetadata, DeployOptions } from "../types";
-<<<<<<< HEAD
 import { DEFAULT_API_KEY } from "../../core/constants/urls";
-=======
 import { CUSTOM_GAS_FOR_CHAIN, matchError } from "./any-evm-constants";
->>>>>>> 477324ec
 
 //
 // =============================
