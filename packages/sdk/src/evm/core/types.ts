import type { CONTRACTS_MAP, PREBUILT_CONTRACTS_MAP } from "../contracts";
import type { SmartContract } from "../contracts/smart-contract";
import type { Chain, ChainSlug, ChainId } from "@thirdweb-dev/chains";
import { BigNumber, BytesLike, CallOverrides, Signer, providers } from "ethers";

// --- utility types extracted from from ts-toolbelt --- //

// if
type TBoolean = 0 | 1;
type If<B extends TBoolean, Then, Else = never> = B extends 1 ? Then : Else;

// equals
type Equals<A1, A2> = (<A>() => A extends A2 ? 1 : 0) extends <
  A,
>() => A extends A1 ? 1 : 0
  ? 1
  : 0;

// --- end utility types --- //
export type PrebuiltContractsMap = typeof PREBUILT_CONTRACTS_MAP;
export type PrebuiltContractsInstances = {
  [K in keyof PrebuiltContractsMap]: Awaited<
    ReturnType<(typeof PREBUILT_CONTRACTS_MAP)[K]["initialize"]>
  >;
};
export type ContractsMap = typeof CONTRACTS_MAP;

export type PrebuiltContractType = keyof PrebuiltContractsMap;
export type ContractType = keyof ContractsMap;

export type ValidContractInstance =
  | Awaited<ReturnType<ContractsMap[keyof PrebuiltContractsMap]["initialize"]>>
  | SmartContract;

export type SchemaForPrebuiltContractType<
  TContractType extends PrebuiltContractType,
> = PrebuiltContractsMap[TContractType]["schema"];

export type DeploySchemaForPrebuiltContractType<
  TContractType extends PrebuiltContractType,
> = SchemaForPrebuiltContractType<TContractType>["deploy"];

export type ContractForPrebuiltContractType<
  TContractType extends PrebuiltContractType,
> = PrebuiltContractsInstances[TContractType];

<<<<<<< HEAD
export type ChainOrRpc = ChainNames | (string & {});
export type ChainIdOrName = number | ChainOrRpc;
=======
export type ChainOrRpc = ChainSlug | (string & {});
export type ChainIdOrNumber = ChainId | (number & {});
export type ChainIdOrName = ChainIdOrNumber | ChainOrRpc;
>>>>>>> 9af45491
export type ChainOrRpcUrl = ChainIdOrName | Chain;
export type NetworkInput = ChainOrRpcUrl | Signer | providers.Provider;

export type ValueOf<T> = T[keyof T];

export type SignerOrProvider = Signer | providers.Provider;

type TransactionResultWithMetadata<T = unknown> = {
  receipt: providers.TransactionReceipt;
  data: () => Promise<T>;
};

export type TransactionResultWithId<T = never> = TransactionResult<T> & {
  id: BigNumber;
};

export type TransactionResultWithAddress<T = never> = TransactionResult<T> & {
  address: string;
};

export type TransactionResult<T = never> = If<
  Equals<T, never>,
  Omit<TransactionResultWithMetadata, "data">,
  TransactionResultWithMetadata<T>
>;

/**
 * Forward Request Message that's used for gasless transaction
 * @public
 */
export type ForwardRequestMessage = {
  from: string;
  to: string;
  value: string;
  gas: string;
  nonce: string;
  data: BytesLike;
  chainid?: string;
};

/**
 * EIP-2612 token permit message for gasless transaction
 * @public
 */
export type PermitRequestMessage = {
  to: string;
  owner: string;
  spender: string;
  value: number | string;
  nonce: number | string;
  deadline: number | string;
  v: number;
  r: string;
  s: string;
};

/**
 * transaction message contains information that's needed to execute a gasless transaction
 */
export interface GaslessTransaction {
  from: string;
  to: string;
  data: string;
  chainId: number;
  gasLimit: BigNumber;
  functionName: string;
  functionArgs: any[];
  callOverrides: CallOverrides;
}<|MERGE_RESOLUTION|>--- conflicted
+++ resolved
@@ -44,14 +44,9 @@
   TContractType extends PrebuiltContractType,
 > = PrebuiltContractsInstances[TContractType];
 
-<<<<<<< HEAD
-export type ChainOrRpc = ChainNames | (string & {});
-export type ChainIdOrName = number | ChainOrRpc;
-=======
 export type ChainOrRpc = ChainSlug | (string & {});
 export type ChainIdOrNumber = ChainId | (number & {});
 export type ChainIdOrName = ChainIdOrNumber | ChainOrRpc;
->>>>>>> 9af45491
 export type ChainOrRpcUrl = ChainIdOrName | Chain;
 export type NetworkInput = ChainOrRpcUrl | Signer | providers.Provider;
 
