--- conflicted
+++ resolved
@@ -472,12 +472,6 @@
           metadata.abi,
         );
       } catch (e) {
-<<<<<<< HEAD
-        const chainId = (await this.getProvider().getNetwork()).chainId;
-        throw new Error(
-          `No ABI found for this contract. Try importing it by visiting: https://thirdweb.com/${chainId}/${resolvedAddress}`,
-        );
-=======
         // try resolving the contract type (legacy contracts)
         const resolvedContractType = await this.resolveContractType(address);
         if (resolvedContractType && resolvedContractType !== "custom") {
@@ -490,10 +484,9 @@
           // we cant fetch the ABI, and we don't know the contract type, throw an error
           const chainId = (await this.getProvider().getNetwork()).chainId;
           throw new Error(
-            `No ABI found for this contract. Try importing it by visiting: https://thirdweb.com/${chainId}/${address}`,
+            `No ABI found for this contract. Try importing it by visiting: https://thirdweb.com/${chainId}/${resolvedAddress}`,
           );
         }
->>>>>>> 713d3187
       }
     }
     // if it's a builtin contract type we can just use the contract type to initialize the contract instance
