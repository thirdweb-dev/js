--- conflicted
+++ resolved
@@ -265,13 +265,6 @@
     storage?: IThirdwebStorage,
   ) {
     const apiKeyType = typeof window !== "undefined" ? "clientId" : "secretKey";
-<<<<<<< HEAD
-    checkClientIdOrSecretKey(
-      `No ${apiKeyType} provided in ThirdwebSDK. You will have limited access to thirdweb's services for storage, RPC, and account abstraction. You can get a free ${apiKeyType} from https://thirdweb.com/create-api-key`,
-      options.clientId,
-      options.secretKey,
-    );
-=======
     let warnMessage = `No API key. Please provide a ${apiKeyType}. It is required to access thirdweb's services. You can create a key at https://thirdweb.com/create-api-key`;
     if (
       typeof window === "undefined" &&
@@ -281,7 +274,6 @@
       warnMessage = `Please provide a secret key instead of the clientId. Create a new API Key at https://thirdweb.com/create-api-key`;
     }
     checkClientIdOrSecretKey(warnMessage, options.clientId, options.secretKey);
->>>>>>> 300a3c6f
 
     if (isChainConfig(network)) {
       options = {
