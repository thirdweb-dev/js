--- conflicted
+++ resolved
@@ -606,24 +606,11 @@
           // otherwise if it's a prebuilt contract we can just use the contract type
           const contractAbi = await PREBUILT_CONTRACTS_MAP[
             resolvedContractType
-<<<<<<< HEAD
           ].getAbi(address, this.getProvider(), this.storage);
           newContract = await this.getContractFromAbi(
             address,
             contractAbi,
             ignoreCache,
-          );
-        } else {
-          // we cant fetch the ABI, and we don't know the contract type, throw an error
-          const chainId = (await this.getProvider().getNetwork()).chainId;
-          throw new Error(
-            `No ABI found for this contract. Try importing it by visiting: https://thirdweb.com/${chainId}/${resolvedAddress}`,
-=======
-          ].getAbi(resolvedAddress, this.getProvider(), this.storage);
-          newContract = await this.getContractFromAbi(
-            resolvedAddress,
-            contractAbi,
->>>>>>> 586e91db
           );
         } else {
           // we cant fetch the ABI, and we don't know the contract type, throw the original error
