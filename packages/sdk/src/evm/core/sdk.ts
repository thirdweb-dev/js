import { fetchCurrencyValue } from "../common/currency";
import {
  ChainOrRpc,
  getProviderForNetwork,
  getReadOnlyProvider,
  NATIVE_TOKEN_ADDRESS,
} from "../constants";
import {
  getContractTypeForRemoteName,
  PREBUILT_CONTRACTS_MAP,
} from "../contracts";
import { SmartContract } from "../contracts/smart-contract";
import { AbiSchema } from "../schema";
import { SDKOptions } from "../schema/sdk-options";
import { CurrencyValue } from "../types/index";
import type { AbstractWallet } from "../wallets";
import { WalletAuthenticator } from "./auth/wallet-authenticator";
import type { ContractMetadata } from "./classes";
import { ContractDeployer } from "./classes/contract-deployer";
import { ContractPublisher } from "./classes/contract-publisher";
import { MultichainRegistry } from "./classes/multichain-registry";
import {
  getSignerAndProvider,
  RPCConnectionHandler,
} from "./classes/rpc-connection-handler";
import type {
  ContractForPrebuiltContractType,
  ContractType,
  NetworkOrSignerOrProvider,
  PrebuiltContractType,
  SignerOrProvider,
  ValidContractInstance,
} from "./types";
import { UserWallet } from "./wallet/UserWallet";
import IThirdwebContractABI from "@thirdweb-dev/contracts-js/dist/abis/IThirdwebContract.json";
import RouterABI from "@thirdweb-dev/contracts-js/dist/abis/Router.json";
import { ThirdwebStorage } from "@thirdweb-dev/storage";
import { Contract, ContractInterface, ethers, Signer } from "ethers";
import invariant from "tiny-invariant";

/**
 * The main entry point for the thirdweb SDK
 * @public
 */
export class ThirdwebSDK extends RPCConnectionHandler {
  /**
   * Get an instance of the thirdweb SDK based on an AbstractWallet
   *
   * @example
   * ```javascript
   * import { ThirdwebSDK } from "@thirdweb-dev/sdk"
   *
   * const wallet = new AbstractWalletImplementation();
   * const sdk = await ThirdwebSDK.fromWallet(wallet, "mainnet");
   * ```
   *
   * @param wallet - the implementation of the AbstractWallet class to use for signing
   * @param network - the network (chain) to connect to (e.g. "mainnet", "rinkeby", "polygon", "mumbai"...) or a fully formed RPC url
   * @param options - the SDK options to use
   * @param storage - optional storage implementation to use
   * @returns an instance of the SDK
   *
   * @beta
   */
  static async fromWallet(
    wallet: AbstractWallet,
    network: ChainOrRpc,
    options: SDKOptions = {},
    storage: ThirdwebStorage = new ThirdwebStorage(),
  ) {
    const signerOrProvider = getProviderForNetwork(network);
    const provider = Signer.isSigner(signerOrProvider)
      ? signerOrProvider.provider
      : typeof signerOrProvider === "string"
      ? getReadOnlyProvider(signerOrProvider)
      : signerOrProvider;

    const signer = await wallet.getSigner(provider);

    return ThirdwebSDK.fromSigner(signer, network, options, storage);
  }

  /**
   * Get an instance of the thirdweb SDK based on an existing ethers signer
   *
   * @example
   * ```javascript
   * // get a signer from somewhere (createRandom is being used purely for example purposes)
   * const signer = ethers.Wallet.createRandom();
   *
   * // get an instance of the SDK with the signer already setup
   * const sdk = ThirdwebSDK.fromSigner(signer, "mainnet");
   * ```
   *
   * @param signer - a ethers Signer to be used for transactions
   * @param network - the network (chain) to connect to (e.g. "mainnet", "rinkeby", "polygon", "mumbai"...) or a fully formed RPC url
   * @param options - the SDK options to use
   * @param storage - optional storage implementation to use
   * @returns an instance of the SDK
   *
   * @beta
   */
  static fromSigner(
    signer: Signer,
    network?: ChainOrRpc,
    options: SDKOptions = {},
    storage: ThirdwebStorage = new ThirdwebStorage(),
  ): ThirdwebSDK {
    const sdk = new ThirdwebSDK(network || signer, options, storage);
    sdk.updateSignerOrProvider(signer);
    return sdk;
  }

  /**
   * Get an instance of the thirdweb SDK based on a private key.
   *
   * @remarks
   * This should only be used for backend services or scripts, with the private key stored in a secure way.
   * **NEVER** expose your private key to the public in any way.
   *
   * @example
   * ```javascript
   * const sdk = ThirdwebSDK.fromPrivateKey("SecretPrivateKey", "mainnet");
   * ```
   *
   * @param privateKey - the private key - **DO NOT EXPOSE THIS TO THE PUBLIC**
   * @param network - the network (chain) to connect to (e.g. "mainnet", "rinkeby", "polygon", "mumbai"...) or a fully formed RPC url
   * @param options - the SDK options to use
   * @param storage - optional storage implementation to use
   * @returns an instance of the SDK
   *
   * @beta
   */
  static fromPrivateKey(
    privateKey: string,
    network: ChainOrRpc,
    options: SDKOptions = {},
    storage: ThirdwebStorage = new ThirdwebStorage(),
  ): ThirdwebSDK {
    const signerOrProvider = getProviderForNetwork(network);
    const provider = Signer.isSigner(signerOrProvider)
      ? signerOrProvider.provider
      : typeof signerOrProvider === "string"
      ? getReadOnlyProvider(signerOrProvider)
      : signerOrProvider;
    const signer = new ethers.Wallet(privateKey, provider);
    return ThirdwebSDK.fromSigner(signer, network, options, storage);
  }

  /**
   * @internal
   * the cache of contracts that we have already seen
   */
  private contractCache = new Map<string, ValidContractInstance>();
  /**
   * @internal
   * should never be accessed directly, use {@link ThirdwebSDK.getPublisher} instead
   */
  private _publisher: ContractPublisher;
  /**
   * Internal handler for uploading and downloading files
   */
  private storageHandler: ThirdwebStorage;
  /**
   * New contract deployer
   */
  public deployer: ContractDeployer;
  /**
<<<<<<< HEAD
   * The registry of contracts
   */
  public registry: MultichainRegistry;
=======
   * The registry of deployed contracts
   */
  public multiChainRegistry: MultichainRegistry;
>>>>>>> 9eaa21d0
  /**
   * Interact with the connected wallet
   */
  public wallet: UserWallet;
  /**
   * Upload and download files from IPFS or from your own storage service
   */
  public storage: ThirdwebStorage;
  /**
   * Enable authentication with the connected wallet
   */
  public auth: WalletAuthenticator;

  constructor(
    network: ChainOrRpc | SignerOrProvider,
    options: SDKOptions = {},
    storage: ThirdwebStorage = new ThirdwebStorage(),
  ) {
    const signerOrProvider = getProviderForNetwork(network);
    super(signerOrProvider, options);
    this.storageHandler = storage;
    this.storage = storage;
    this.wallet = new UserWallet(signerOrProvider, options);
    this.deployer = new ContractDeployer(signerOrProvider, options, storage);
    this.auth = new WalletAuthenticator(signerOrProvider, this.wallet, options);
<<<<<<< HEAD
    this.registry = new MultichainRegistry(
=======
    this.multiChainRegistry = new MultichainRegistry(
>>>>>>> 9eaa21d0
      signerOrProvider,
      this.storageHandler,
      this.options,
    );
    this._publisher = new ContractPublisher(
      signerOrProvider,
      this.options,
      this.storageHandler,
    );
  }

  /**
   * Get an instance of a NFT Drop contract
   * @param contractAddress - the address of the deployed contract
   * @deprecated
   * This method is deprecated and will be removed in a future major version. You should use {@link getContract} instead.
   * ```diff
   * - const dropContract = await sdk.getDropContract("0x1234...");
   * + const dropContract = await sdk.getContract("0x1234...", "nft-drop");
   * ```
   */
  public async getNFTDrop(contractAddress: string) {
    return await this.getContract(contractAddress, "nft-drop");
  }

  /**
   * Get an instance of a Signature Drop contract
   * @param contractAddress - the address of the deployed contract
   * @deprecated
   * This method is deprecated and will be removed in a future major version. You should use {@link getContract} instead.
   * ```diff
   * - const signatureDrop = await sdk.getSignatureDrop("0x1234...");
   * + const signatureDrop = await sdk.getContract("0x1234...", "signature-drop");
   * ```
   */
  public async getSignatureDrop(contractAddress: string) {
    return await this.getContract(contractAddress, "signature-drop");
  }

  /**
   * Get an instance of a NFT Collection Drop contract
   * @param contractAddress - the address of the deployed contract
   * @deprecated
   * This method is deprecated and will be removed in a future major version. You should use {@link getContract} instead.
   * ```diff
   * - const signatureDrop = await sdk.getNFTCollection("0x1234...");
   * + const signatureDrop = await sdk.getContract("0x1234...", "nft-collection");
   * ```
   */
  public async getNFTCollection(contractAddress: string) {
    return await this.getContract(contractAddress, "nft-collection");
  }

  /**
   * Get an instance of a Edition Drop contract
   * @param contractAddress - the address of the deployed contract
   * @deprecated
   * This method is deprecated and will be removed in a future major version. You should use {@link getContract} instead.
   * ```diff
   * - const editionDrop = await sdk.getEditionDrop("0x1234...");
   * + const editionDrop = await sdk.getContract("0x1234...", "edition-drop");
   * ```
   */
  public async getEditionDrop(contractAddress: string) {
    return await this.getContract(contractAddress, "edition-drop");
  }

  /**
   * Get an instance of a Edition contract
   * @param contractAddress - the address of the deployed contract
   * @deprecated
   * This method is deprecated and will be removed in a future major version. You should use {@link getContract} instead.
   * ```diff
   * - const edition = await sdk.getEdition("0x1234...");
   * + const edition = await sdk.getContract("0x1234...", "edition");
   * ```
   */
  public async getEdition(contractAddress: string) {
    return await this.getContract(contractAddress, "edition");
  }

  /**
   * Get an instance of a Token Drop contract
   * @param contractAddress - the address of the deployed contract
   * @deprecated
   * This method is deprecated and will be removed in a future major version. You should use {@link getContract} instead.
   * ```diff
   * - const tokenDrop = await sdk.getTokenDrop("0x1234...");
   * + const tokenDrop = await sdk.getContract("0x1234...", "token-drop");
   * ```
   */
  public async getTokenDrop(contractAddress: string) {
    return await this.getContract(contractAddress, "token-drop");
  }

  /**
   * Get an instance of a Token contract
   * @param contractAddress - the address of the deployed contract
   * @deprecated
   * This method is deprecated and will be removed in a future major version. You should use {@link getContract} instead.
   * ```diff
   * - const token = await sdk.getToken("0x1234...");
   * + const token = await sdk.getContract("0x1234...", "token");
   * ```
   */
  public async getToken(contractAddress: string) {
    return await this.getContract(contractAddress, "token");
  }

  /**
   * Get an instance of a Vote contract
   * @param contractAddress - the address of the deployed contract
   * @deprecated
   * This method is deprecated and will be removed in a future major version. You should use {@link getContract} instead.
   * ```diff
   * - const vote = await sdk.getVote("0x1234...");
   * + const vote = await sdk.getContract("0x1234...", "vote");
   * ```
   */
  public async getVote(contractAddress: string) {
    return await this.getContract(contractAddress, "vote");
  }

  /**
   * Get an instance of a Split contract
   * @param contractAddress - the address of the deployed contract
   * @deprecated
   * This method is deprecated and will be removed in a future major version. You should use {@link getContract} instead.
   * ```diff
   * - const split = await sdk.getSplit("0x1234...");
   * + const split = await sdk.getContract("0x1234...", "split");
   * ```
   */
  public async getSplit(contractAddress: string) {
    return await this.getContract(contractAddress, "split");
  }

  /**
   * Get an instance of a Marketplace contract
   * @param contractAddress - the address of the deployed contract
   * @deprecated
   * This method is deprecated and will be removed in a future major version. You should use {@link getContract} instead.
   * ```diff
   * - const marketplace = await sdk.getMarketplace("0x1234...");
   * + const marketplace = await sdk.getContract("0x1234...", "marketplace");
   * ```
   */
  public async getMarketplace(contractAddress: string) {
    return await this.getContract(contractAddress, "marketplace");
  }

  /**
   * Get an instance of a Pack contract
   * @param contractAddress - the address of the deployed contract
   * @deprecated
   * This method is deprecated and will be removed in a future major version. You should use {@link getContract} instead.
   * ```diff
   * - const pack = await sdk.getPack("0x1234...");
   * + const pack = await sdk.getContract("0x1234...", "pack");
   * ```
   */
  public async getPack(contractAddress: string) {
    return await this.getContract(contractAddress, "pack");
  }

  /**
   * Get an instance of a Pack contract
   * @param contractAddress - the address of the deployed contract
   * @deprecated
   * This method is deprecated and will be removed in a future major version. You should use {@link getContract} instead.
   * ```diff
   * - const multiWrap = await sdk.getMultiwrap("0x1234...");
   * + const multiWrap = await sdk.getContract("0x1234...", "multiwrap");
   * ```
   */
  public async getMultiwrap(contractAddress: string) {
    return await this.getContract(contractAddress, "multiwrap");
  }

  /**
   * Get an instance of a Custom ThirdwebContract
   * @param address - the address of the deployed contract
   * @returns the contract
   * @public
   * @example
   * ```javascript
   * const contract = await sdk.getContract("{{contract_address}}");
   * ```
   */
  public async getContract(address: string): Promise<SmartContract>;
  /**
   * Get an instance of a Custom ThirdwebContract
   * @param address - the address of the deployed contract
   * @param contractType - the {@link ContractType} of the contract to load
   * @returns the contract
   * @public
   * @example
   * ```javascript
   * const contract = await sdk.getContract("{{contract_address}}", "nft-drop");
   * ```
   */
  public async getContract<TContractType extends ContractType>(
    address: string,
    contractType: TContractType,
  ): Promise<
    TContractType extends PrebuiltContractType
      ? ContractForPrebuiltContractType<TContractType>
      : SmartContract
  >;
  /**
   * Get an instance of a Custom ThirdwebContract
   * @param address - the address of the deployed contract
   * @param abi - the ABI ({@link ContractInterface}) of the contract to load
   * @returns the contract
   * @public
   * @example
   * ```javascript
   * const contract = await sdk.getContract("{{contract_address}}", ABI);
   * ```
   */
  public async getContract(
    address: string,
    abi: ContractInterface,
  ): Promise<SmartContract>;
  public async getContract(
    address: string,
    contractTypeOrABI?: PrebuiltContractType | ContractInterface,
  ): Promise<ValidContractInstance> {
    // if we have a contract in the cache we will return it
    // we will do this **without** checking any contract type things for simplicity, this may have to change in the future?
    if (this.contractCache.has(address)) {
      // we know this will be there since we check the has above
      return this.contractCache.get(address) as ValidContractInstance;
    }

    let newContract: ValidContractInstance;

    // if we don't have a contractType or ABI then we will have to resolve it regardless
    // we also handle it being "custom" just in case...
    if (!contractTypeOrABI || contractTypeOrABI === "custom") {
      const resolvedContractType = await this.resolveContractType(address);
      if (resolvedContractType === "custom") {
        // if it's a custom contract we gotta fetch the compiler metadata
        try {
          // try the multichain registry first (imported contracts)
          const chainId = (await this.getProvider().getNetwork()).chainId;
          const metadata = await this.registry.getContractMetadata(
            chainId,
            address,
          );
          // merge ABIs of any plug-ins in case of plug-in pattern
          const abiWithPlugin = await this.getPlugins(address, metadata.abi);
          newContract = await this.getContractFromAbi(address, abiWithPlugin);
        } catch {
          try {
            // otherwise try to fetch metadata from bytecode
            const publisher = this.getPublisher();
            const metadata = await publisher.fetchCompilerMetadataFromAddress(
              address,
            );
            // merge ABIs of any plug-ins in case of plug-in pattern
            const abiWithPlugin = await this.getPlugins(address, metadata.abi);
            newContract = await this.getContractFromAbi(address, abiWithPlugin);
          } catch (e) {
            throw new Error(`Error fetching ABI for this contract\n\n${e}`);
          }
        }
      } else {
        // otherwise if it's a prebuilt contract we can just use the contract type
        const contractAbi = await PREBUILT_CONTRACTS_MAP[
          resolvedContractType
<<<<<<< HEAD
        ].getAbi(address, this.getProvider());
        // merge ABIs of any plug-ins in case of plug-in pattern
        const abiWithPlugin = await this.getPlugins(address, contractAbi);
        newContract = await this.getContractFromAbi(address, abiWithPlugin);
=======
        ].getAbi(address, this.getProvider(), this.storage);
        newContract = await this.getContractFromAbi(address, contractAbi);
>>>>>>> 9eaa21d0
      }
    }
    // if it's a builtin contract type we can just use the contract type to initialize the contract instance
    else if (
      typeof contractTypeOrABI === "string" &&
      contractTypeOrABI in PREBUILT_CONTRACTS_MAP
    ) {
      newContract = await PREBUILT_CONTRACTS_MAP[
        contractTypeOrABI as keyof typeof PREBUILT_CONTRACTS_MAP
      ].initialize(
        this.getSignerOrProvider(),
        address,
        this.storage,
        this.options,
      );
    }
    // otherwise it has to be an ABI
    else {
      // merge ABIs of any plug-ins in case of plug-in pattern
      const abiWithPlugin = await this.getPlugins(address, contractTypeOrABI);
      newContract = await this.getContractFromAbi(address, abiWithPlugin);
    }

    // set whatever we have on the cache
    this.contractCache.set(address, newContract);
    // return it
    return newContract;
  }

  /**
   * @internal
   * @deprecated use {@link getContract} directly instead
   */
  public async getBuiltInContract<TContractType extends PrebuiltContractType>(
    address: string,
    contractType: TContractType,
  ): Promise<ContractForPrebuiltContractType<TContractType>> {
    return (await this.getContract(address, contractType)) as Promise<
      ContractForPrebuiltContractType<TContractType>
    >;
  }

  /**
   * @param contractAddress - the address of the contract to attempt to resolve the contract type for
   * @returns the {@link ContractType} for the given contract address
   *
   */
  public async resolveContractType(
    contractAddress: string,
  ): Promise<ContractType> {
    try {
      const contract = new Contract(
        contractAddress,
        IThirdwebContractABI,
        // !provider only! - signer can break things here!
        this.getProvider(),
      );
      const remoteContractType = ethers.utils
        .toUtf8String(await contract.contractType())
        // eslint-disable-next-line no-control-regex
        .replace(/\x00/g, "");
      return getContractTypeForRemoteName(remoteContractType);
    } catch (err) {
      return "custom";
    }
  }

  /**
   * Return all the contracts deployed by the specified address
   * @param walletAddress - the deployed address
   * @example
   * ```javascript
   * const contracts = sdk.getContractList("{{wallet_address}}");
   * ```
   */
  public async getContractList(walletAddress: string) {
    // TODO - this only reads from the current registry chain, not the multichain registry
    const addresses =
      (await (
        await this.deployer.getRegistry()
      )?.getContractAddresses(walletAddress)) || [];

    const multichainAddresses = await this.registry.getContractAddresses(
      walletAddress,
    );
    multichainAddresses.forEach(async (item) => {
      // if (item.chainId === (await this.getSigner()?.getChainId())) {
      addresses.push(item.address);
      // }
    });

    const addressesWithContractTypes = await Promise.all(
      addresses.map(async (address) => {
        let contractType: ContractType = "custom";
        try {
          contractType = await this.resolveContractType(address);
        } catch (e) {
          // this going to happen frequently and be OK, we'll just catch it and ignore it
        }
        let metadata: ContractMetadata<any, any> | undefined;
        if (contractType === "custom") {
          try {
            metadata = (await this.getContract(address)).metadata;
          } catch (e) {
            console.warn(
              `Couldn't get contract metadata for custom contract: ${address} - ${e}`,
            );
          }
        } else {
          metadata = (await this.getContract(address, contractType)).metadata;
        }
        return {
          address,
          contractType,
          metadata,
        };
      }),
    );

    return addressesWithContractTypes
      .filter((e) => e.metadata)
      .map(({ address, contractType, metadata }) => {
        invariant(metadata, "All ThirdwebContracts require metadata");
        return {
          address,
          contractType,
          metadata: () => metadata.get(),
        };
      });
  }

  /**
   * Update the active signer or provider for all contracts
   * @param network - the new signer or provider
   */
  public override updateSignerOrProvider(network: NetworkOrSignerOrProvider) {
    super.updateSignerOrProvider(network);
    this.updateContractSignerOrProvider();
  }

  private updateContractSignerOrProvider() {
    this.wallet.connect(this.getSignerOrProvider());
    this.auth.updateSignerOrProvider(this.getSignerOrProvider());
    this.deployer.updateSignerOrProvider(this.getSignerOrProvider());
    this._publisher.updateSignerOrProvider(this.getSignerOrProvider());
<<<<<<< HEAD
    this.registry.updateSigner(this.getSignerOrProvider());
=======
    this.multiChainRegistry.updateSigner(this.getSignerOrProvider());
>>>>>>> 9eaa21d0
    for (const [, contract] of this.contractCache) {
      contract.onNetworkUpdated(this.getSignerOrProvider());
    }
  }

  /**
   * Get an instance of a Custom contract from a json ABI
   * @param address - the address of the deployed contract
   * @param abi - the JSON abi
   * @returns the contract
   * @beta
   * @example
   * ```javascript
   * // Import your ABI from a JSON file
   * import myABI from "./path/to/myABI.json";
   *
   * const contract = sdk.getContractFromAbi(
   *   "{{contract_address}}",
   *   // Pass in the "abi" field from the JSON file
   *   myABI.abi
   * );
   * ```
   */
  public async getContractFromAbi(address: string, abi: ContractInterface) {
    if (this.contractCache.has(address)) {
      return this.contractCache.get(address) as SmartContract;
    }
    const [, provider] = getSignerAndProvider(
      this.getSignerOrProvider(),
      this.options,
    );
    // TODO we still might want to lazy-fy this
    const contract = new SmartContract(
      this.getSignerOrProvider(),
      address,
      abi,
      this.storageHandler,
      this.options,
      (await provider.getNetwork()).chainId,
    );
    this.contractCache.set(address, contract);
    return contract;
  }

  public async getPlugins(
    address: string,
    abi: ContractInterface,
  ): Promise<ContractInterface> {
    // Interface id for IPluginMap
    // const mapInterface = "0x92f1dcaa";

    // Interface id for IRouter
    const routerInterface = "0xf3374027";

    // console.log("entrypoint interface-id: ", routerInterface);
    let pluginABIs: ContractInterface[] = [];

    try {
      // check if contract is plugin-pattern
      const contract = new Contract(
        address,
        RouterABI,
        // !provider only! - signer can break things here!
        this.getProvider(),
      );
      const isPluginEntrypoint: boolean = await contract.supportsInterface(
        routerInterface,
      );
      // console.log("is plugin entrypoint: ", isPluginEntrypoint);

      if (isPluginEntrypoint) {
        const pluginMap = await contract.getAllPlugins();

        // get extension addresses
        const allPlugins = pluginMap.map((item: any) => item.pluginAddress);
        const plugins = allPlugins.filter((item: any, index: any) => {
          return index === allPlugins.indexOf(item);
        });

        // get ABIs of extension contracts
        pluginABIs = await this.getPluginABI(plugins);
      }
    } catch (err) {}

    // join all ABIs -- entrypoint + extension
    let finalPlugins = await this.joinABIs([abi, ...pluginABIs]);

    return finalPlugins;
  }

  public async getPluginABI(addresses: string[]): Promise<ContractInterface[]> {
    let pluginABIs: any[] = [];

    for (const address of addresses) {
      try {
        const publisher = this.getPublisher();
        const metadata = await publisher.fetchCompilerMetadataFromAddress(
          address,
        );
        pluginABIs.push(metadata.abi);
      } catch (e) {
        throw new Error(`Error fetching ABI for this contract\n\n${e}`);
      }
    }

    return pluginABIs;
  }

  public async joinABIs(abis: any[]): Promise<ContractInterface> {
    let compositeABI: any[] = [];

    for (const abi of abis) {
      // console.log("unparsed abi: ", abi);
      const abc = AbiSchema.parse(abi);
      compositeABI.push(...abc);
      // console.log("parsed abi: ", abc);
    }

    let filteredABI = compositeABI
      .map((i) => JSON.stringify(i))
      .filter((item: any, index: any, abi) => {
        return index === abi.indexOf(item);
      })
      .map((i) => JSON.parse(i));

    // let filteredABI = new Set(compositeABI);
    return AbiSchema.parse(filteredABI);
  }

  /**
   * Get the native balance of a given address (wallet or contract)
   * @example
   * ```javascript
   * const balance = await sdk.getBalance("0x...");
   * console.log(balance.displayValue);
   * ```
   * @param address - the address to check the balance for
   */
  public async getBalance(address: string): Promise<CurrencyValue> {
    return fetchCurrencyValue(
      this.getProvider(),
      NATIVE_TOKEN_ADDRESS,
      await this.getProvider().getBalance(address),
    );
  }

  /**
   * @internal
   */
  public getPublisher(): ContractPublisher {
    return this._publisher;
  }
}<|MERGE_RESOLUTION|>--- conflicted
+++ resolved
@@ -166,15 +166,9 @@
    */
   public deployer: ContractDeployer;
   /**
-<<<<<<< HEAD
-   * The registry of contracts
-   */
-  public registry: MultichainRegistry;
-=======
    * The registry of deployed contracts
    */
   public multiChainRegistry: MultichainRegistry;
->>>>>>> 9eaa21d0
   /**
    * Interact with the connected wallet
    */
@@ -200,11 +194,7 @@
     this.wallet = new UserWallet(signerOrProvider, options);
     this.deployer = new ContractDeployer(signerOrProvider, options, storage);
     this.auth = new WalletAuthenticator(signerOrProvider, this.wallet, options);
-<<<<<<< HEAD
-    this.registry = new MultichainRegistry(
-=======
     this.multiChainRegistry = new MultichainRegistry(
->>>>>>> 9eaa21d0
       signerOrProvider,
       this.storageHandler,
       this.options,
@@ -451,7 +441,7 @@
         try {
           // try the multichain registry first (imported contracts)
           const chainId = (await this.getProvider().getNetwork()).chainId;
-          const metadata = await this.registry.getContractMetadata(
+          const metadata = await this.multiChainRegistry.getContractMetadata(
             chainId,
             address,
           );
@@ -476,15 +466,9 @@
         // otherwise if it's a prebuilt contract we can just use the contract type
         const contractAbi = await PREBUILT_CONTRACTS_MAP[
           resolvedContractType
-<<<<<<< HEAD
-        ].getAbi(address, this.getProvider());
-        // merge ABIs of any plug-ins in case of plug-in pattern
+        ].getAbi(address, this.getProvider(), this.storage);
         const abiWithPlugin = await this.getPlugins(address, contractAbi);
         newContract = await this.getContractFromAbi(address, abiWithPlugin);
-=======
-        ].getAbi(address, this.getProvider(), this.storage);
-        newContract = await this.getContractFromAbi(address, contractAbi);
->>>>>>> 9eaa21d0
       }
     }
     // if it's a builtin contract type we can just use the contract type to initialize the contract instance
@@ -567,9 +551,8 @@
         await this.deployer.getRegistry()
       )?.getContractAddresses(walletAddress)) || [];
 
-    const multichainAddresses = await this.registry.getContractAddresses(
-      walletAddress,
-    );
+    const multichainAddresses =
+      await this.multiChainRegistry.getContractAddresses(walletAddress);
     multichainAddresses.forEach(async (item) => {
       // if (item.chainId === (await this.getSigner()?.getChainId())) {
       addresses.push(item.address);
@@ -630,11 +613,7 @@
     this.auth.updateSignerOrProvider(this.getSignerOrProvider());
     this.deployer.updateSignerOrProvider(this.getSignerOrProvider());
     this._publisher.updateSignerOrProvider(this.getSignerOrProvider());
-<<<<<<< HEAD
-    this.registry.updateSigner(this.getSignerOrProvider());
-=======
     this.multiChainRegistry.updateSigner(this.getSignerOrProvider());
->>>>>>> 9eaa21d0
     for (const [, contract] of this.contractCache) {
       contract.onNetworkUpdated(this.getSignerOrProvider());
     }
