--- conflicted
+++ resolved
@@ -92,11 +92,8 @@
   DeployOptions,
   DeployMetadata,
   DeployEvent,
-<<<<<<< HEAD
   AirdropContractDeployMetadata,
-=======
   OpenEditionContractDeployMetadata,
->>>>>>> c9b0131a
 } from "../types/deploy";
 import type { ContractWithMetadata } from "../types/registry";
 import { DeploySchemaForPrebuiltContractType } from "../contracts";
