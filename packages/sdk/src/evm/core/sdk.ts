--- conflicted
+++ resolved
@@ -95,28 +95,18 @@
     options: SDKOptions = {},
     storage: ThirdwebStorage = new ThirdwebStorage(),
   ): ThirdwebSDK {
-<<<<<<< HEAD
-    // If we are given a network, connect the signer to that network
-    let signerWithProvider = signer;
-    if (network) {
-=======
     let signerWithProvider = signer;
     if (network && !signer.provider) {
->>>>>>> 0666f37c
       const provider = getChainProvider(network, options);
       signerWithProvider = signer.connect(provider);
     }
 
-<<<<<<< HEAD
-    const sdk = new ThirdwebSDK(signerWithProvider, options, storage);
-=======
     const sdk = new ThirdwebSDK(
       network || signerWithProvider,
       options,
       storage,
     );
     sdk.updateSignerOrProvider(signerWithProvider);
->>>>>>> 0666f37c
     return sdk;
   }
 
