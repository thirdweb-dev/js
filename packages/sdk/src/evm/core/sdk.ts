import { fetchCurrencyValue } from "../common";
<<<<<<< HEAD
=======
import { getCompositePluginABI } from "../common/plugin";
import { createStorage } from "../common/storage";
>>>>>>> fb346ffd
import {
  getChainProvider,
  isChainConfig,
  NATIVE_TOKEN_ADDRESS,
  setSupportedChains,
} from "../constants";
import { SmartContract } from "../contracts/smart-contract";
import { getContract } from "../functions/getContract";
import { getContractFromAbi } from "../functions/getContractFromAbi";
import { resolveContractType } from "../functions/utils/contract";
import { SDKOptions } from "../schema";
import { ContractWithMetadata, CurrencyValue } from "../types";
import { ContractDeployer } from "./classes";
import { ContractPublisher } from "./classes/contract-publisher";
import { MultichainRegistry } from "./classes/multichain-registry";
import { RPCConnectionHandler } from "./classes/rpc-connection-handler";
import type {
  ChainOrRpcUrl,
  ContractForPrebuiltContractType,
  ContractType,
  NetworkInput,
  PrebuiltContractType,
  ValidContractInstance,
} from "./types";
import { UserWallet } from "./wallet/user-wallet";
import { Chain, defaultChains } from "@thirdweb-dev/chains";
import { ThirdwebStorage } from "@thirdweb-dev/storage";
import type { EVMWallet } from "@thirdweb-dev/wallets";
import { ContractInterface, ethers, Signer } from "ethers";

/**
 * The main entry point for the thirdweb SDK
 * @public
 */
export class ThirdwebSDK extends RPCConnectionHandler {
  /**
   * Get an instance of the thirdweb SDK based on an AbstractWallet
   *
   * @example
   * ```javascript
   * import { ThirdwebSDK } from "@thirdweb-dev/sdk"
   *
   * const wallet = new AbstractWalletImplementation();
   * const sdk = await ThirdwebSDK.fromWallet(wallet, "mainnet");
   * ```
   *
   * @param wallet - the implementation of the AbstractWallet class to use for signing
   * @param network - the network (chain) to connect to (e.g. "mainnet", "rinkeby", "polygon", "mumbai"...) or a fully formed RPC url
   * @param options - the SDK options to use
   * @param storage - optional storage implementation to use
   * @returns an instance of the SDK
   *
   * @beta
   */
  static async fromWallet(
    wallet: EVMWallet,
    network: ChainOrRpcUrl,
    options: SDKOptions = {},
    storage?: ThirdwebStorage,
  ) {
    const signer = await wallet.getSigner();
    return ThirdwebSDK.fromSigner(signer, network, options, storage);
  }

  /**
   * Get an instance of the thirdweb SDK based on an existing ethers signer
   *
   * @example
   * ```javascript
   * // get a signer from somewhere (createRandom is being used purely for example purposes)
   * const signer = ethers.Wallet.createRandom();
   *
   * // get an instance of the SDK with the signer already setup
   * const sdk = ThirdwebSDK.fromSigner(signer, "mainnet");
   * ```
   *
   * @param signer - a ethers Signer to be used for transactions
   * @param network - the network (chain) to connect to (e.g. "mainnet", "rinkeby", "polygon", "mumbai"...) or a fully formed RPC url
   * @param options - the SDK options to use
   * @param storage - optional storage implementation to use
   * @returns an instance of the SDK
   *
   * @beta
   */
  static fromSigner(
    signer: Signer,
    network?: ChainOrRpcUrl,
    options: SDKOptions = {},
    storage?: ThirdwebStorage,
  ): ThirdwebSDK {
    let signerWithProvider = signer;
    if (network && !signer.provider) {
      const provider = getChainProvider(network, options);
      signerWithProvider = signer.connect(provider);
    }

    const sdk = new ThirdwebSDK(
      network || signerWithProvider,
      options,
      storage,
    );
    sdk.updateSignerOrProvider(signerWithProvider);
    return sdk;
  }

  /**
   * Get an instance of the thirdweb SDK based on a private key.
   *
   * @remarks
   * This should only be used for backend services or scripts, with the private key stored in a secure way.
   * **NEVER** expose your private key to the public in any way.
   *
   * @example
   * ```javascript
   * const sdk = ThirdwebSDK.fromPrivateKey("SecretPrivateKey", "mainnet");
   * ```
   *
   * @param privateKey - the private key - **DO NOT EXPOSE THIS TO THE PUBLIC**
   * @param network - the network (chain) to connect to (e.g. "mainnet", "rinkeby", "polygon", "mumbai"...) or a fully formed RPC url
   * @param options - the SDK options to use
   * @param storage - optional storage implementation to use
   * @returns an instance of the SDK
   *
   * @public
   */
  static fromPrivateKey(
    privateKey: string,
    network: ChainOrRpcUrl,
    options: SDKOptions = {},
    storage?: ThirdwebStorage,
  ): ThirdwebSDK {
    const provider = getChainProvider(network, options);
    const signer = new ethers.Wallet(privateKey, provider);
    return new ThirdwebSDK(signer, options, storage);
  }

  /**
   * @internal
   * the cache of contracts that we have already seen
   */
  private contractCache = new Map<string, ValidContractInstance>();
  /**
   * @internal
   * should never be accessed directly, use {@link ThirdwebSDK.getPublisher} instead
   */
  private _publisher: ContractPublisher;
  /**
   * Internal handler for uploading and downloading files
   */
  private storageHandler: ThirdwebStorage;
  /**
   * New contract deployer
   */
  public deployer: ContractDeployer;
  /**
   * The registry of deployed contracts
   */
  public multiChainRegistry: MultichainRegistry;
  /**
   * Interact with the connected wallet
   */
  public wallet: UserWallet;
  /**
   * Upload and download files from IPFS or from your own storage service
   */
  public storage: ThirdwebStorage;

  constructor(
    network: NetworkInput,
    options: SDKOptions = {},
    storage?: ThirdwebStorage,
  ) {
    if (isChainConfig(network)) {
      options = {
        ...options,
        // @ts-expect-error - we know that the network is assignable despite the readonly mismatch
        supportedChains: [network, ...(options.supportedChains || [])],
      };
    }

    super(network, options);
    setSupportedChains(options?.supportedChains);

    const configuredStorage = createStorage(storage, options);
    this.storage = configuredStorage;
    this.storageHandler = configuredStorage;

    this.wallet = new UserWallet(network, options);
    this.deployer = new ContractDeployer(network, options, configuredStorage);
    this.multiChainRegistry = new MultichainRegistry(
      network,
      this.storageHandler,
      this.options,
    );
    this._publisher = new ContractPublisher(
      network,
      this.options,
      this.storageHandler,
    );
  }

  get auth() {
    throw new Error(
      `The sdk.auth namespace has been moved to the @thirdweb-dev/auth package and is no longer available after @thirdweb-dev/sdk >= 3.7.0. 
      Please visit https://portal.thirdweb.com/auth for instructions on how to switch to using the new auth package (@thirdweb-dev/auth@3.0.0).
      
      If you still want to use the old @thirdweb-dev/auth@2.0.0 package, you can downgrade the SDK to version 3.6.0.`,
    );
  }

  /**
   * Get an instance of a NFT Drop contract
   * @param contractAddress - the address of the deployed contract
   * @deprecated
   * This method is deprecated and will be removed in a future major version. You should use {@link getContract} instead.
   * ```diff
   * - const dropContract = await sdk.getDropContract("0x1234...");
   * + const dropContract = await sdk.getContract("0x1234...", "nft-drop");
   * ```
   */
  public async getNFTDrop(contractAddress: string) {
    return await this.getContract(contractAddress, "nft-drop");
  }

  /**
   * Get an instance of a Signature Drop contract
   * @param contractAddress - the address of the deployed contract
   * @deprecated
   * This method is deprecated and will be removed in a future major version. You should use {@link getContract} instead.
   * ```diff
   * - const signatureDrop = await sdk.getSignatureDrop("0x1234...");
   * + const signatureDrop = await sdk.getContract("0x1234...", "signature-drop");
   * ```
   */
  public async getSignatureDrop(contractAddress: string) {
    return await this.getContract(contractAddress, "signature-drop");
  }

  /**
   * Get an instance of a NFT Collection Drop contract
   * @param contractAddress - the address of the deployed contract
   * @deprecated
   * This method is deprecated and will be removed in a future major version. You should use {@link getContract} instead.
   * ```diff
   * - const signatureDrop = await sdk.getNFTCollection("0x1234...");
   * + const signatureDrop = await sdk.getContract("0x1234...", "nft-collection");
   * ```
   */
  public async getNFTCollection(contractAddress: string) {
    return await this.getContract(contractAddress, "nft-collection");
  }

  /**
   * Get an instance of a Edition Drop contract
   * @param contractAddress - the address of the deployed contract
   * @deprecated
   * This method is deprecated and will be removed in a future major version. You should use {@link getContract} instead.
   * ```diff
   * - const editionDrop = await sdk.getEditionDrop("0x1234...");
   * + const editionDrop = await sdk.getContract("0x1234...", "edition-drop");
   * ```
   */
  public async getEditionDrop(contractAddress: string) {
    return await this.getContract(contractAddress, "edition-drop");
  }

  /**
   * Get an instance of a Edition contract
   * @param contractAddress - the address of the deployed contract
   * @deprecated
   * This method is deprecated and will be removed in a future major version. You should use {@link getContract} instead.
   * ```diff
   * - const edition = await sdk.getEdition("0x1234...");
   * + const edition = await sdk.getContract("0x1234...", "edition");
   * ```
   */
  public async getEdition(contractAddress: string) {
    return await this.getContract(contractAddress, "edition");
  }

  /**
   * Get an instance of a Token Drop contract
   * @param contractAddress - the address of the deployed contract
   * @deprecated
   * This method is deprecated and will be removed in a future major version. You should use {@link getContract} instead.
   * ```diff
   * - const tokenDrop = await sdk.getTokenDrop("0x1234...");
   * + const tokenDrop = await sdk.getContract("0x1234...", "token-drop");
   * ```
   */
  public async getTokenDrop(contractAddress: string) {
    return await this.getContract(contractAddress, "token-drop");
  }

  /**
   * Get an instance of a Token contract
   * @param contractAddress - the address of the deployed contract
   * @deprecated
   * This method is deprecated and will be removed in a future major version. You should use {@link getContract} instead.
   * ```diff
   * - const token = await sdk.getToken("0x1234...");
   * + const token = await sdk.getContract("0x1234...", "token");
   * ```
   */
  public async getToken(contractAddress: string) {
    return await this.getContract(contractAddress, "token");
  }

  /**
   * Get an instance of a Vote contract
   * @param contractAddress - the address of the deployed contract
   * @deprecated
   * This method is deprecated and will be removed in a future major version. You should use {@link getContract} instead.
   * ```diff
   * - const vote = await sdk.getVote("0x1234...");
   * + const vote = await sdk.getContract("0x1234...", "vote");
   * ```
   */
  public async getVote(contractAddress: string) {
    return await this.getContract(contractAddress, "vote");
  }

  /**
   * Get an instance of a Split contract
   * @param contractAddress - the address of the deployed contract
   * @deprecated
   * This method is deprecated and will be removed in a future major version. You should use {@link getContract} instead.
   * ```diff
   * - const split = await sdk.getSplit("0x1234...");
   * + const split = await sdk.getContract("0x1234...", "split");
   * ```
   */
  public async getSplit(contractAddress: string) {
    return await this.getContract(contractAddress, "split");
  }

  /**
   * Get an instance of a Marketplace contract
   * @param contractAddress - the address of the deployed contract
   * @deprecated
   * This method is deprecated and will be removed in a future major version. You should use {@link getContract} instead.
   * ```diff
   * - const marketplace = await sdk.getMarketplace("0x1234...");
   * + const marketplace = await sdk.getContract("0x1234...", "marketplace");
   * ```
   */
  public async getMarketplace(contractAddress: string) {
    return await this.getContract(contractAddress, "marketplace");
  }

  /**
   * Get an instance of a Marketplace contract
   * @param contractAddress - the address of the deployed contract
   * @deprecated
   * This method is deprecated and will be removed in a future major version. You should use {@link getContract} instead.
   * ```diff
   * - const marketplace = await sdk.getMarketplaceV3("0x1234...");
   * + const marketplace = await sdk.getContract("0x1234...", "marketplace-v3");
   * ```
   */
  public async getMarketplaceV3(contractAddress: string) {
    return await this.getContract(contractAddress, "marketplace-v3");
  }

  /**
   * Get an instance of a Pack contract
   * @param contractAddress - the address of the deployed contract
   * @deprecated
   * This method is deprecated and will be removed in a future major version. You should use {@link getContract} instead.
   * ```diff
   * - const pack = await sdk.getPack("0x1234...");
   * + const pack = await sdk.getContract("0x1234...", "pack");
   * ```
   */
  public async getPack(contractAddress: string) {
    return await this.getContract(contractAddress, "pack");
  }

  /**
   * Get an instance of a Pack contract
   * @param contractAddress - the address of the deployed contract
   * @deprecated
   * This method is deprecated and will be removed in a future major version. You should use {@link getContract} instead.
   * ```diff
   * - const multiWrap = await sdk.getMultiwrap("0x1234...");
   * + const multiWrap = await sdk.getContract("0x1234...", "multiwrap");
   * ```
   */
  public async getMultiwrap(contractAddress: string) {
    return await this.getContract(contractAddress, "multiwrap");
  }

  /**
   * Get an instance of a Custom ThirdwebContract
   * @param address - the address of the deployed contract
   * @returns the contract
   * @public
   * @example
   * ```javascript
   * const contract = await sdk.getContract("{{contract_address}}");
   * ```
   */
  public async getContract(address: string): Promise<SmartContract>;
  /**
   * Get an instance of a Custom ThirdwebContract
   * @param address - the address of the deployed contract
   * @param contractType - the {@link ContractType} of the contract to load
   * @returns the contract
   * @public
   * @example
   * ```javascript
   * const contract = await sdk.getContract("{{contract_address}}", "nft-drop");
   * ```
   */
  public async getContract<TContractType extends ContractType>(
    address: string,
    contractType: TContractType,
  ): Promise<
    TContractType extends PrebuiltContractType
      ? ContractForPrebuiltContractType<TContractType>
      : SmartContract
  >;
  /**
   * Get an instance of a Custom ThirdwebContract
   * @param address - the address of the deployed contract
   * @param abi - the ABI ({@link ContractInterface}) of the contract to load
   * @returns the contract
   * @public
   * @example
   * ```javascript
   * const contract = await sdk.getContract("{{contract_address}}", ABI);
   * ```
   */
  public async getContract(
    address: string,
    abi: ContractInterface,
  ): Promise<SmartContract>;
  public async getContract(
    address: string,
    contractTypeOrABI?: PrebuiltContractType | ContractInterface,
  ): Promise<ValidContractInstance> {
    const contract = await getContract({
      address,
      contractTypeOrAbi: contractTypeOrABI,
      network: this.getSignerOrProvider(),
      storage: this.storage,
      sdkOptions: this.options,
    });
    this.contractCache.set(address, contract);
    return contract;
  }

  /**
   * @internal
   * @deprecated use {@link getContract} directly instead
   */
  public async getBuiltInContract<TContractType extends PrebuiltContractType>(
    address: string,
    contractType: TContractType,
  ): Promise<ContractForPrebuiltContractType<TContractType>> {
    return (await this.getContract(address, contractType)) as Promise<
      ContractForPrebuiltContractType<TContractType>
    >;
  }

  /**
   * @param contractAddress - the address of the contract to attempt to resolve the contract type for
   * @returns the {@link ContractType} for the given contract address
   *
   */
  public async resolveContractType(
    contractAddress: string,
  ): Promise<ContractType> {
    return resolveContractType({
      address: contractAddress,
      provider: this.getProvider(),
    });
  }

  /**
   * Return all the contracts deployed by the specified address
   * @param walletAddress - the deployed address
   * @example
   * ```javascript
   * const contracts = sdk.getContractList("{{wallet_address}}");
   * ```
   */
  public async getContractList(
    walletAddress: string,
  ): Promise<ContractWithMetadata[]> {
    // TODO - this only reads from the current registry chain, not the multichain registry
    const addresses =
      (await (
        await this.deployer.getRegistry()
      )?.getContractAddresses(walletAddress)) || [];

    const chainId = (await this.getProvider().getNetwork()).chainId;

    return await Promise.all(
      addresses.map(async (address) => {
        return {
          address,
          chainId,
          contractType: () => this.resolveContractType(address),
          metadata: async () =>
            (await this.getContract(address)).metadata.get(),
        };
      }),
    );
  }

  public async getMultichainContractList(
    walletAddress: string,
    chains: Chain[] = defaultChains,
  ): Promise<ContractWithMetadata[]> {
    const contracts = await this.multiChainRegistry.getContractAddresses(
      walletAddress,
    );

    const chainMap = chains.reduce((acc, chain) => {
      acc[chain.chainId] = chain;
      return acc;
    }, {} as Record<number, Chain>);

    const sdkMap: Record<number, ThirdwebSDK> = {};

    return contracts.map(({ address, chainId }) => {
      if (!chainMap[chainId]) {
        // if we don't have the chain in our list of supported chains then we can't resolve the contract type regardless, don't even try to set up the SDK
        return {
          address,
          chainId,
          contractType: async () => "custom" as const,
          metadata: async () => ({}),
        };
      }
      try {
        let chainSDK = sdkMap[chainId];
        if (!chainSDK) {
          chainSDK = new ThirdwebSDK(chainId, {
            ...this.options,
            // need to disable readonly settings for this to work
            readonlySettings: undefined,
            // @ts-expect-error - zod doesn't like this
            supportedChains: chains,
          });
          sdkMap[chainId] = chainSDK;
        }
        return {
          address,
          chainId,
          contractType: () => chainSDK.resolveContractType(address),
          metadata: async () =>
            (await chainSDK.getContract(address)).metadata.get(),
        };
      } catch (e) {
        return {
          address,
          chainId,
          contractType: async () => "custom" as const,
          metadata: async () => ({}),
        };
      }
    });
  }

  /**
   * Update the active signer or provider for all contracts
   * @param network - the new signer or provider
   */
  public override updateSignerOrProvider(network: NetworkInput) {
    super.updateSignerOrProvider(network);
    this.updateContractSignerOrProvider();
  }

  private updateContractSignerOrProvider() {
    this.wallet.connect(this.getSignerOrProvider());
    this.deployer.updateSignerOrProvider(this.getSignerOrProvider());
    this._publisher.updateSignerOrProvider(this.getSignerOrProvider());
    this.multiChainRegistry.updateSigner(this.getSignerOrProvider());
    for (const [, contract] of this.contractCache) {
      contract.onNetworkUpdated(this.getSignerOrProvider());
    }
  }

  /**
   * Get an instance of a Custom contract from a json ABI
   * @param address - the address of the deployed contract
   * @param abi - the JSON abi
   * @returns the contract
   * @beta
   * @example
   * ```javascript
   * // Import your ABI from a JSON file
   * import myABI from "./path/to/myABI.json";
   *
   * const contract = sdk.getContractFromAbi(
   *   "{{contract_address}}",
   *   // Pass in the "abi" field from the JSON file
   *   myABI.abi
   * );
   * ```
   */
  public async getContractFromAbi(address: string, abi: ContractInterface) {
    const contract = await getContractFromAbi({
      address,
      abi,
      network: this.getSignerOrProvider(),
      storage: this.storage,
      sdkOptions: this.options,
    });
    this.contractCache.set(address, contract);
    return contract;
  }

  /**
   * Get the native balance of a given address (wallet or contract)
   * @example
   * ```javascript
   * const balance = await sdk.getBalance("0x...");
   * console.log(balance.displayValue);
   * ```
   * @param address - the address to check the balance for
   */
  public async getBalance(address: string): Promise<CurrencyValue> {
    return fetchCurrencyValue(
      this.getProvider(),
      NATIVE_TOKEN_ADDRESS,
      await this.getProvider().getBalance(address),
    );
  }

  /**
   * @internal
   */
  public getPublisher(): ContractPublisher {
    return this._publisher;
  }
}<|MERGE_RESOLUTION|>--- conflicted
+++ resolved
@@ -1,9 +1,5 @@
 import { fetchCurrencyValue } from "../common";
-<<<<<<< HEAD
-=======
-import { getCompositePluginABI } from "../common/plugin";
 import { createStorage } from "../common/storage";
->>>>>>> fb346ffd
 import {
   getChainProvider,
   isChainConfig,
