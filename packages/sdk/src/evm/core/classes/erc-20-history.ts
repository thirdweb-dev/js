import type { TokenERC20 } from "@thirdweb-dev/contracts-js";
import { BigNumber, constants } from "ethers";
import { fetchCurrencyValue } from "../../common/currency/fetchCurrencyValue";
import type { TokenHolderBalance } from "../../types/currency";
import { ContractEvents } from "./contract-events";
import { ContractWrapper } from "./contract-wrapper";

/**
 * Manages history for Token contracts
 * @public
 */
export class TokenERC20History {
  private events;
  private contractWrapper;

  constructor(
    contractWrapper: ContractWrapper<TokenERC20>,
    events: ContractEvents<TokenERC20>,
  ) {
    this.contractWrapper = contractWrapper;
    this.events = events;
  }

  /**
   * Get all holder balances
   *
   * @remarks Lets you get all token holders and their corresponding balances
   * @returns - A JSON object of all token holders and their corresponding balances
   * @example
   * ```javascript
   * const allHolderBalances = await contract.history.getAllHolderBalances();
   * ```
   */
  public async getAllHolderBalances(): Promise<TokenHolderBalance[]> {
    const a = await this.events.getEvents("Transfer");
    const txns: Record<string, any>[] = a.map((b) => b.data);
    const balances: {
      [key: string]: BigNumber;
    } = {};
    txns.forEach((item) => {
      const from = item?.from;
      const to = item?.to;
      const amount = item?.value;

      if (!(from === constants.AddressZero)) {
        if (!(from in balances)) {
          balances[from] = BigNumber.from(0);
        }
        balances[from] = balances[from].sub(amount);
      }
      if (!(to === constants.AddressZero)) {
        if (!(to in balances)) {
          balances[to] = BigNumber.from(0);
        }
        balances[to] = balances[to].add(amount);
      }
    });
<<<<<<< HEAD
    const _promises = Object.entries(balances).map(async ([addr, value]) => {
      const result = await fetchCurrencyValue(
        this.contractWrapper.getProvider(),
        this.contractWrapper.address,
        value,
      );
      return { [addr]: result };
    });
    const balanceData = (await Promise.all(_promises)).reduce(
      (result, currentObject) => {
        return { ...result, ...currentObject };
      },
      {},
    );
    return Promise.all(
      Object.keys(balances).map(async (addr) => ({
        holder: addr,
        balance: balanceData[addr],
      })),
=======

    const entries = Object.entries(balances);
    const results = await Promise.all(
      entries.map(([, value]) =>
        fetchCurrencyValue(
          this.contractWrapper.getProvider(),
          this.contractWrapper.address,
          value,
        ),
      ),
>>>>>>> db0bbf51
    );
    return entries.map(([addr], index) => ({
      holder: addr,
      balance: results[index],
    }));
  }
}<|MERGE_RESOLUTION|>--- conflicted
+++ resolved
@@ -55,27 +55,6 @@
         balances[to] = balances[to].add(amount);
       }
     });
-<<<<<<< HEAD
-    const _promises = Object.entries(balances).map(async ([addr, value]) => {
-      const result = await fetchCurrencyValue(
-        this.contractWrapper.getProvider(),
-        this.contractWrapper.address,
-        value,
-      );
-      return { [addr]: result };
-    });
-    const balanceData = (await Promise.all(_promises)).reduce(
-      (result, currentObject) => {
-        return { ...result, ...currentObject };
-      },
-      {},
-    );
-    return Promise.all(
-      Object.keys(balances).map(async (addr) => ({
-        holder: addr,
-        balance: balanceData[addr],
-      })),
-=======
 
     const entries = Object.entries(balances);
     const results = await Promise.all(
@@ -86,7 +65,6 @@
           value,
         ),
       ),
->>>>>>> db0bbf51
     );
     return entries.map(([addr], index) => ({
       holder: addr,
