import {
  extractConstructorParams,
  extractFunctions,
  fetchContractMetadata,
  fetchContractMetadataFromAddress,
  fetchExtendedReleaseMetadata,
  fetchPreDeployMetadata,
  fetchSourceFilesFromMetadata,
  isIncrementalVersion,
  resolveContractUriFromAddress,
} from "../../common";
import { resolveAddress } from "../../common/ens";
import { getCompositePluginABI } from "../../common/plugin";
import { buildTransactionFunction } from "../../common/transactions";
import { getChainProvider, getContractPublisherAddress } from "../../constants";
import {
  AbiFunction,
  AddressOrEns,
  AbiSchema,
  ContractParam,
  ContractSource,
  ExtraPublishMetadata,
  FullPublishMetadata,
  FullPublishMetadataSchemaInput,
  PreDeployMetadataFetched,
  ProfileMetadata,
  ProfileMetadataInput,
  ProfileSchemaOutput,
  PublishedContract,
  PublishedContractFetched,
  PublishedContractSchema,
  SDKOptions,
} from "../../schema";
import { NetworkInput, TransactionResult } from "../types";
import { ContractWrapper } from "./contract-wrapper";
import { RPCConnectionHandler } from "./rpc-connection-handler";
import { Transaction } from "./transactions";
import type {
  ContractPublisher as OnChainContractPublisher,
  IContractPublisher,
} from "@thirdweb-dev/contracts-js";
import ContractPublisherAbi from "@thirdweb-dev/contracts-js/dist/abis/ContractPublisher.json";
import { ContractPublishedEvent } from "@thirdweb-dev/contracts-js/dist/declarations/src/ContractPublisher";
import { ThirdwebStorage } from "@thirdweb-dev/storage";
import { constants, utils } from "ethers";
import invariant from "tiny-invariant";

/**
 * Handles publishing contracts (EXPERIMENTAL)
 * @internal
 */
export class ContractPublisher extends RPCConnectionHandler {
  private storage: ThirdwebStorage;
  private publisher: ContractWrapper<OnChainContractPublisher>;

  constructor(
    network: NetworkInput,
    options: SDKOptions,
    storage: ThirdwebStorage,
  ) {
    super(network, options);
    this.storage = storage;
    this.publisher = new ContractWrapper<OnChainContractPublisher>(
      network,
      getContractPublisherAddress(),
      ContractPublisherAbi,
      options,
    );
  }

  public override updateSignerOrProvider(network: NetworkInput): void {
    super.updateSignerOrProvider(network);
    this.publisher.updateSignerOrProvider(network);
  }

  /**
   * @internal
   * @param metadataUri
   */
  public async extractConstructorParams(
    metadataUri: string,
  ): Promise<ContractParam[]> {
    return extractConstructorParams(metadataUri, this.storage);
  }

  /**
   * @internal
   * @param predeployMetadataUri
   */
  public async extractFunctions(
    predeployMetadataUri: string,
  ): Promise<AbiFunction[]> {
    return extractFunctions(predeployMetadataUri, this.storage);
  }

  /**
   * @internal
   * @param predeployUri
   */
  public async fetchCompilerMetadataFromPredeployURI(
    predeployUri: string,
  ): Promise<PreDeployMetadataFetched> {
    return fetchPreDeployMetadata(predeployUri, this.storage);
  }

  /**
   * @internal
   * @param prepublishUri
   * @param publisherAddress
   */
  public async fetchPrePublishMetadata(
    prepublishUri: string,
    publisherAddress: AddressOrEns,
  ): Promise<{
    preDeployMetadata: PreDeployMetadataFetched;
    latestPublishedContractMetadata?: PublishedContractFetched;
  }> {
    const preDeployMetadataFetched = await fetchPreDeployMetadata(
      prepublishUri,
      this.storage,
    );
    const latestPublishedContract = publisherAddress
      ? await this.getLatest(publisherAddress, preDeployMetadataFetched.name)
      : undefined;
    const latestPublishedContractMetadata = latestPublishedContract
      ? await this.fetchPublishedContractInfo(latestPublishedContract)
      : undefined;
    return {
      preDeployMetadata: preDeployMetadataFetched,
      latestPublishedContractMetadata,
    };
  }

  /**
   * @internal
   * @param address
   */
  public async fetchCompilerMetadataFromAddress(address: AddressOrEns) {
    const resolvedAddress = await resolveAddress(address);
    return fetchContractMetadataFromAddress(
      resolvedAddress,
      this.getProvider(),
      this.storage,
    );
  }

  /**
   * @internal
   * Get the full information about a published contract
   * @param contract
   */
  public async fetchPublishedContractInfo(
    contract: PublishedContract,
  ): Promise<PublishedContractFetched> {
    return {
      name: contract.id,
      publishedTimestamp: contract.timestamp,
      publishedMetadata: await this.fetchFullPublishMetadata(
        contract.metadataUri,
      ),
    };
  }

  /**
   * @internal
   * @param publishedMetadataUri
   */
  public async fetchFullPublishMetadata(
    publishedMetadataUri: string,
  ): Promise<FullPublishMetadata> {
    return fetchExtendedReleaseMetadata(publishedMetadataUri, this.storage);
  }

  /**
   * @internal
   * // TODO expose a resolvePublishMetadata(contractAddress, chainId) that handles the dual chain case
   * // TODO will be easy to do with the multichain pattern of 3.0
   * @param compilerMetadataUri
   */
  public async resolvePublishMetadataFromCompilerMetadata(
    compilerMetadataUri: string,
  ): Promise<FullPublishMetadata[]> {
    const publishedMetadataUri =
      await this.publisher.readContract.getPublishedUriFromCompilerUri(
        compilerMetadataUri,
      );
    if (publishedMetadataUri.length === 0) {
      throw Error(
        `Could not resolve published metadata URI from ${compilerMetadataUri}`,
      );
    }
    return await Promise.all(
      publishedMetadataUri
        .filter((uri) => uri.length > 0)
        .map((uri) => this.fetchFullPublishMetadata(uri)),
    );
  }

  /**
   * @internal
   * TODO clean this up (see method above, too)
   */
  public async resolveContractUriFromAddress(address: AddressOrEns) {
    const resolvedAddress = await resolveAddress(address);
    const contractUri = await resolveContractUriFromAddress(
      resolvedAddress,
      this.getProvider(),
    );
    invariant(contractUri, "Could not resolve contract URI from address");
    return contractUri;
  }

  /**
   * @internal
   * @param address
   */
  public async fetchContractSourcesFromAddress(
    address: AddressOrEns,
  ): Promise<ContractSource[]> {
    const resolvedAddress = await resolveAddress(address);
    const metadata = await this.fetchCompilerMetadataFromAddress(
      resolvedAddress,
    );
    return await fetchSourceFilesFromMetadata(metadata, this.storage);
  }

  /**
   * @internal
   * @param profileMetadata
   */
  updatePublisherProfile = buildTransactionFunction(
    async (profileMetadata: ProfileMetadataInput) => {
      const signer = this.getSigner();
      invariant(signer, "A signer is required");
      const publisher = await signer.getAddress();
      const profileUri = await this.storage.upload(profileMetadata);

      return Transaction.fromContractWrapper({
        contractWrapper: this.publisher,
        method: "setPublisherProfileUri",
        args: [publisher, profileUri],
      });
    },
  );

  /**
   * @internal
   * @param publisherAddress
   */
  public async getPublisherProfile(
    publisherAddress: AddressOrEns,
  ): Promise<ProfileMetadata> {
    const resolvedPublisherAddress = await resolveAddress(publisherAddress);
    const profileUri = await this.publisher.readContract.getPublisherProfileUri(
      resolvedPublisherAddress,
    );
    if (!profileUri || profileUri.length === 0) {
      return {};
    }
    return ProfileSchemaOutput.parse(
      await this.storage.downloadJSON(profileUri),
    );
  }

  /**
   * @internal
   * @param publisherAddress
   */
  public async getAll(
    publisherAddress: AddressOrEns,
  ): Promise<PublishedContract[]> {
    const resolvedPublisherAddress = await resolveAddress(publisherAddress);
    const data = await this.publisher.readContract.getAllPublishedContracts(
      resolvedPublisherAddress,
    );
    // since we can fetch from multiple publisher contracts, just keep the latest one in the list
    const map = data.reduce((acc, curr) => {
      // replaces the previous contract with the latest one
      acc[curr.contractId] = curr;
      return acc;
    }, {} as Record<string, IContractPublisher.CustomContractInstanceStruct>);
    return Object.entries(map).map(([, struct]) =>
      this.toPublishedContract(
        struct as IContractPublisher.CustomContractInstanceStruct,
      ),
    );
  }

  /**
   * @internal
   * @param publisherAddress
   * @param contractId
   */
  public async getAllVersions(
    publisherAddress: AddressOrEns,
    contractId: string,
  ): Promise<PublishedContract[]> {
    const resolvedPublisherAddress = await resolveAddress(publisherAddress);
    const contractStructs =
      await this.publisher.readContract.getPublishedContractVersions(
        resolvedPublisherAddress,
        contractId,
      );
    if (contractStructs.length === 0) {
      throw Error("Not found");
    }
    return contractStructs.map((d) => this.toPublishedContract(d));
  }

  public async getVersion(
    publisherAddress: AddressOrEns,
    contractId: string,
    version = "latest",
  ): Promise<PublishedContract | undefined> {
    const resolvedPublisherAddress = await resolveAddress(publisherAddress);
    if (version === "latest") {
      return this.getLatest(resolvedPublisherAddress, contractId);
    }
    const allVersions = await this.getAllVersions(
      resolvedPublisherAddress,
      contractId,
    );
    // get the metadata for each version
    const versionMetadata = await Promise.all(
      allVersions.map((contract) => this.fetchPublishedContractInfo(contract)),
    );
    // find the version that matches the version string
    const versionMatch = versionMetadata.find(
      (metadata) => metadata.publishedMetadata.version === version,
    );
    invariant(versionMatch, "Contract version not found");
    // match the version back to the contract based on the published timestamp
    return allVersions.find(
      (contract) => contract.timestamp === versionMatch.publishedTimestamp,
    );
  }

  public async getLatest(
    publisherAddress: AddressOrEns,
    contractId: string,
  ): Promise<PublishedContract | undefined> {
    const resolvedPublisherAddress = await resolveAddress(publisherAddress);
    const model = await this.publisher.readContract.getPublishedContract(
      resolvedPublisherAddress,
      contractId,
    );
    if (model && model.publishMetadataUri) {
      return this.toPublishedContract(model);
    }
    return undefined;
  }

  publish = buildTransactionFunction(
    async (
      predeployUri: string,
      extraMetadata: ExtraPublishMetadata,
    ): Promise<Transaction<TransactionResult<PublishedContract>>> => {
      const signer = this.getSigner();
      invariant(signer, "A signer is required");
      const publisher = await signer.getAddress();

      const predeployMetadata = await fetchPreDeployMetadata(
        predeployUri,
        this.storage,
      );

      if (extraMetadata.factoryDeploymentData?.implementationAddresses) {
        const implementationsAddresses = Object.entries(
          extraMetadata.factoryDeploymentData.implementationAddresses,
        );

        for (const [network, implementation] of implementationsAddresses) {
          if (implementation !== "") {
<<<<<<< HEAD
            try {
              const composite = await getCompositePluginABI(
                implementation,
                predeployMetadata.abi,
=======
            const compilerMetadata = await fetchContractMetadata(
              predeployMetadata.metadataUri,
              this.storage,
            );
            try {
              const composite = await getCompositePluginABI(
                implementation,
                compilerMetadata.abi,
>>>>>>> a1b92479
                getChainProvider(parseInt(network), {}), // pass empty object for options instead of this.options
                {}, // pass empty object for options instead of this.options
                this.storage,
              );
              extraMetadata.compositeAbi = AbiSchema.parse(composite);
            } catch {}
            break;
          }
        }
      }

      // ensure version is incremental
      const latestContract = await this.getLatest(
        publisher,
        predeployMetadata.name,
      );
      if (latestContract && latestContract.metadataUri) {
        const latestMetadata = await this.fetchPublishedContractInfo(
          latestContract,
        );

        const latestVersion = latestMetadata.publishedMetadata.version;
        if (!isIncrementalVersion(latestVersion, extraMetadata.version)) {
          throw Error(
            `Version ${extraMetadata.version} is not greater than ${latestVersion}`,
          );
        }
      }

      const fetchedBytecode = await (
        await this.storage.download(predeployMetadata.bytecodeUri)
      ).text();
      const bytecode = fetchedBytecode.startsWith("0x")
        ? fetchedBytecode
        : `0x${fetchedBytecode}`;

      const bytecodeHash = utils.solidityKeccak256(["bytes"], [bytecode]);
      const contractId = predeployMetadata.name;

      const fullMetadata = FullPublishMetadataSchemaInput.parse({
        ...extraMetadata,
        metadataUri: predeployMetadata.metadataUri,
        bytecodeUri: predeployMetadata.bytecodeUri,
        name: predeployMetadata.name,
        analytics: predeployMetadata.analytics,
        publisher,
      });
      const fullMetadataUri = await this.storage.upload(fullMetadata);

      return Transaction.fromContractWrapper({
        contractWrapper: this.publisher,
        method: "publishContract",
        args: [
          publisher,
          contractId,
          fullMetadataUri,
          predeployMetadata.metadataUri,
          bytecodeHash,
          constants.AddressZero,
        ],
        parse: (receipt) => {
          const events = this.publisher.parseLogs<ContractPublishedEvent>(
            "ContractPublished",
            receipt.logs,
          );

          if (events.length < 1) {
            throw new Error("No ContractPublished event found");
          }

          const contract = events[0].args.publishedContract;
          return {
            receipt,
            data: async () => this.toPublishedContract(contract),
          };
        },
      });
    },
  );

  unpublish = buildTransactionFunction(
    async (
      publisher: AddressOrEns,
      contractId: string,
    ): Promise<Transaction<TransactionResult>> => {
      const resolvedPublisher = await resolveAddress(publisher);
      return Transaction.fromContractWrapper({
        contractWrapper: this.publisher,
        method: "unpublishContract",
        args: [resolvedPublisher, contractId],
      });
    },
  );

  private toPublishedContract(
    contractModel: IContractPublisher.CustomContractInstanceStruct,
  ): PublishedContract {
    return PublishedContractSchema.parse({
      id: contractModel.contractId,
      timestamp: contractModel.publishTimestamp,
      metadataUri: contractModel.publishMetadataUri,
    });
  }
}<|MERGE_RESOLUTION|>--- conflicted
+++ resolved
@@ -5,6 +5,7 @@
   fetchContractMetadataFromAddress,
   fetchExtendedReleaseMetadata,
   fetchPreDeployMetadata,
+  fetchRawPredeployMetadata,
   fetchSourceFilesFromMetadata,
   isIncrementalVersion,
   resolveContractUriFromAddress,
@@ -359,7 +360,7 @@
       invariant(signer, "A signer is required");
       const publisher = await signer.getAddress();
 
-      const predeployMetadata = await fetchPreDeployMetadata(
+      const predeployMetadata = await fetchRawPredeployMetadata(
         predeployUri,
         this.storage,
       );
@@ -371,12 +372,6 @@
 
         for (const [network, implementation] of implementationsAddresses) {
           if (implementation !== "") {
-<<<<<<< HEAD
-            try {
-              const composite = await getCompositePluginABI(
-                implementation,
-                predeployMetadata.abi,
-=======
             const compilerMetadata = await fetchContractMetadata(
               predeployMetadata.metadataUri,
               this.storage,
@@ -385,7 +380,6 @@
               const composite = await getCompositePluginABI(
                 implementation,
                 compilerMetadata.abi,
->>>>>>> a1b92479
                 getChainProvider(parseInt(network), {}), // pass empty object for options instead of this.options
                 {}, // pass empty object for options instead of this.options
                 this.storage,
