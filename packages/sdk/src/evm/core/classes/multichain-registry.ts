import { NetworkInput, Transaction, TransactionResult } from "..";
import { buildTransactionFunction } from "../../common/transactions";
import { getMultichainRegistryAddress } from "../../constants/addresses";
import { PublishedMetadata } from "../../schema/contracts/custom";
import { SDKOptions } from "../../schema/sdk-options";
import { AddContractInput, ContractInput, DeployedContract } from "../../types";
import { ContractWrapper } from "./contract-wrapper";
import type {
  TWMultichainRegistry,
  MultichainRegistryCore,
} from "@thirdweb-dev/contracts-js";
import RegistryCoreABI from "@thirdweb-dev/contracts-js/dist/abis/MultichainRegistryCore.json";
import RegistryRouterABI from "@thirdweb-dev/contracts-js/dist/abis/TWMultichainRegistry.json";
import { ThirdwebStorage } from "@thirdweb-dev/storage";
import { constants, utils } from "ethers";

/**
 * @internal
 */
export class MultichainRegistry {
  private registryCore: ContractWrapper<MultichainRegistryCore>;
  private registryRouter: ContractWrapper<TWMultichainRegistry>;
  private storage: ThirdwebStorage;

  constructor(
    network: NetworkInput,
    storage: ThirdwebStorage,
    options: SDKOptions = {},
  ) {
    this.storage = storage;
    this.registryCore = new ContractWrapper<MultichainRegistryCore>(
      network,
      getMultichainRegistryAddress(),
      RegistryCoreABI,
      options,
    );

    this.registryRouter = new ContractWrapper<TWMultichainRegistry>(
      network,
      getMultichainRegistryAddress(),
      RegistryRouterABI,
      options,
    );
  }

  public async updateSigner(signer: NetworkInput) {
    this.registryCore.updateSignerOrProvider(signer);
    this.registryRouter.updateSignerOrProvider(signer);
  }

  public async getContractMetadataURI(
    chainId: number,
    address: string,
  ): Promise<string> {
    return await this.registryCore.readContract.getMetadataUri(
      chainId,
      address,
    );
  }

  public async getContractMetadata(
    chainId: number,
    address: string,
  ): Promise<PublishedMetadata> {
    const uri = await this.getContractMetadataURI(chainId, address);
    if (!uri) {
      throw new Error(
        `No metadata URI found for contract ${address} on chain ${chainId}`,
      );
    }
    // TODO define the metadata JSON schema
    return await this.storage.downloadJSON<PublishedMetadata>(uri);
  }

  public async getContractAddresses(
    walletAddress: string,
  ): Promise<DeployedContract[]> {
    return (await this.registryCore.readContract.getAll(walletAddress))
      .filter(
        (result) =>
          utils.isAddress(result.deploymentAddress) &&
          result.deploymentAddress.toLowerCase() !== constants.AddressZero,
      )
      .map((result) => ({
        address: result.deploymentAddress,
        chainId: result.chainId.toNumber(),
      }));
  }

  addContract = buildTransactionFunction(
    async (
      contract: AddContractInput,
    ): Promise<Transaction<TransactionResult>> => {
      return await this.addContracts.prepare([contract]);
    },
  );

<<<<<<< HEAD
  public async addContracts(
    contracts: AddContractInput[],
  ): Promise<TransactionResult> {
    const deployerAddress = await this.registryRouter.getSignerAddress();
    const encoded: string[] = [];
    contracts.forEach((contact) => {
      encoded.push(
        this.registryCore.readContract.interface.encodeFunctionData("add", [
          deployerAddress,
          contact.address,
          contact.chainId,
          contact.metadataURI || "",
        ]),
      );
    });
=======
  addContracts = buildTransactionFunction(
    async (
      contracts: AddContractInput[],
    ): Promise<Transaction<TransactionResult>> => {
      const deployerAddress = await this.registryRouter.getSignerAddress();
      const encoded: string[] = [];
      contracts.forEach((contact) => {
        encoded.push(
          this.registryLogic.readContract.interface.encodeFunctionData("add", [
            deployerAddress,
            contact.address,
            contact.chainId,
            contact.metadataURI || "",
          ]),
        );
      });
>>>>>>> a7e908b5

      return Transaction.fromContractWrapper({
        contractWrapper: this.registryRouter,
        method: "multicall",
        args: [encoded],
      });
    },
  );

  removeContract = buildTransactionFunction(
    async (
      contract: ContractInput,
    ): Promise<Transaction<TransactionResult>> => {
      return await this.removeContracts.prepare([contract]);
    },
  );

<<<<<<< HEAD
  public async removeContracts(
    contracts: ContractInput[],
  ): Promise<TransactionResult> {
    const deployerAddress = await this.registryRouter.getSignerAddress();
    const encoded: string[] = [];
    contracts.forEach((contract) => {
      encoded.push(
        this.registryCore.readContract.interface.encodeFunctionData("remove", [
          deployerAddress,
          contract.address,
          contract.chainId,
        ]),
      );
    });
=======
  removeContracts = buildTransactionFunction(
    async (
      contracts: ContractInput[],
    ): Promise<Transaction<TransactionResult>> => {
      const deployerAddress = await this.registryRouter.getSignerAddress();
      const encoded: string[] = [];
      contracts.forEach((contract) => {
        encoded.push(
          this.registryLogic.readContract.interface.encodeFunctionData(
            "remove",
            [deployerAddress, contract.address, contract.chainId],
          ),
        );
      });
>>>>>>> a7e908b5

      return Transaction.fromContractWrapper({
        contractWrapper: this.registryRouter,
        method: "multicall",
        args: [encoded],
      });
    },
  );
}<|MERGE_RESOLUTION|>--- conflicted
+++ resolved
@@ -95,23 +95,6 @@
     },
   );
 
-<<<<<<< HEAD
-  public async addContracts(
-    contracts: AddContractInput[],
-  ): Promise<TransactionResult> {
-    const deployerAddress = await this.registryRouter.getSignerAddress();
-    const encoded: string[] = [];
-    contracts.forEach((contact) => {
-      encoded.push(
-        this.registryCore.readContract.interface.encodeFunctionData("add", [
-          deployerAddress,
-          contact.address,
-          contact.chainId,
-          contact.metadataURI || "",
-        ]),
-      );
-    });
-=======
   addContracts = buildTransactionFunction(
     async (
       contracts: AddContractInput[],
@@ -120,7 +103,7 @@
       const encoded: string[] = [];
       contracts.forEach((contact) => {
         encoded.push(
-          this.registryLogic.readContract.interface.encodeFunctionData("add", [
+          this.registryCore.readContract.interface.encodeFunctionData("add", [
             deployerAddress,
             contact.address,
             contact.chainId,
@@ -128,7 +111,6 @@
           ]),
         );
       });
->>>>>>> a7e908b5
 
       return Transaction.fromContractWrapper({
         contractWrapper: this.registryRouter,
@@ -146,22 +128,6 @@
     },
   );
 
-<<<<<<< HEAD
-  public async removeContracts(
-    contracts: ContractInput[],
-  ): Promise<TransactionResult> {
-    const deployerAddress = await this.registryRouter.getSignerAddress();
-    const encoded: string[] = [];
-    contracts.forEach((contract) => {
-      encoded.push(
-        this.registryCore.readContract.interface.encodeFunctionData("remove", [
-          deployerAddress,
-          contract.address,
-          contract.chainId,
-        ]),
-      );
-    });
-=======
   removeContracts = buildTransactionFunction(
     async (
       contracts: ContractInput[],
@@ -170,13 +136,12 @@
       const encoded: string[] = [];
       contracts.forEach((contract) => {
         encoded.push(
-          this.registryLogic.readContract.interface.encodeFunctionData(
+          this.registryCore.readContract.interface.encodeFunctionData(
             "remove",
             [deployerAddress, contract.address, contract.chainId],
           ),
         );
       });
->>>>>>> a7e908b5
 
       return Transaction.fromContractWrapper({
         contractWrapper: this.registryRouter,
