--- conflicted
+++ resolved
@@ -154,20 +154,10 @@
       this.isLegacyMultiPhaseDrop(this.contractWrapper) ||
       this.isNewMultiphaseDrop(this.contractWrapper)
     ) {
-<<<<<<< HEAD
-      const claimCondition =
-        (await this.contractWrapper.readContract.claimCondition()) as unknown as {
-          currentStartId: BigNumber;
-          count: BigNumber;
-        };
-      const startId = claimCondition.currentStartId.toNumber();
-      const count = claimCondition.count.toNumber();
-=======
       const [currentStartId, countBn] =
         await this.contractWrapper.readContract.claimCondition();
       const startId = currentStartId.toNumber();
       const count = countBn.toNumber();
->>>>>>> 0af916e4
       const conditions: AbstractClaimConditionContractStruct[] = [];
       for (let i = startId; i < startId + count; i++) {
         conditions.push(await this.get(i));
