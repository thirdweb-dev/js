--- conflicted
+++ resolved
@@ -154,22 +154,11 @@
       this.isLegacyMultiPhaseDrop(this.contractWrapper) ||
       this.isNewMultiphaseDrop(this.contractWrapper)
     ) {
-<<<<<<< HEAD
-      const claimCondition =
-        (await this.contractWrapper.readContract.claimCondition()) as unknown as {
-          currentStartId: BigNumber;
-          count: BigNumber;
-        };
-      const startId = claimCondition.currentStartId.toNumber();
-      const count = claimCondition.count.toNumber();
-      const conditions: AbstractClaimConditionContractStruct[] = [];
-=======
       const [currentStartId, countBn] =
         await this.contractWrapper.readContract.claimCondition();
       const startId = currentStartId.toNumber();
       const count = countBn.toNumber();
       const conditions: Promise<AbstractClaimConditionContractStruct>[] = [];
->>>>>>> c9b0131a
       for (let i = startId; i < startId + count; i++) {
         conditions.push(this.get(i));
       }
