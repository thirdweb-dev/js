--- conflicted
+++ resolved
@@ -138,20 +138,11 @@
     async (
       signedPayloads: SignedPayload1155[],
     ): Promise<Transaction<TransactionResultWithId[]>> => {
-<<<<<<< HEAD
-      const contractPayloads = (
-        await Promise.all(
-          signedPayloads.map((s) => this.mapPayloadToContractStruct(s.payload)),
-        )
-      ).map((message, index) => {
-        const s = signedPayloads[index];
-=======
       const contractStructs = await Promise.all(
         signedPayloads.map((s) => this.mapPayloadToContractStruct(s.payload)),
       );
       const contractPayloads = signedPayloads.map((s, index) => {
         const message = contractStructs[index];
->>>>>>> d8d48a95
         const signature = s.signature;
         const price = s.payload.price;
         if (BigNumber.from(price).gt(0)) {
@@ -373,7 +364,7 @@
       );
 
     const metadatas = parsedRequests.map((r) => r.metadata);
-<<<<<<< HEAD
+
     const [uris, chainId, contractInfo] = await Promise.all([
       uploadOrExtractURIs(metadatas, this.storage),
       this.contractWrapper.getChainID(),
@@ -383,24 +374,7 @@
       ),
     ]);
 
-    const signer = this.contractWrapper.getSigner();
-    invariant(signer, "No signer available");
-
-    const isLegacyContract = contractInfo?.type === "TokenERC1155";
-    const _finalPayloads = await Promise.all(
-=======
-
-    const [uris, chainId, contractInfo] = await Promise.all([
-      uploadOrExtractURIs(metadatas, this.storage),
-      this.contractWrapper.getChainID(),
-      getPrebuiltInfo(
-        this.contractWrapper.address,
-        this.contractWrapper.getProvider(),
-      ),
-    ]);
-
     const finalPayloads = await Promise.all(
->>>>>>> d8d48a95
       parsedRequests.map((m, i) =>
         Signature1155PayloadOutput.parseAsync({
           ...m,
@@ -408,10 +382,6 @@
         }),
       ),
     );
-<<<<<<< HEAD
-    const _signatures = await Promise.all(
-      _finalPayloads.map((payload) =>
-=======
     const contractStructs = await Promise.all(
       finalPayloads.map((finalPayload) =>
         this.mapPayloadToContractStruct(finalPayload),
@@ -421,7 +391,6 @@
     const isLegacyContract = contractInfo?.type === "TokenERC1155";
     const signatures = await Promise.all(
       contractStructs.map((contractStruct) =>
->>>>>>> d8d48a95
         this.contractWrapper.signTypedData(
           signer,
           {
@@ -431,15 +400,6 @@
             verifyingContract: this.contractWrapper.address,
           },
           { MintRequest: MintRequest1155 }, // TYPEHASH
-<<<<<<< HEAD
-          payload,
-        ),
-      ),
-    );
-    return parsedRequests.map((_, index) => ({
-      payload: _finalPayloads[index],
-      signature: _signatures[index] as string,
-=======
           contractStruct,
         ),
       ),
@@ -447,7 +407,6 @@
     return signatures.map((signature, index) => ({
       payload: finalPayloads[index],
       signature: signature.toString(),
->>>>>>> d8d48a95
     }));
   }
 
