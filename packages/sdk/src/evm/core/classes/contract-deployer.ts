import {
  extractConstructorParamsFromAbi,
  extractFunctionParamsFromAbi,
  fetchExtendedReleaseMetadata,
  fetchPreDeployMetadata,
} from "../../common";
<<<<<<< HEAD
import {
  deployImplementationWithSigner,
  deployInfraWithSigner,
  getDeploymentInfo,
} from "../../common/any-evm-deploy";
=======
import { commonFactory, getDeploymentInfo } from "../../common/any-evm-deploy";
>>>>>>> 04962158
import { getDeployArguments } from "../../common/deploy";
import { resolveAddress } from "../../common/ens";
import { CloneFactory } from "../../common/infra-data";
import {
  EventType,
  getContractAddressByChainId,
  getNativeTokenByChainId,
} from "../../constants";
import {
  EditionDropInitializer,
  EditionInitializer,
  getContractName,
  MarketplaceInitializer,
  MarketplaceV3Initializer,
  MultiwrapInitializer,
  NFTCollectionInitializer,
  NFTDropInitializer,
  PackInitializer,
  PREBUILT_CONTRACTS_APPURI_MAP,
  PREBUILT_CONTRACTS_MAP,
  SignatureDropInitializer,
  SplitInitializer,
  TokenDropInitializer,
  TokenInitializer,
  VoteInitializer,
} from "../../contracts";
import { Address, AddressOrEns, SDKOptions } from "../../schema";
import {
  DeployEvent,
  DeployEvents,
  DeployMetadata,
  DeployOptions,
  MarketplaceContractDeployMetadata,
  MarketplaceV3ContractDeployMetadata,
  MultiwrapContractDeployMetadata,
  NFTContractDeployMetadata,
  SplitContractDeployMetadata,
  TokenContractDeployMetadata,
  VoteContractDeployMetadata,
} from "../../types";
import { ThirdwebSDK } from "../sdk";
import {
  ContractType,
  DeploySchemaForPrebuiltContractType,
  NetworkInput,
  PrebuiltContractType,
} from "../types";
import { ContractFactory } from "./factory";
import { ContractRegistry } from "./registry";
import { RPCConnectionHandler } from "./rpc-connection-handler";
import { ThirdwebStorage } from "@thirdweb-dev/storage";
import {
  BigNumber,
  BytesLike,
  Contract,
  ContractInterface,
  ethers,
  Signer,
} from "ethers";
import { EventEmitter } from "eventemitter3";
import invariant from "tiny-invariant";
import { z } from "zod";

const THIRDWEB_DEPLOYER = "0xdd99b75f095d0c4d5112aCe938e4e6ed962fb024";

/**
 * Handles deploying new contracts
 * @public
 */
export class ContractDeployer extends RPCConnectionHandler {
  /**
   * @internal
   * should never be accessed directly, use {@link ContractDeployer.getFactory} instead
   */
  private _factory: Promise<ContractFactory | undefined> | undefined;
  /**
   * @internal
   * should never be accessed directly, use {@link ContractDeployer.getRegistry} instead
   */
  private _registry: Promise<ContractRegistry | undefined> | undefined;
  private storage: ThirdwebStorage;
  private events: EventEmitter<DeployEvents>;
  private deployMetadataCache: Record<string, any> = {};
  private transactionListener = (event: any) => {
    if (event.status === "submitted") {
      this.events.emit("contractDeployed", {
        status: "submitted",
        transactionHash: event.transactionHash,
      });
    }
  };

  constructor(
    network: NetworkInput,
    options: SDKOptions,
    storage: ThirdwebStorage,
  ) {
    super(network, options);
    this.storage = storage;
    this.events = new EventEmitter();
    // Initialize factory and registry (we don't need to make these calls async)
    this.getFactory();
    this.getRegistry();
  }

  /**
   * Deploys an NFT Collection contract
   *
   * @remarks Deploys an NFT Collection contract and returns the address of the deployed contract
   *
   * @example
   * ```javascript
   * const contractAddress = await sdk.deployer.deployNFTCollection({
   *   name: "My Collection",
   *   primary_sale_recipient: "your-address",
   * });
   * ```
   * @param metadata - the contract metadata
   * @returns the address of the deployed contract
   */
  public async deployNFTCollection(
    metadata: NFTContractDeployMetadata,
  ): Promise<Address> {
    return await this.deployBuiltInContract(
      NFTCollectionInitializer.contractType,
      metadata,
    );
  }

  /**
   * Deploys a new NFTDrop contract
   *
   * @remarks Deploys an NFT Drop contract and returns the address of the deployed contract
   *
   * @example
   * ```javascript
   * const contractAddress = await sdk.deployer.deployNFTDrop({
   *   name: "My Drop",
   *   primary_sale_recipient: "your-address",
   * });
   * ```
   * @param metadata - the contract metadata
   * @returns the address of the deployed contract
   */
  public async deployNFTDrop(
    metadata: NFTContractDeployMetadata,
  ): Promise<Address> {
    return await this.deployBuiltInContract(
      NFTDropInitializer.contractType,
      metadata,
    );
  }

  /**
   * Deploys a new SignatureDrop contract
   *
   * @remarks Deploys a SignatureDrop contract and returns the address of the deployed contract
   *
   * @example
   * ```javascript
   * const contractAddress = await sdk.deployer.deploySignatureDrop({
   *   name: "My Signature Drop",
   *   primary_sale_recipient: "your-address",
   * });
   * ```
   * @param metadata - the contract metadata
   * @returns the address of the deployed contract
   */
  public async deploySignatureDrop(
    metadata: NFTContractDeployMetadata,
  ): Promise<Address> {
    return await this.deployBuiltInContract(
      SignatureDropInitializer.contractType,
      metadata,
    );
  }

  /**
   * Deploys a new Multiwrap contract
   *
   * @remarks Deploys a Multiwrap contract and returns the address of the deployed contract
   *
   * @example
   * ```javascript
   * const contractAddress = await sdk.deployer.deployMultiwrap({
   *   name: "My Multiwrap",
   * });
   * ```
   * @param metadata - the contract metadata
   * @returns the address of the deployed contract
   * @beta
   */
  public async deployMultiwrap(
    metadata: MultiwrapContractDeployMetadata,
  ): Promise<Address> {
    return await this.deployBuiltInContract(
      MultiwrapInitializer.contractType,
      metadata,
    );
  }

  /**
   * Deploys a new Edition contract
   *
   * @remarks Deploys an Edition contract and returns the address of the deployed contract
   *
   * @example
   * ```javascript
   * const contractAddress = await sdk.deployer.deployEdition({
   *   name: "My Edition",
   *   primary_sale_recipient: "your-address",
   * });
   * ```
   * @param metadata - the contract metadata
   * @returns the address of the deployed contract
   */
  public async deployEdition(
    metadata: NFTContractDeployMetadata,
  ): Promise<Address> {
    return await this.deployBuiltInContract(
      EditionInitializer.contractType,
      metadata,
    );
  }

  /**
   * Deploys a new EditionDrop contract
   *
   * @remarks Deploys an Edition Drop contract and returns the address of the deployed contract
   *
   * @example
   * ```javascript
   * const contractAddress = await sdk.deployer.deployEditionDrop({
   *   name: "My Edition Drop",
   *   primary_sale_recipient: "your-address",
   * });
   * ```
   * @param metadata - the contract metadata
   * @returns the address of the deployed contract
   */
  public async deployEditionDrop(
    metadata: NFTContractDeployMetadata,
  ): Promise<Address> {
    return await this.deployBuiltInContract(
      EditionDropInitializer.contractType,
      metadata,
    );
  }

  /**
   * Deploys a new Token contract
   *
   * @remarks Deploys a Token contract and returns the address of the deployed contract
   *
   * @example
   * ```javascript
   * const contractAddress = await sdk.deployer.deployToken({
   *   name: "My Token",
   *   primary_sale_recipient: "your-address",
   * });
   * ```
   * @param metadata - the contract metadata
   * @returns the address of the deployed contract
   */
  public async deployToken(
    metadata: TokenContractDeployMetadata,
  ): Promise<Address> {
    return await this.deployBuiltInContract(
      TokenInitializer.contractType,
      metadata,
    );
  }

  /**
   * Deploys a new Token Drop contract
   *
   * @remarks Deploys a Token Drop contract and returns the address of the deployed contract
   *
   * @example
   * ```javascript
   * const contractAddress = await sdk.deployer.deployTokenDrop({
   *   name: "My Token Drop",
   *   primary_sale_recipient: "your-address",
   * });
   * ```
   * @param metadata - the contract metadata
   * @returns the address of the deployed contract
   */
  public async deployTokenDrop(
    metadata: TokenContractDeployMetadata,
  ): Promise<Address> {
    return await this.deployBuiltInContract(
      TokenDropInitializer.contractType,
      metadata,
    );
  }

  /**
   * Deploys a new Marketplace contract
   *
   * @remarks Deploys a Marketplace contract and returns the address of the deployed contract
   *
   * @example
   * ```javascript
   * const contractAddress = await sdk.deployer.deployMarketplace({
   *   name: "My Marketplace",
   *   primary_sale_recipient: "your-address",
   * });
   * ```
   * @param metadata - the contract metadata
   * @returns the address of the deployed contract
   */
  public async deployMarketplace(
    metadata: MarketplaceContractDeployMetadata,
  ): Promise<Address> {
    return await this.deployBuiltInContract(
      MarketplaceInitializer.contractType,
      metadata,
    );
  }

  /**
   * Deploys a new Marketplace-V3 contract
   *
   * @remarks Deploys a Marketplace-V3 contract and returns the address of the deployed contract
   *
   * @example
   * ```javascript
   * const contractAddress = await sdk.deployer.deployMarketplaceV3({
   *   name: "My Marketplace",
   *   primary_sale_recipient: "your-address",
   * });
   * ```
   * @param metadata - the contract metadata
   * @returns the address of the deployed contract
   */
  public async deployMarketplaceV3(
    metadata: MarketplaceV3ContractDeployMetadata,
  ): Promise<Address> {
    return await this.deployBuiltInContract(
      MarketplaceV3Initializer.contractType,
      metadata,
    );
  }

  /**
   * Deploys a new Pack contract
   *
   * @remarks Deploys a Pack contract and returns the address of the deployed contract
   *
   * @example
   * ```javascript
   * const contractAddress = await sdk.deployer.deployPack({
   *   name: "My Pack",
   *   primary_sale_recipient: "your-address",
   * });
   * ```
   * @param metadata - the contract metadata
   * @returns the address of the deployed contract
   */
  public async deployPack(
    metadata: NFTContractDeployMetadata,
  ): Promise<Address> {
    return await this.deployBuiltInContract(
      PackInitializer.contractType,
      metadata,
    );
  }

  /**
   * Deploys a new Split contract
   *
   * @remarks Deploys a Split contract and returns the address of the deployed contract
   *
   * @example
   * ```javascript
   * const contractAddress = await sdk.deployer.deploySplit({
   *   name: "My Split",
   *   primary_sale_recipient: "your-address",
   *   recipients: [
   *    {
   *      address: "your-address",
   *      sharesBps: 80 * 100, // 80%
   *    },
   *    {
   *      address: "another-address",
   *      sharesBps: 20 * 100, // 20%
   *    },
   *   ],
   * });
   * ```
   * @param metadata - the contract metadata
   * @returns the address of the deployed contract
   */
  public async deploySplit(
    metadata: SplitContractDeployMetadata,
  ): Promise<Address> {
    return await this.deployBuiltInContract(
      SplitInitializer.contractType,
      metadata,
    );
  }

  /**
   * Deploys a new Vote contract
   *
   * @remarks Deploys an Vote contract and returns the address of the deployed contract
   *
   * @example
   * ```javascript
   * const contractAddress = await sdk.deployer.deployVote({
   *   name: "My Vote",
   *   primary_sale_recipient: "your-address",
   *   voting_token_address: "your-token-contract-address",
   * });
   * ```
   * @param metadata - the contract metadata
   * @returns the address of the deployed contract
   */
  public async deployVote(
    metadata: VoteContractDeployMetadata,
  ): Promise<Address> {
    return await this.deployBuiltInContract(
      VoteInitializer.contractType,
      metadata,
    );
  }

  /**
   * Deploys a new contract
   *
   * @internal
   * @param contractType - the type of contract to deploy
   * @param contractMetadata - the metadata to deploy the contract with
   * @param version
   * @returns a promise of the address of the newly deployed contract
   */
  public async deployBuiltInContract<
    TContractType extends PrebuiltContractType,
  >(
    contractType: TContractType,
    contractMetadata: z.input<
      DeploySchemaForPrebuiltContractType<TContractType>
    >,
    version: string = "latest",
  ): Promise<Address> {
    const signer = this.getSigner();
    invariant(signer, "A signer is required to deploy contracts");

    const parsedMetadata = {
      app_uri: PREBUILT_CONTRACTS_APPURI_MAP[contractType],
      ...(await PREBUILT_CONTRACTS_MAP[contractType].schema.deploy.parseAsync(
        contractMetadata,
      )),
    };

    if (this.hasLocalFactory()) {
      // old behavior for unit tests, deploy from local factory
      // parse version into the first number of the version string (or undefined if unparseable)
      let parsedVersion: number | undefined = undefined;
      try {
        parsedVersion = parseInt(version);
        if (isNaN(parsedVersion)) {
          parsedVersion = undefined;
        }
      } catch (e) {
        parsedVersion = undefined;
      }
      const factory = await this.getFactory();
      if (!factory) {
        throw new Error("Factory not found");
      }
      factory.on(EventType.Transaction, this.transactionListener);
      const deployedAddress = await factory.deploy(
        contractType,
        parsedMetadata,
        this.events,
        parsedVersion,
      );
      factory.off(EventType.Transaction, this.transactionListener);
      return deployedAddress;
    }

    // For all other chains, fetch from published contracts
    // resolve contract name from type
    const contractName = getContractName(contractType);
    invariant(contractName, "Contract name not found");
    // first upload the contract metadata
    const contractURI = await this.storage.upload(parsedMetadata);
    // then get the deploy arguments
    const constructorParams = await getDeployArguments(
      contractType,
      parsedMetadata,
      contractURI,
      signer,
    );

    // fetch the publish URI from the ContractPublisher contract
    const publishedContract = await this.fetchPublishedContractFromPolygon(
      THIRDWEB_DEPLOYER,
      contractName,
      version,
    );

    return this.deployContractFromUri(
      publishedContract.metadataUri,
      constructorParams,
    );
  }

  /**
   * @internal
   * @param contractType
   */
  public async getLatestBuiltInContractVersion<
    TContractType extends PrebuiltContractType,
  >(contractType: TContractType) {
    const factory = await this.getFactory();
    if (!factory) {
      throw new Error("Factory not found");
    }
    return await factory.getLatestVersion(contractType);
  }

  /**
   * Deploy any published contract by its name
   * @param publisherAddress the address of the publisher
   * @param contractName the name of the contract to deploy
   * @param constructorParams the constructor params to pass to the contract
   */
  public async deployReleasedContract(
    publisherAddress: AddressOrEns,
    contractName: string,
    constructorParams: any[],
    version = "latest",
    options?: DeployOptions,
  ): Promise<Address> {
    const publishedContract = await this.fetchPublishedContractFromPolygon(
      publisherAddress,
      contractName,
      version,
    );
    return await this.deployContractFromUri(
      publishedContract.metadataUri,
      constructorParams,
      options,
    );
  }

  /**
   * Deploy a proxy contract of a given implementation via the given factory
   * @param factoryAddress
   * @param implementationAddress
   * @param implementationAbi
   * @param initializerFunction
   * @param initializerArgs
   */
  public async deployViaFactory(
    factoryAddress: AddressOrEns,
    implementationAddress: AddressOrEns,
    implementationAbi: ContractInterface,
    initializerFunction: string,
    initializerArgs: any[],
  ): Promise<Address> {
    const resolvedFactoryAddress = await resolveAddress(factoryAddress);
    const resolvedImplementationAddress = await resolveAddress(
      implementationAddress,
    );

    const signer = this.getSigner();
    invariant(signer, "signer is required");
    // TODO only require factory interface here - IProxyFactory
    const proxyFactory = new ContractFactory(
      resolvedFactoryAddress,
      this.getSignerOrProvider(),
      this.storage,
      this.options,
    );
    proxyFactory.on(EventType.Transaction, this.transactionListener);
    const deployedAddress = await proxyFactory.deployProxyByImplementation(
      resolvedImplementationAddress,
      implementationAbi,
      initializerFunction,
      initializerArgs,
      this.events,
    );
    proxyFactory.off(EventType.Transaction, this.transactionListener);
    return deployedAddress;
  }

  /**
   * Deploy a proxy contract of a given implementation directly
   * @param implementationAddress
   * @param implementationAbi
   * @param initializerFunction
   * @param initializerArgs
   */
  public async deployProxy(
    implementationAddress: AddressOrEns,
    implementationAbi: ContractInterface,
    initializerFunction: string,
    initializerArgs: any[],
  ): Promise<Address> {
    const resolvedAddress = await resolveAddress(implementationAddress);
    const encodedInitializer = Contract.getInterface(
      implementationAbi,
    ).encodeFunctionData(initializerFunction, initializerArgs);
    const { TWProxy__factory } = await import(
      "@thirdweb-dev/contracts-js/factories/TWProxy__factory"
    );
    return this.deployContractWithAbi(
      TWProxy__factory.abi,
      TWProxy__factory.bytecode,
      [resolvedAddress, encodedInitializer],
    );
  }

  /**
   * @internal
   */
  public async getRegistry(): Promise<ContractRegistry | undefined> {
    // if we already have a registry just return it back
    if (this._registry) {
      return this._registry;
    }

    // otherwise get the registry address for the active chain and get a new one

    // have to do it like this otherwise we run it over and over and over
    // "this._registry" has to be assigned to the promise upfront.
    return (this._registry = this.getProvider()
      .getNetwork()
      .then(async ({ chainId }) => {
        const registryAddress = getContractAddressByChainId(
          chainId,
          "twRegistry",
        );
        if (!registryAddress) {
          return undefined;
        }
        return new ContractRegistry(
          registryAddress,
          this.getSignerOrProvider(),
          this.options,
        );
      }));
  }

  private async getFactory(): Promise<ContractFactory | undefined> {
    // if we already have a factory just return it back
    if (this._factory) {
      return this._factory;
    }

    // otherwise get the factory address for the active chain and get a new one

    // have to do it like this otherwise we run it over and over and over
    // "this._factory" has to be assigned to the promise upfront.
    return (this._factory = this.getProvider()
      .getNetwork()
      .then(async ({ chainId }) => {
        const factoryAddress = getContractAddressByChainId(
          chainId,
          "twFactory",
        );
        if (!factoryAddress) {
          return undefined;
        }
        const factory = new ContractFactory(
          factoryAddress,
          this.getSignerOrProvider(),
          this.storage,
          this.options,
        );
        return factory;
      }));
  }

  public override updateSignerOrProvider(network: NetworkInput) {
    super.updateSignerOrProvider(network);
    this.updateContractSignerOrProvider();
  }

  private updateContractSignerOrProvider() {
    // has to be promises now
    this._factory
      ?.then((factory) => {
        factory?.updateSignerOrProvider(this.getSignerOrProvider());
      })
      .catch(() => {
        // ignore
      });
    // has to be promises now
    this._registry
      ?.then((registry) => {
        registry?.updateSignerOrProvider(this.getSignerOrProvider());
      })
      .catch(() => {
        // ignore
      });
  }

  /**
   * @internal
   * @param publishMetadataUri
   * @param constructorParamValues
   * @param options
   */
  public async deployContractFromUri(
    publishMetadataUri: string,
    constructorParamValues: any[],
    options?: DeployOptions,
  ) {
    const signer = this.getSigner();
    invariant(signer, "A signer is required");
    const { compilerMetadata, extendedMetadata } =
      await this.fetchAndCacheDeployMetadata(publishMetadataUri);
    const forceDirectDeploy = options?.forceDirectDeploy || false;
    if (
      extendedMetadata &&
      extendedMetadata.factoryDeploymentData &&
      (extendedMetadata.isDeployableViaProxy ||
        extendedMetadata.isDeployableViaFactory) &&
      !forceDirectDeploy
    ) {
      const chainId = (await this.getProvider().getNetwork()).chainId;
      invariant(
        extendedMetadata.factoryDeploymentData
          .implementationInitializerFunction,
        `implementationInitializerFunction not set'`,
      );
      const initializerParamTypes = extractFunctionParamsFromAbi(
        compilerMetadata.abi,
        extendedMetadata.factoryDeploymentData
          .implementationInitializerFunction,
      ).map((p) => p.type);
      const paramValues = this.convertParamValues(
        initializerParamTypes,
        constructorParamValues,
      );
      // invariant(
      //   extendedMetadata.factoryDeploymentData.implementationAddresses,
      //   "implementationAddresses is required",
      // );
      let implementationAddress = extendedMetadata.factoryDeploymentData
        .implementationAddresses[chainId] as AddressOrEns;
      if (implementationAddress) {
        const resolvedImplementationAddress = await resolveAddress(
          implementationAddress,
        );

        invariant(
          resolvedImplementationAddress,
          `implementationAddress not found for chainId '${chainId}'`,
        );

        if (extendedMetadata.isDeployableViaFactory) {
          // deploy via a factory (prioritise factory)
          invariant(
            extendedMetadata.factoryDeploymentData.factoryAddresses,
            "isDeployableViaFactory is true so factoryAddresses is required",
          );
          const factoryAddress = extendedMetadata.factoryDeploymentData
            .factoryAddresses[chainId] as AddressOrEns;
          invariant(
            factoryAddress,
            `isDeployableViaFactory is true and factoryAddress not found for chainId '${chainId}'`,
          );
          const resolvedFactoryAddress = await resolveAddress(factoryAddress);
          return await this.deployViaFactory(
            resolvedFactoryAddress,
            resolvedImplementationAddress,
            compilerMetadata.abi,
            extendedMetadata.factoryDeploymentData
              .implementationInitializerFunction,
            paramValues,
          );
        } else if (extendedMetadata.isDeployableViaProxy) {
          // deploy a proxy directly
          return await this.deployProxy(
            resolvedImplementationAddress,
            compilerMetadata.abi,
            extendedMetadata.factoryDeploymentData
              .implementationInitializerFunction,
            paramValues,
          );
        } else {
          // any evm deployment flow -- with signer

          // 1. get deployment info for any evm
          const deploymentInfo = await getDeploymentInfo(
            publishMetadataUri,
            chainId,
            this.storage,
          );

          implementationAddress = deploymentInfo.predictedAddress;

          // 2. deploy infra
          await deployInfraWithSigner(
            this.getSigner() as Signer,
            deploymentInfo.infraContractsToDeploy,
          );

          // 3. deploy implementation contract
          await deployImplementationWithSigner(
            this.getSigner() as Signer,
            deploymentInfo.signerDeployData.initBytecodeWithSalt,
          );

          const resolvedImplementationAddress = await resolveAddress(
            implementationAddress,
          );

          // 4. deploy proxy with TWStatelessFactory (Clone factory) and return address
          return await this.deployViaFactory(
            CloneFactory.txInfo.predictedAddress,
            resolvedImplementationAddress,
            compilerMetadata.abi,
            extendedMetadata.factoryDeploymentData
              .implementationInitializerFunction,
            paramValues,
          );
        }
      }
    }

    const bytecode = compilerMetadata.bytecode.startsWith("0x")
      ? compilerMetadata.bytecode
      : `0x${compilerMetadata.bytecode}`;
    if (!ethers.utils.isHexString(bytecode)) {
      throw new Error(`Contract bytecode is invalid.\n\n${bytecode}`);
    }
    const constructorParamTypes = extractConstructorParamsFromAbi(
      compilerMetadata.abi,
    ).map((p) => p.type);
    const paramValues = this.convertParamValues(
      constructorParamTypes,
      constructorParamValues,
    );
    return this.deployContractWithAbi(
      compilerMetadata.abi,
      bytecode,
      paramValues,
    );
  }

  /**
   * @internal
   * @param abi
   * @param bytecode
   * @param constructorParams
   */
  public async deployContractWithAbi(
    abi: ContractInterface,
    bytecode: BytesLike | { object: string },
    constructorParams: Array<any>,
  ): Promise<Address> {
    const signer = this.getSigner();
    invariant(signer, "Signer is required to deploy contracts");
    const deployer = await new ethers.ContractFactory(abi, bytecode)
      .connect(signer)
      .deploy(...constructorParams);
    this.events.emit("contractDeployed", {
      status: "submitted",
      transactionHash: deployer.deployTransaction.hash,
    });
    const deployedContract = await deployer.deployed();
    this.events.emit("contractDeployed", {
      status: "completed",
      contractAddress: deployedContract.address,
      transactionHash: deployedContract.deployTransaction.hash,
    });
    return deployedContract.address;
  }

  /**
   * Listen to all deploy transactions from this deployer
   * @param listener the listener to add
   */
  public addDeployListener(listener: (event: DeployEvent) => void) {
    this.events.on("contractDeployed", listener);
  }

  /**
   * Remove a deploy listener
   * @param listener the listener to remove
   */
  public removeDeployListener(listener: (event: DeployEvent) => void) {
    this.events.off("contractDeployed", listener);
  }

  /**
   * Remove all deploy listeners
   */
  public removeAllDeployListeners() {
    this.events.removeAllListeners("contractDeployed");
  }

  // PRIVATE METHODS

  private async fetchAndCacheDeployMetadata(
    publishMetadataUri: string,
  ): Promise<DeployMetadata> {
    if (this.deployMetadataCache[publishMetadataUri]) {
      return this.deployMetadataCache[publishMetadataUri];
    }
    const compilerMetadata = await fetchPreDeployMetadata(
      publishMetadataUri,
      this.storage,
    );
    let extendedMetadata;
    try {
      extendedMetadata = await fetchExtendedReleaseMetadata(
        publishMetadataUri,
        this.storage,
      );
    } catch (e) {
      // not a factory deployment, ignore
    }
    const data = {
      compilerMetadata,
      extendedMetadata,
    };
    this.deployMetadataCache[publishMetadataUri] = data;
    return data;
  }

  private async fetchPublishedContractFromPolygon(
    publisherAddress: AddressOrEns,
    contractName: string,
    version: string,
  ) {
    const address = await resolveAddress(publisherAddress);
    const publishedContract = await new ThirdwebSDK("polygon")
      .getPublisher()
      .getVersion(address, contractName, version);
    if (!publishedContract) {
      throw new Error(
        `No published contract found for '${contractName}' at version '${version}' by '${address}'`,
      );
    }
    return publishedContract;
  }

  private getConstructorParamsForImplementation(
    contractType: ContractType,
    chainId: number,
  ) {
    switch (contractType) {
      case MarketplaceInitializer.contractType:
      case MultiwrapInitializer.contractType:
        const nativeTokenWrapperAddress =
          getNativeTokenByChainId(chainId)?.wrapped?.address ||
          ethers.constants.AddressZero;
        return [nativeTokenWrapperAddress];
      case PackInitializer.contractType:
        const addr =
          getNativeTokenByChainId(chainId).wrapped.address ||
          ethers.constants.AddressZero;
        return [addr, ethers.constants.AddressZero];
      default:
        return [];
    }
  }

  private hasLocalFactory() {
    // eslint-disable-next-line turbo/no-undeclared-env-vars
    return process.env.factoryAddress !== undefined;
  }

  private convertParamValues(
    constructorParamTypes: string[],
    constructorParamValues: any[],
  ) {
    // check that both arrays are same length
    if (constructorParamTypes.length !== constructorParamValues.length) {
      throw Error(
        `Passed the wrong number of constructor arguments: ${constructorParamValues.length}, expected ${constructorParamTypes.length}`,
      );
    }
    return constructorParamTypes.map((p, index) => {
      if (p === "tuple" || p.endsWith("[]")) {
        if (typeof constructorParamValues[index] === "string") {
          return JSON.parse(constructorParamValues[index]);
        } else {
          return constructorParamValues[index];
        }
      }
      if (p === "bytes32") {
        invariant(
          ethers.utils.isHexString(constructorParamValues[index]),
          `Could not parse bytes32 value. Expected valid hex string but got "${constructorParamValues[index]}".`,
        );
        return ethers.utils.hexZeroPad(constructorParamValues[index], 32);
      }
      if (p.startsWith("bytes")) {
        invariant(
          ethers.utils.isHexString(constructorParamValues[index]),
          `Could not parse bytes value. Expected valid hex string but got "${constructorParamValues[index]}".`,
        );
        return constructorParamValues[index];
      }
      if (p.startsWith("uint") || p.startsWith("int")) {
        return BigNumber.from(constructorParamValues[index].toString());
      }
      return constructorParamValues[index];
    });
  }
}<|MERGE_RESOLUTION|>--- conflicted
+++ resolved
@@ -4,15 +4,11 @@
   fetchExtendedReleaseMetadata,
   fetchPreDeployMetadata,
 } from "../../common";
-<<<<<<< HEAD
 import {
   deployImplementationWithSigner,
   deployInfraWithSigner,
   getDeploymentInfo,
 } from "../../common/any-evm-deploy";
-=======
-import { commonFactory, getDeploymentInfo } from "../../common/any-evm-deploy";
->>>>>>> 04962158
 import { getDeployArguments } from "../../common/deploy";
 import { resolveAddress } from "../../common/ens";
 import { CloneFactory } from "../../common/infra-data";
