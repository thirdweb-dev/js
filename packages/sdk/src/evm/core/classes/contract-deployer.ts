import { getDeployArguments } from "../../common/deploy";
import {
  extractConstructorParamsFromAbi,
  extractFunctionParamsFromAbi,
  fetchExtendedReleaseMetadata,
  fetchPreDeployMetadata,
} from "../../common/index";
import { ChainId, EventType } from "../../constants";
import { getContractAddressByChainId } from "../../constants/addresses";
import {
  EditionDropInitializer,
  EditionInitializer,
  getContractName,
  MarketplaceInitializer,
  MultiwrapInitializer,
  NFTCollectionInitializer,
  NFTDropInitializer,
  PackInitializer,
  PREBUILT_CONTRACTS_MAP,
  SignatureDropInitializer,
  SplitInitializer,
  TokenDropInitializer,
  TokenInitializer,
  VoteInitializer,
} from "../../contracts";
import { FactoryDeploymentSchema } from "../../schema/contracts/custom";
import { SDKOptions } from "../../schema/sdk-options";
import { DeployEvent, DeployEvents } from "../../types";
import {
  MarketplaceContractDeployMetadata,
  MultiwrapContractDeployMetadata,
  NFTContractDeployMetadata,
  SplitContractDeployMetadata,
  TokenContractDeployMetadata,
  VoteContractDeployMetadata,
} from "../../types/deploy/deploy-metadata";
import { ThirdwebSDK } from "../sdk";
import {
  DeploySchemaForPrebuiltContractType,
  NetworkInput,
  PrebuiltContractType,
} from "../types";
import { ContractFactory } from "./factory";
import { ContractRegistry } from "./registry";
import { RPCConnectionHandler } from "./rpc-connection-handler";
import { ThirdwebStorage } from "@thirdweb-dev/storage";
import {
  BigNumber,
  BytesLike,
  Contract,
  ContractInterface,
  ethers,
} from "ethers";
import { EventEmitter } from "eventemitter3";
import invariant from "tiny-invariant";
import { z } from "zod";

/**
 * Handles deploying new contracts
 * @public
 */
export class ContractDeployer extends RPCConnectionHandler {
  /**
   * @internal
   * should never be accessed directly, use {@link ContractDeployer.getFactory} instead
   */
  private _factory: Promise<ContractFactory | undefined> | undefined;
  /**
   * @internal
   * should never be accessed directly, use {@link ContractDeployer.getRegistry} instead
   */
<<<<<<< HEAD
  private _registry: Promise<ContractRegistry | undefined> | undefined;
  public events: FactoryEvents | undefined;
=======
  private _registry: Promise<ContractRegistry> | undefined;
>>>>>>> 0f0125ac
  private storage: ThirdwebStorage;
  private events: EventEmitter<DeployEvents>;
  private transactionListener = (event: any) => {
    if (event.status === "submitted") {
      this.events.emit("contractDeployed", {
        status: "submitted",
        transactionHash: event.transactionHash,
      });
    }
  };

  constructor(
    network: NetworkInput,
    options: SDKOptions,
    storage: ThirdwebStorage,
  ) {
    super(network, options);
    this.storage = storage;
    this.events = new EventEmitter();
    // Initialize factory and registry (we don't need to make these calls async)
    this.getFactory();
    this.getRegistry();
  }

  /**
   * Deploys an NFT Collection contract
   *
   * @remarks Deploys an NFT Collection contract and returns the address of the deployed contract
   *
   * @example
   * ```javascript
   * const contractAddress = await sdk.deployer.deployNFTCollection({
   *   name: "My Collection",
   *   primary_sale_recipient: "your-address",
   * });
   * ```
   * @param metadata - the contract metadata
   * @returns the address of the deployed contract
   */
  public async deployNFTCollection(
    metadata: NFTContractDeployMetadata,
  ): Promise<string> {
    return await this.deployBuiltInContract(
      NFTCollectionInitializer.contractType,
      metadata,
    );
  }

  /**
   * Deploys a new NFTDrop contract
   *
   * @remarks Deploys an NFT Drop contract and returns the address of the deployed contract
   *
   * @example
   * ```javascript
   * const contractAddress = await sdk.deployer.deployNFTDrop({
   *   name: "My Drop",
   *   primary_sale_recipient: "your-address",
   * });
   * ```
   * @param metadata - the contract metadata
   * @returns the address of the deployed contract
   */
  public async deployNFTDrop(
    metadata: NFTContractDeployMetadata,
  ): Promise<string> {
    return await this.deployBuiltInContract(
      NFTDropInitializer.contractType,
      metadata,
    );
  }

  /**
   * Deploys a new SignatureDrop contract
   *
   * @remarks Deploys a SignatureDrop contract and returns the address of the deployed contract
   *
   * @example
   * ```javascript
   * const contractAddress = await sdk.deployer.deploySignatureDrop({
   *   name: "My Signature Drop",
   *   primary_sale_recipient: "your-address",
   * });
   * ```
   * @param metadata - the contract metadata
   * @returns the address of the deployed contract
   */
  public async deploySignatureDrop(
    metadata: NFTContractDeployMetadata,
  ): Promise<string> {
    return await this.deployBuiltInContract(
      SignatureDropInitializer.contractType,
      metadata,
    );
  }

  /**
   * Deploys a new Multiwrap contract
   *
   * @remarks Deploys a Multiwrap contract and returns the address of the deployed contract
   *
   * @example
   * ```javascript
   * const contractAddress = await sdk.deployer.deployMultiwrap({
   *   name: "My Multiwrap",
   * });
   * ```
   * @param metadata - the contract metadata
   * @returns the address of the deployed contract
   * @beta
   */
  public async deployMultiwrap(
    metadata: MultiwrapContractDeployMetadata,
  ): Promise<string> {
    return await this.deployBuiltInContract(
      MultiwrapInitializer.contractType,
      metadata,
    );
  }

  /**
   * Deploys a new Edition contract
   *
   * @remarks Deploys an Edition contract and returns the address of the deployed contract
   *
   * @example
   * ```javascript
   * const contractAddress = await sdk.deployer.deployEdition({
   *   name: "My Edition",
   *   primary_sale_recipient: "your-address",
   * });
   * ```
   * @param metadata - the contract metadata
   * @returns the address of the deployed contract
   */
  public async deployEdition(
    metadata: NFTContractDeployMetadata,
  ): Promise<string> {
    return await this.deployBuiltInContract(
      EditionInitializer.contractType,
      metadata,
    );
  }

  /**
   * Deploys a new EditionDrop contract
   *
   * @remarks Deploys an Edition Drop contract and returns the address of the deployed contract
   *
   * @example
   * ```javascript
   * const contractAddress = await sdk.deployer.deployEditionDrop({
   *   name: "My Edition Drop",
   *   primary_sale_recipient: "your-address",
   * });
   * ```
   * @param metadata - the contract metadata
   * @returns the address of the deployed contract
   */
  public async deployEditionDrop(
    metadata: NFTContractDeployMetadata,
  ): Promise<string> {
    return await this.deployBuiltInContract(
      EditionDropInitializer.contractType,
      metadata,
    );
  }

  /**
   * Deploys a new Token contract
   *
   * @remarks Deploys a Token contract and returns the address of the deployed contract
   *
   * @example
   * ```javascript
   * const contractAddress = await sdk.deployer.deployToken({
   *   name: "My Token",
   *   primary_sale_recipient: "your-address",
   * });
   * ```
   * @param metadata - the contract metadata
   * @returns the address of the deployed contract
   */
  public async deployToken(
    metadata: TokenContractDeployMetadata,
  ): Promise<string> {
    return await this.deployBuiltInContract(
      TokenInitializer.contractType,
      metadata,
    );
  }

  /**
   * Deploys a new Token Drop contract
   *
   * @remarks Deploys a Token Drop contract and returns the address of the deployed contract
   *
   * @example
   * ```javascript
   * const contractAddress = await sdk.deployer.deployTokenDrop({
   *   name: "My Token Drop",
   *   primary_sale_recipient: "your-address",
   * });
   * ```
   * @param metadata - the contract metadata
   * @returns the address of the deployed contract
   */
  public async deployTokenDrop(
    metadata: TokenContractDeployMetadata,
  ): Promise<string> {
    return await this.deployBuiltInContract(
      TokenDropInitializer.contractType,
      metadata,
    );
  }

  /**
   * Deploys a new Marketplace contract
   *
   * @remarks Deploys a Marketplace contract and returns the address of the deployed contract
   *
   * @example
   * ```javascript
   * const contractAddress = await sdk.deployer.deployMarketplace({
   *   name: "My Marketplace",
   *   primary_sale_recipient: "your-address",
   * });
   * ```
   * @param metadata - the contract metadata
   * @returns the address of the deployed contract
   */
  public async deployMarketplace(
    metadata: MarketplaceContractDeployMetadata,
  ): Promise<string> {
    return await this.deployBuiltInContract(
      MarketplaceInitializer.contractType,
      metadata,
    );
  }

  /**
   * Deploys a new Pack contract
   *
   * @remarks Deploys a Pack contract and returns the address of the deployed contract
   *
   * @example
   * ```javascript
   * const contractAddress = await sdk.deployer.deployPack({
   *   name: "My Pack",
   *   primary_sale_recipient: "your-address",
   * });
   * ```
   * @param metadata - the contract metadata
   * @returns the address of the deployed contract
   */
  public async deployPack(
    metadata: NFTContractDeployMetadata,
  ): Promise<string> {
    return await this.deployBuiltInContract(
      PackInitializer.contractType,
      metadata,
    );
  }

  /**
   * Deploys a new Split contract
   *
   * @remarks Deploys a Split contract and returns the address of the deployed contract
   *
   * @example
   * ```javascript
   * const contractAddress = await sdk.deployer.deploySplit({
   *   name: "My Split",
   *   primary_sale_recipient: "your-address",
   *   recipients: [
   *    {
   *      address: "your-address",
   *      sharesBps: 80 * 100, // 80%
   *    },
   *    {
   *      address: "another-address",
   *      sharesBps: 20 * 100, // 20%
   *    },
   *   ],
   * });
   * ```
   * @param metadata - the contract metadata
   * @returns the address of the deployed contract
   */
  public async deploySplit(
    metadata: SplitContractDeployMetadata,
  ): Promise<string> {
    return await this.deployBuiltInContract(
      SplitInitializer.contractType,
      metadata,
    );
  }

  /**
   * Deploys a new Vote contract
   *
   * @remarks Deploys an Vote contract and returns the address of the deployed contract
   *
   * @example
   * ```javascript
   * const contractAddress = await sdk.deployer.deployVote({
   *   name: "My Vote",
   *   primary_sale_recipient: "your-address",
   *   voting_token_address: "your-token-contract-address",
   * });
   * ```
   * @param metadata - the contract metadata
   * @returns the address of the deployed contract
   */
  public async deployVote(
    metadata: VoteContractDeployMetadata,
  ): Promise<string> {
    return await this.deployBuiltInContract(
      VoteInitializer.contractType,
      metadata,
    );
  }

  /**
   * Deploys a new contract
   *
   * @internal
   * @param contractType - the type of contract to deploy
   * @param contractMetadata - the metadata to deploy the contract with
   * @param version
   * @returns a promise of the address of the newly deployed contract
   */
  public async deployBuiltInContract<
    TContractType extends PrebuiltContractType,
  >(
    contractType: TContractType,
    contractMetadata: z.input<
      DeploySchemaForPrebuiltContractType<TContractType>
    >,
    version: string = "latest",
  ): Promise<string> {
    const parsedMetadata =
      PREBUILT_CONTRACTS_MAP[contractType].schema.deploy.parse(
        contractMetadata,
      );
    const activeChainId = (await this.getProvider().getNetwork()).chainId;
    if (
      activeChainId === ChainId.Hardhat ||
      activeChainId === ChainId.Localhost
    ) {
      //
      // old behavior for hardhat and localhost chains
      //

      // parse version into the first number of the version string (or undefined if unparseable)
      let parsedVersion: number | undefined = undefined;
      try {
        parsedVersion = parseInt(version);
        if (isNaN(parsedVersion)) {
          parsedVersion = undefined;
        }
      } catch (e) {
        parsedVersion = undefined;
      }
<<<<<<< HEAD
      const factory = await this.getFactory();
      if (!factory) {
        throw new Error("Factory not found");
      }
      return await factory.deploy(contractType, parsedMetadata, parsedVersion);
=======
      factory.on(EventType.Transaction, this.transactionListener);
      const deployedAddress = await factory.deploy(
        contractType,
        parsedMetadata,
        this.events,
        parsedVersion,
      );
      factory.off(EventType.Transaction, this.transactionListener);
      return deployedAddress;
>>>>>>> 0f0125ac
    }

    //
    // new behavior for all other chains
    //

    const signer = this.getSigner();
    invariant(signer, "A signer is required to deploy contracts");

    // resolve contract name from type
    const contractName = getContractName(contractType);
    invariant(contractName, "Contract name not found");
    // get deploy arugments for the contractType
    // first upload the contractmetadata
    const contractURI = await this.storage.upload(parsedMetadata);
    // the get the deploy arguments
    const constructorParams = await getDeployArguments(
      contractType,
      parsedMetadata,
      contractURI,
      signer,
    );

    return this.deployReleasedContract(
      // 0xdd99b75f095d0c4d5112aCe938e4e6ed962fb024 === deployer.thirdweb.eth
      "0xdd99b75f095d0c4d5112aCe938e4e6ed962fb024",
      contractName,
      constructorParams,
      version,
    );
  }

  /**
   * @internal
   * @param contractType
   */
  public async getLatestBuiltInContractVersion<
    TContractType extends PrebuiltContractType,
  >(contractType: TContractType) {
    const factory = await this.getFactory();
    if (!factory) {
      throw new Error("Factory not found");
    }
    return await factory.getLatestVersion(contractType);
  }

  /**
   * Deploy any released contract by its name
   * @param releaserAddress the address of the releaser
   * @param contractName the name of the contract to deploy
   * @param constructorParams the constructor params to pass to the contract
   */
  public async deployReleasedContract(
    releaserAddress: string,
    contractName: string,
    constructorParams: any[],
    version = "latest",
  ): Promise<string> {
    const release = await new ThirdwebSDK("polygon")
      .getPublisher()
      .getVersion(releaserAddress, contractName, version);
    if (!release) {
      throw new Error(
        `No release found for '${contractName}' at version '${version}' by '${releaserAddress}'`,
      );
    }
    return await this.deployContractFromUri(
      release.metadataUri,
      constructorParams,
    );
  }

  /**
   * Deploy a proxy contract of a given implementation via the given factory
   * @param factoryAddress
   * @param implementationAddress
   * @param implementationAbi
   * @param initializerFunction
   * @param initializerArgs
   */
  public async deployViaFactory(
    factoryAddress: string,
    implementationAddress: string,
    implementationAbi: ContractInterface,
    initializerFunction: string,
    initializerArgs: any[],
  ): Promise<string> {
    const signer = this.getSigner();
    invariant(signer, "signer is required");
    // TODO only require factory interface here - IProxyFactory
    const proxyFactory = new ContractFactory(
      factoryAddress,
      this.getSignerOrProvider(),
      this.storage,
      this.options,
    );
    proxyFactory.on(EventType.Transaction, this.transactionListener);
    const deployedAddress = await proxyFactory.deployProxyByImplementation(
      implementationAddress,
      implementationAbi,
      initializerFunction,
      initializerArgs,
      this.events,
    );
    proxyFactory.off(EventType.Transaction, this.transactionListener);
    return deployedAddress;
  }

  /**
   * Deploy a proxy contract of a given implementation directly
   * @param implementationAddress
   * @param implementationAbi
   * @param initializerFunction
   * @param initializerArgs
   */
  public async deployProxy(
    implementationAddress: string,
    implementationAbi: ContractInterface,
    initializerFunction: string,
    initializerArgs: any[],
  ): Promise<string> {
    const encodedInitializer = Contract.getInterface(
      implementationAbi,
    ).encodeFunctionData(initializerFunction, initializerArgs);
    const { TWProxy__factory } = await import(
      "@thirdweb-dev/contracts-js/factories/TWProxy__factory"
    );
    return this.deployContractWithAbi(
      TWProxy__factory.abi,
      TWProxy__factory.bytecode,
      [implementationAddress, encodedInitializer],
    );
  }

  /**
   * @internal
   */
  public async getRegistry(): Promise<ContractRegistry | undefined> {
    // if we already have a registry just return it back
    if (this._registry) {
      return this._registry;
    }

    // otherwise get the registry address for the active chain and get a new one

    // have to do it like this otherwise we run it over and over and over
    // "this._registry" has to be assigned to the promise upfront.
    return (this._registry = this.getProvider()
      .getNetwork()
      .then(async ({ chainId }) => {
        const registryAddress = getContractAddressByChainId(
          chainId,
          "twRegistry",
        );
        if (!registryAddress) {
          return undefined;
        }
        return new ContractRegistry(
          registryAddress,
          this.getSignerOrProvider(),
          this.options,
        );
      }));
  }

  private async getFactory(): Promise<ContractFactory | undefined> {
    // if we already have a factory just return it back
    if (this._factory) {
      return this._factory;
    }

    // otherwise get the factory address for the active chain and get a new one

    // have to do it like this otherwise we run it over and over and over
    // "this._factory" has to be assigned to the promise upfront.
    return (this._factory = this.getProvider()
      .getNetwork()
      .then(async ({ chainId }) => {
        const factoryAddress = getContractAddressByChainId(
          chainId,
          "twFactory",
        );
        if (!factoryAddress) {
          return undefined;
        }
        const factory = new ContractFactory(
          factoryAddress,
          this.getSignerOrProvider(),
          this.storage,
          this.options,
        );
        return factory;
      }));
  }

  public override updateSignerOrProvider(network: NetworkInput) {
    super.updateSignerOrProvider(network);
    this.updateContractSignerOrProvider();
  }

  private updateContractSignerOrProvider() {
    // has to be promises now
    this._factory
      ?.then((factory) => {
        factory?.updateSignerOrProvider(this.getSignerOrProvider());
      })
      .catch(() => {
        // ignore
      });
    // has to be promises now
    this._registry
      ?.then((registry) => {
        registry?.updateSignerOrProvider(this.getSignerOrProvider());
      })
      .catch(() => {
        // ignore
      });
  }

  /**
   * @internal
   * @param publishMetadataUri
   * @param constructorParamValues
   * @param options
   */
  public async deployContractFromUri(
    publishMetadataUri: string,
    constructorParamValues: any[],
    options?: {
      forceDirectDeploy?: boolean;
    },
  ) {
    const signer = this.getSigner();
    invariant(signer, "A signer is required");
    const compilerMetadata = await fetchPreDeployMetadata(
      publishMetadataUri,
      this.storage,
    );
    let isDeployableViaFactory;
    let isDeployableViaProxy;
    let factoryDeploymentData;
    try {
      const extendedMetadata = await fetchExtendedReleaseMetadata(
        publishMetadataUri,
        this.storage,
      );
      isDeployableViaFactory = extendedMetadata.isDeployableViaFactory;
      isDeployableViaProxy = extendedMetadata.isDeployableViaProxy;
      factoryDeploymentData = FactoryDeploymentSchema.parse(
        extendedMetadata.factoryDeploymentData,
      );
    } catch (e) {
      // not a factory deployment, ignore
    }
    const forceDirectDeploy = options?.forceDirectDeploy || false;
    if (
      factoryDeploymentData &&
      (isDeployableViaProxy || isDeployableViaFactory) &&
      !forceDirectDeploy
    ) {
      const chainId = (await this.getProvider().getNetwork()).chainId;
      invariant(
        factoryDeploymentData.implementationAddresses,
        "implementationAddresses is required",
      );
      const implementationAddress =
        factoryDeploymentData.implementationAddresses[chainId];

      invariant(
        implementationAddress,
        `implementationAddress not found for chainId '${chainId}'`,
      );
      invariant(
        factoryDeploymentData.implementationInitializerFunction,
        `implementationInitializerFunction not set'`,
      );
      const initializerParamTypes = extractFunctionParamsFromAbi(
        compilerMetadata.abi,
        factoryDeploymentData.implementationInitializerFunction,
      ).map((p) => p.type);
      const paramValues = this.convertParamValues(
        initializerParamTypes,
        constructorParamValues,
      );

      if (isDeployableViaFactory) {
        // deploy via a factory (prioritise factory)
        invariant(
          factoryDeploymentData.factoryAddresses,
          "isDeployableViaFactory is true so factoryAddresses is required",
        );
        const factoryAddress = factoryDeploymentData.factoryAddresses[chainId];
        invariant(
          factoryAddress,
          `isDeployableViaFactory is true and factoryAddress not found for chainId '${chainId}'`,
        );
        return await this.deployViaFactory(
          factoryAddress,
          implementationAddress,
          compilerMetadata.abi,
          factoryDeploymentData.implementationInitializerFunction,
          paramValues,
        );
      } else if (isDeployableViaProxy) {
        // deploy a proxy directly
        return await this.deployProxy(
          implementationAddress,
          compilerMetadata.abi,
          factoryDeploymentData.implementationInitializerFunction,
          paramValues,
        );
      }
    }

    const bytecode = compilerMetadata.bytecode.startsWith("0x")
      ? compilerMetadata.bytecode
      : `0x${compilerMetadata.bytecode}`;
    if (!ethers.utils.isHexString(bytecode)) {
      throw new Error(`Contract bytecode is invalid.\n\n${bytecode}`);
    }
    const constructorParamTypes = extractConstructorParamsFromAbi(
      compilerMetadata.abi,
    ).map((p) => p.type);
    const paramValues = this.convertParamValues(
      constructorParamTypes,
      constructorParamValues,
    );
    return this.deployContractWithAbi(
      compilerMetadata.abi,
      bytecode,
      paramValues,
    );
  }

  private convertParamValues(
    constructorParamTypes: string[],
    constructorParamValues: any[],
  ) {
    // check that both arrays are same length
    if (constructorParamTypes.length !== constructorParamValues.length) {
      throw Error("Passed the wrong number of constructor arguments");
    }
    return constructorParamTypes.map((p, index) => {
      if (p === "tuple" || p.endsWith("[]")) {
        if (typeof constructorParamValues[index] === "string") {
          return JSON.parse(constructorParamValues[index]);
        } else {
          return constructorParamValues[index];
        }
      }
      if (p === "bytes32") {
        invariant(
          ethers.utils.isHexString(constructorParamValues[index]),
          `Could not parse bytes32 value. Expected valid hex string but got "${constructorParamValues[index]}".`,
        );
        return ethers.utils.hexZeroPad(constructorParamValues[index], 32);
      }
      if (p.startsWith("bytes")) {
        invariant(
          ethers.utils.isHexString(constructorParamValues[index]),
          `Could not parse bytes value. Expected valid hex string but got "${constructorParamValues[index]}".`,
        );
        return constructorParamValues[index];
      }
      if (p.startsWith("uint") || p.startsWith("int")) {
        return BigNumber.from(constructorParamValues[index].toString());
      }
      return constructorParamValues[index];
    });
  }

  /**
   * @internal
   * @param abi
   * @param bytecode
   * @param constructorParams
   */
  public async deployContractWithAbi(
    abi: ContractInterface,
    bytecode: BytesLike | { object: string },
    constructorParams: Array<any>,
  ): Promise<string> {
    const signer = this.getSigner();
    invariant(signer, "Signer is required to deploy contracts");
    const deployer = await new ethers.ContractFactory(abi, bytecode)
      .connect(signer)
      .deploy(...constructorParams);
    this.events.emit("contractDeployed", {
      status: "submitted",
      transactionHash: deployer.deployTransaction.hash,
    });
    const deployedContract = await deployer.deployed();
    this.events.emit("contractDeployed", {
      status: "completed",
      contractAddress: deployedContract.address,
      transactionHash: deployedContract.deployTransaction.hash,
    });
    return deployedContract.address;
  }

  /**
   * Listen to all deploy transactions from this deployer
   * @param listener the listener to add
   */
  public addDeployListener(listener: (event: DeployEvent) => void) {
    this.events.on("contractDeployed", listener);
  }

  /**
   * Remove a deploy listener
   * @param listener the listener to remove
   */
  public removeDeployListener(listener: (event: DeployEvent) => void) {
    this.events.off("contractDeployed", listener);
  }

  /**
   * Remove all deploy listeners
   */
  public removeAllDeployListeners() {
    this.events.removeAllListeners("contractDeployed");
  }
}<|MERGE_RESOLUTION|>--- conflicted
+++ resolved
@@ -69,12 +69,7 @@
    * @internal
    * should never be accessed directly, use {@link ContractDeployer.getRegistry} instead
    */
-<<<<<<< HEAD
   private _registry: Promise<ContractRegistry | undefined> | undefined;
-  public events: FactoryEvents | undefined;
-=======
-  private _registry: Promise<ContractRegistry> | undefined;
->>>>>>> 0f0125ac
   private storage: ThirdwebStorage;
   private events: EventEmitter<DeployEvents>;
   private transactionListener = (event: any) => {
@@ -439,13 +434,10 @@
       } catch (e) {
         parsedVersion = undefined;
       }
-<<<<<<< HEAD
       const factory = await this.getFactory();
       if (!factory) {
         throw new Error("Factory not found");
       }
-      return await factory.deploy(contractType, parsedMetadata, parsedVersion);
-=======
       factory.on(EventType.Transaction, this.transactionListener);
       const deployedAddress = await factory.deploy(
         contractType,
@@ -455,7 +447,6 @@
       );
       factory.off(EventType.Transaction, this.transactionListener);
       return deployedAddress;
->>>>>>> 0f0125ac
     }
 
     //
