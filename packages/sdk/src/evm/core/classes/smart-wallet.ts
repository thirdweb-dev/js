--- conflicted
+++ resolved
@@ -157,7 +157,6 @@
    ********************************/
 
   /**
-<<<<<<< HEAD
    * Get whether a signer is an admin on the smart wallet.
    *
    * @example
@@ -178,9 +177,6 @@
 
   /**
    * Get the restrictions under which a given signer can use the smart wallet.
-=======
-   * Get the restrictions under which a given signer can use the smart wallet
->>>>>>> 5889feac
    *
    * @example
    * ```javascript
