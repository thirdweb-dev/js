--- conflicted
+++ resolved
@@ -99,11 +99,7 @@
     provider = getChainProvider(network, options);
   }
 
-<<<<<<< HEAD
-  if (options?.readonlySettings && !provider) {
-=======
   if (options?.readonlySettings) {
->>>>>>> 0666f37c
     // If readonly settings are specified, then overwrite the provider
     provider = getProviderFromRpcUrl(
       options.readonlySettings.rpcUrl,
