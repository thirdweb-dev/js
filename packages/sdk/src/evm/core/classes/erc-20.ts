import { AmountSchema } from "../../../core/schema/shared";
import { assertEnabled } from "../../common/feature-detection/assertEnabled";
import { detectContractFeature } from "../../common/feature-detection/detectContractFeature";
import { resolveAddress } from "../../common/ens/resolveAddress";
import { buildTransactionFunction } from "../../common/transactions";
import {
  FEATURE_TOKEN,
  FEATURE_TOKEN_MINTABLE,
  FEATURE_TOKEN_BATCH_MINTABLE,
  FEATURE_TOKEN_BURNABLE,
  FEATURE_TOKEN_SIGNATURE_MINTABLE,
  FEATURE_TOKEN_CLAIM_CONDITIONS_V2,
} from "../../constants/erc20-features";
import type { Address } from "../../schema/shared/Address";
import type { AddressOrEns } from "../../schema/shared/AddressOrEnsSchema";
import type { TokenMintInput } from "../../schema/tokens/token";
import type { ClaimOptions } from "../../types/claim-conditions/claim-conditions";
import type { CurrencyValue } from "../../types/currency";
import type { Amount, Currency } from "../../types/currency";
import type {
  BaseERC20,
  BaseSignatureMintERC20,
  BaseDropERC20,
} from "../../types/eips";
import type { DetectableFeature } from "../interfaces/DetectableFeature";
import { UpdateableNetwork } from "../interfaces/contract";
import type { NetworkInput } from "../types";
import type { ContractWrapper } from "./contract-wrapper";
import { Transaction } from "./transactions";
import type {
  TokenERC20,
  DropERC20,
  IMintableERC20,
  IBurnableERC20,
  IMulticall,
} from "@thirdweb-dev/contracts-js";
import { ThirdwebStorage } from "@thirdweb-dev/storage";
import { ethers, BigNumber, BigNumberish } from "ethers";
import { fetchCurrencyMetadata } from "../../common/currency/fetchCurrencyMetadata";
import { fetchCurrencyValue } from "../../common/currency/fetchCurrencyValue";

import { normalizePriceValue } from "../../common/currency/normalizePriceValue";
import { setErc20Allowance } from "../../common/currency/setErc20Allowance";
import {
  FilledSignaturePayload20,
  MintRequest20,
  PayloadToSign20,
  PayloadWithUri20,
  Signature20PayloadInput,
  Signature20PayloadOutput,
  SignedPayload20,
} from "../../schema/contracts/common/signature";
import { ContractRoles } from "./contract-roles";
import type { ITokenERC20 } from "@thirdweb-dev/contracts-js";
import invariant from "tiny-invariant";

import { CustomContractSchema } from "../../schema/contracts/custom";
import { ContractMetadata } from "./contract-metadata";
import { DropClaimConditions } from "./drop-claim-conditions";
<<<<<<< HEAD
import { TOKEN_INITIALIZER_ROLES } from "../../contracts/TokenInitializerRoles";
=======
import { CONTRACT_ROLES } from "../../contracts/contractRoles";
>>>>>>> 8dc91268

/**
 * Standard ERC20 Token functions
 * @remarks Basic functionality for a ERC20 contract that handles all unit transformation for you.
 * @example
 * ```javascript
 * const contract = await sdk.getContract("{{contract_address}}");
 * await contract.erc20.transfer(walletAddress, amount);
 * ```
 * @public
 */
export class Erc20<
  T extends TokenERC20 | DropERC20 | BaseERC20 =
    | BaseERC20
    | BaseSignatureMintERC20,
> implements UpdateableNetwork, DetectableFeature
{
  featureName = FEATURE_TOKEN.name;
  /**
   * Mint tokens
   */
  private mintable: Erc20Mintable | undefined;
  private burnable: Erc20Burnable | undefined;
  private droppable: Erc20Droppable | undefined;
  private signatureMintable: Erc20SignatureMintable | undefined;
  protected contractWrapper: ContractWrapper<T>;
  protected storage: ThirdwebStorage;

  private _chainId: number;
  get chainId() {
    return this._chainId;
  }

  constructor(
    contractWrapper: ContractWrapper<T>,
    storage: ThirdwebStorage,
    chainId: number,
  ) {
    this.contractWrapper = contractWrapper;
    this.storage = storage;
    this.mintable = this.detectErc20Mintable();
    this.burnable = this.detectErc20Burnable();
    this.droppable = this.detectErc20Droppable();
    this.signatureMintable = this.detectErc20SignatureMintable();
    this._chainId = chainId;
  }

  /**
   * @internal
   */
  onNetworkUpdated(network: NetworkInput): void {
    this.contractWrapper.updateSignerOrProvider(network);
  }

  /**
   * @internal
   */
  getAddress(): Address {
    return this.contractWrapper.readContract.address;
  }

  ////// Standard ERC20 Extension //////

  /**
   * Get the token metadata
   * @remarks name, symbol, etc...
   * @example
   * ```javascript
   * const token = await contract.erc20.get();
   * ```
   * @returns The token metadata
   * @twfeature ERC20
   */
  public async get(): Promise<Currency> {
    return await fetchCurrencyMetadata(
      this.contractWrapper.getProvider(),
      this.getAddress(),
    );
  }

  /**
   * Get token balance for the currently connected wallet
   *
   * @remarks Get a wallets token balance.
   *
   * @example
   * ```javascript
   * const balance = await contract.erc20.balance();
   * ```
   *
   * @returns The balance of a specific wallet.
   * @twfeature ERC20
   */
  public async balance(): Promise<CurrencyValue> {
    return await this.balanceOf(await this.contractWrapper.getSignerAddress());
  }

  /**
   * Get token balance for a specific wallet
   *
   * @remarks Get a wallets token balance.
   *
   * @example
   * ```javascript
   * const walletAddress = "{{wallet_address}}";
   * const balance = await contract.erc20.balanceOf(walletAddress);
   * ```
   *
   * @returns The balance of a specific wallet.
   * @twfeature ERC20
   */
  public async balanceOf(address: AddressOrEns): Promise<CurrencyValue> {
    return this.getValue(
      await this.contractWrapper.readContract.balanceOf(
        await resolveAddress(address),
      ),
    );
  }

  /**
   * Get the total supply for this token
   * @remarks Get how much supply has been minted
   * @example
   * ```javascript
   * const balance = await contract.erc20.totalSupply();
   * ```
   * @twfeature ERC20
   */
  public async totalSupply(): Promise<CurrencyValue> {
    return await this.getValue(
      await this.contractWrapper.readContract.totalSupply(),
    );
  }

  /**
   * Get token allowance
   *
   * @remarks Get the allowance of a 'spender' wallet over the connected wallet's funds - the allowance of a different address for a token is the amount of tokens that the `spender` wallet is allowed to spend on behalf of the connected wallet.
   *
   * @example
   * ```javascript
   * // Address of the wallet to check token allowance
   * const spenderAddress = "0x...";
   * const allowance = await contract.erc20.allowance(spenderAddress);
   * ```
   *
   * @returns The allowance of one wallet over anothers funds.
   * @twfeature ERC20
   */
  public async allowance(spender: AddressOrEns): Promise<CurrencyValue> {
    return await this.allowanceOf(
      await this.contractWrapper.getSignerAddress(),
      await resolveAddress(spender),
    );
  }

  /**
   * Get token allowance of a specific wallet
   *
   * @remarks Get the allowance of one wallet over another wallet's funds - the allowance of a different address for a token is the amount of tokens that the wallet is allowed to spend on behalf of the specified wallet.
   *
   * @example
   * ```javascript
   * // Address of the wallet who owns the funds
   * const owner = "{{wallet_address}}";
   * // Address of the wallet to check token allowance
   * const spender = "0x...";
   * const allowance = await contract.erc20.allowanceOf(owner, spender);
   * ```
   *
   * @returns The allowance of one wallet over anothers funds.
   * @twfeature ERC20
   */
  public async allowanceOf(
    owner: AddressOrEns,
    spender: AddressOrEns,
  ): Promise<CurrencyValue> {
    return await this.getValue(
      await this.contractWrapper.readContract.allowance(
        await resolveAddress(owner),
        await resolveAddress(spender),
      ),
    );
  }

  /**
   * Transfer tokens
   *
   * @remarks Transfer tokens from the connected wallet to another wallet.
   *
   * @example
   * ```javascript
   * // Address of the wallet you want to send the tokens to
   * const toAddress = "0x...";
   * // The amount of tokens you want to send
   * const amount = 0.1;
   * await contract.erc20.transfer(toAddress, amount);
   * ```
   * @twfeature ERC20
   */
  transfer = buildTransactionFunction(
    async (to: AddressOrEns, amount: Amount) => {
      return Transaction.fromContractWrapper({
        contractWrapper: this.contractWrapper,
        method: "transfer",
        args: [await resolveAddress(to), await this.normalizeAmount(amount)],
      });
    },
  );

  /**
   * Transfer tokens from a specific address
   *
   * @remarks Transfer tokens from one wallet to another
   *
   * @example
   * ```javascript
   * // Address of the wallet sending the tokens
   * const fromAddress = "{{wallet_address}}";
   * // Address of the wallet you want to send the tokens to
   * const toAddress = "0x...";
   * // The number of tokens you want to send
   * const amount = 1.2
   * // Note that the connected wallet must have approval to transfer the tokens of the fromAddress
   * await contract.erc20.transferFrom(fromAddress, toAddress, amount);
   * ```
   * @twfeature ERC20
   */
  transferFrom = buildTransactionFunction(
    async (from: AddressOrEns, to: AddressOrEns, amount: Amount) => {
      return Transaction.fromContractWrapper({
        contractWrapper: this.contractWrapper,
        method: "transferFrom",
        args: [
          await resolveAddress(from),
          await resolveAddress(to),
          await this.normalizeAmount(amount),
        ],
      });
    },
  );

  /**
   * Set token allowance
   * @remarks Allows the specified `spender` wallet to transfer the given `amount` of tokens to another wallet
   * @example
   * ```javascript
   * // Address of the wallet to allow transfers from
   * const spenderAddress = "0x...";
   * // The number of tokens to give as allowance
   * const amount = 100
   * await contract.erc20.setAllowance(spenderAddress, amount);
   * ```
   * @twfeature ERC20
   */
  setAllowance = buildTransactionFunction(
    async (spender: AddressOrEns, amount: Amount) => {
      return Transaction.fromContractWrapper({
        contractWrapper: this.contractWrapper,
        method: "approve",
        args: [
          await resolveAddress(spender),
          await this.normalizeAmount(amount),
        ],
      });
    },
  );

  /**
   * Transfer tokens to many wallets
   *
   * @remarks Mint tokens from the connected wallet to many wallets
   *
   * @example
   * ```javascript
   * // Data of the tokens you want to mint
   * const data = [
   *   {
   *     toAddress: "{{wallet_address}}", // Address to mint tokens to
   *     amount: 100, // How many tokens to mint to specified address
   *   },
   *  {
   *    toAddress: "0x...",
   *    amount: 100,
   *  }
   * ]
   *
   * await contract.erc20.transferBatch(data);
   * ```
   */
  transferBatch = buildTransactionFunction(async (args: TokenMintInput[]) => {
    const encoded = await Promise.all(
      args.map(async (arg) => {
        const amountWithDecimals = await this.normalizeAmount(arg.amount);
        return this.contractWrapper.readContract.interface.encodeFunctionData(
          "transfer",
          [await resolveAddress(arg.toAddress), amountWithDecimals],
        );
      }),
    );
    return Transaction.fromContractWrapper({
      contractWrapper: this.contractWrapper,
      method: "multicall",
      args: [encoded],
    });
  });

  ////// ERC20 Mintable Extension //////

  /**
   * Mint tokens
   *
   * @remarks Mint tokens to the connected wallet.
   *
   * @example
   * ```javascript
   * const amount = "1.5"; // The amount of this token you want to mint
   * await contract.erc20.mint(amount);
   * ```
   * @twfeature ERC20Mintable
   */
  mint = buildTransactionFunction(async (amount: Amount) => {
    return this.mintTo.prepare(
      await this.contractWrapper.getSignerAddress(),
      amount,
    );
  });

  /**
   * Mint tokens to a specific wallet
   *
   * @remarks Mint tokens to a specified address.
   *
   * @example
   * ```javascript
   * const toAddress = "{{wallet_address}}"; // Address of the wallet you want to mint the tokens to
   * const amount = "1.5"; // The amount of this token you want to mint
   * await contract.erc20.mintTo(toAddress, amount);
   * ```
   * @twfeature ERC20Mintable
   */
  mintTo = buildTransactionFunction(
    async (receiver: AddressOrEns, amount: Amount) => {
      return assertEnabled(this.mintable, FEATURE_TOKEN_MINTABLE).to.prepare(
        receiver,
        amount,
      );
    },
  );

  /**
   * Construct a mint transaction without executing it
   * @remarks This is useful for estimating the gas cost of a mint transaction, overriding transaction options and having fine grained control over the transaction execution.
   * @param receiver - Address you want to send the token to
   * @param amount - The amount of tokens you want to mint
   *
   * @deprecated Use `contract.erc20.mint.prepare(...args)` instead
   * @twfeature ERC20Mintable
   */
  public async getMintTransaction(
    receiver: AddressOrEns,
    amount: Amount,
  ): Promise<Transaction> {
    return assertEnabled(
      this.mintable,
      FEATURE_TOKEN_MINTABLE,
    ).getMintTransaction(receiver, amount);
  }

  ////// ERC20 BatchMintable Extension //////

  /**
   * Mint tokens to many wallets
   *
   * @remarks Mint tokens to many wallets in one transaction.
   *
   * @example
   * ```javascript
   * // Data of the tokens you want to mint
   * const data = [
   *   {
   *     toAddress: "{{wallet_address}}", // Address to mint tokens to
   *     amount: 0.2, // How many tokens to mint to specified address
   *   },
   *  {
   *    toAddress: "0x...",
   *    amount: 1.4,
   *  }
   * ]
   *
   * await contract.mintBatchTo(data);
   * ```
   * @twfeature ERC20BatchMintable
   */
  mintBatchTo = buildTransactionFunction(async (args: TokenMintInput[]) => {
    return assertEnabled(
      this.mintable?.batch,
      FEATURE_TOKEN_BATCH_MINTABLE,
    ).to.prepare(args);
  });

  ////// ERC20 Burnable Extension //////

  /**
   * Burn tokens
   *
   * @remarks Burn tokens held by the connected wallet
   *
   * @example
   * ```javascript
   * // The amount of this token you want to burn
   * const amount = 1.2;
   *
   * await contract.erc20.burn(amount);
   * ```
   * @twfeature ERC20Burnable
   */
  burn = buildTransactionFunction(async (amount: Amount) => {
    return assertEnabled(this.burnable, FEATURE_TOKEN_BURNABLE).tokens.prepare(
      amount,
    );
  });

  /**
   * Burn tokens from a specific wallet
   *
   * @remarks Burn tokens held by the specified wallet
   *
   * @example
   * ```javascript
   * // Address of the wallet sending the tokens
   * const holderAddress = "{{wallet_address}}";
   *
   * // The amount of this token you want to burn
   * const amount = 1.2;
   *
   * await contract.erc20.burnFrom(holderAddress, amount);
   * ```
   * @twfeature ERC20Burnable
   */
  burnFrom = buildTransactionFunction(
    async (holder: AddressOrEns, amount: Amount) => {
      return assertEnabled(this.burnable, FEATURE_TOKEN_BURNABLE).from.prepare(
        holder,
        amount,
      );
    },
  );

  ////// ERC20 Claimable Extension //////

  /**
   * Claim tokens
   *
   * @remarks Let the specified wallet claim Tokens.
   *
   * @example
   * ```javascript
   * const address = "{{wallet_address}}"; // address of the wallet you want to claim the NFTs
   * const quantity = 42.69; // how many tokens you want to claim
   *
   * const tx = await contract.erc20.claim(address, quantity);
   * const receipt = tx.receipt; // the transaction receipt
   * ```
   *
   * @param destinationAddress - Address you want to send the token to
   * @param amount - Quantity of the tokens you want to claim
   * @param checkERC20Allowance - Optional, check if the wallet has enough ERC20 allowance to claim the tokens, and if not, approve the transfer
   * @param claimData
   * @returns - The transaction receipt
   * @twfeature ERC20ClaimPhasesV2 | ERC20ClaimPhasesV1 | ERC20ClaimConditionsV2 | ERC20ClaimConditionsV1
   */
  claim = buildTransactionFunction(
    async (amount: Amount, options?: ClaimOptions) => {
      return this.claimTo.prepare(
        await this.contractWrapper.getSignerAddress(),
        amount,
        options,
      );
    },
  );

  /**
   * Claim tokens to a specific wallet
   *
   * @remarks Let the specified wallet claim Tokens.
   *
   * @example
   * ```javascript
   * const address = "{{wallet_address}}"; // address of the wallet you want to claim the NFTs
   * const quantity = 42.69; // how many tokens you want to claim
   *
   * const tx = await contract.erc20.claim(address, quantity);
   * const receipt = tx.receipt; // the transaction receipt
   * ```
   *
   * @param destinationAddress - Address you want to send the token to
   * @param amount - Quantity of the tokens you want to claim
   * @param checkERC20Allowance - Optional, check if the wallet has enough ERC20 allowance to claim the tokens, and if not, approve the transfer
   * @param claimData
   * @returns - The transaction receipt
   * @twfeature ERC20ClaimPhasesV2 | ERC20ClaimPhasesV1 | ERC20ClaimConditionsV2 | ERC20ClaimConditionsV1
   */
  claimTo = buildTransactionFunction(
    async (
      destinationAddress: AddressOrEns,
      amount: Amount,
      options?: ClaimOptions,
    ) => {
      return assertEnabled(
        this.droppable?.claim,
        FEATURE_TOKEN_CLAIM_CONDITIONS_V2,
      ).to.prepare(destinationAddress, amount, options);
    },
  );

  /**
   * Configure claim conditions
   * @remarks Define who can claim NFTs in the collection, when and how many.
   * @example
   * ```javascript
   * const presaleStartTime = new Date();
   * const publicSaleStartTime = new Date(Date.now() + 60 * 60 * 24 * 1000);
   * const claimConditions = [
   *   {
   *     startTime: presaleStartTime, // start the presale now
   *     maxClaimableSupply: 2, // limit how many mints for this presale
   *     price: 0.01, // presale price
   *     snapshot: ['0x...', '0x...'], // limit minting to only certain addresses
   *   },
   *   {
   *     startTime: publicSaleStartTime, // 24h after presale, start public sale
   *     price: 0.08, // public sale price
   *   }
   * ]);
   * await contract.erc20.claimConditions.set(claimConditions);
   * ```
   * @twfeature ERC20ClaimPhasesV2 | ERC20ClaimPhasesV1 | ERC20ClaimConditionsV2 | ERC20ClaimConditionsV1
   */
  get claimConditions() {
    return assertEnabled(
      this.droppable?.claim,
      FEATURE_TOKEN_CLAIM_CONDITIONS_V2,
    ).conditions;
  }

  ////// ERC20 SignatureMint Extension //////

  /**
   * Mint with signature
   * @remarks Generate dynamic tokens with your own signature, and let others mint them using that signature.
   * @example
   * ```javascript
   * // see how to craft a payload to sign in the `contract.erc20.signature.generate()` documentation
   * const signedPayload = contract.erc20.signature().generate(payload);
   *
   * // now the payload can be used to mint tokens
   * const tx = contract.erc20.signature.mint(signedPayload);
   * ```
   * @twfeature ERC20SignatureMintable
   */
  get signature() {
    return assertEnabled(
      this.signatureMintable,
      FEATURE_TOKEN_SIGNATURE_MINTABLE,
    );
  }

  /** ******************************
   * PRIVATE FUNCTIONS
   *******************************/

  /**
   * returns the wei amount from a token amount
   * @internal
   * @param amount
   */
  public async normalizeAmount(amount: Amount): Promise<BigNumber> {
    const decimals = await this.contractWrapper.readContract.decimals();
    return ethers.utils.parseUnits(AmountSchema.parse(amount), decimals);
  }

  /**
   * @internal
   */
  public async getValue(value: BigNumberish): Promise<CurrencyValue> {
    return await fetchCurrencyValue(
      this.contractWrapper.getProvider(),
      this.getAddress(),
      BigNumber.from(value),
    );
  }

  private detectErc20Mintable(): Erc20Mintable | undefined {
    if (detectContractFeature<IMintableERC20>(this.contractWrapper, "ERC20")) {
      return new Erc20Mintable(this, this.contractWrapper);
    }
    return undefined;
  }

  private detectErc20Burnable(): Erc20Burnable | undefined {
    if (
      detectContractFeature<IBurnableERC20>(
        this.contractWrapper,
        "ERC20Burnable",
      )
    ) {
      return new Erc20Burnable(this, this.contractWrapper);
    }
    return undefined;
  }

  private detectErc20Droppable(): Erc20Droppable | undefined {
    if (
      detectContractFeature<BaseDropERC20>(
        this.contractWrapper,
        "ERC20ClaimConditionsV1",
      ) ||
      detectContractFeature<BaseDropERC20>(
        this.contractWrapper,
        "ERC20ClaimConditionsV2",
      ) ||
      detectContractFeature<BaseDropERC20>(
        this.contractWrapper,
        "ERC20ClaimPhasesV1",
      ) ||
      detectContractFeature<BaseDropERC20>(
        this.contractWrapper,
        "ERC20ClaimPhasesV2",
      )
    ) {
      return new Erc20Droppable(this, this.contractWrapper, this.storage);
    }
    return undefined;
  }

  private detectErc20SignatureMintable(): Erc20SignatureMintable | undefined {
    if (
      detectContractFeature<TokenERC20>(
        this.contractWrapper,
        "ERC20SignatureMintable",
      )
    ) {
      return new Erc20SignatureMintable(this.contractWrapper);
    }
    return undefined;
  }
}

export class Erc20Burnable implements DetectableFeature {
  featureName = FEATURE_TOKEN_BURNABLE.name;

  private erc20: Erc20;
  private contractWrapper: ContractWrapper<IBurnableERC20>;

  constructor(erc20: Erc20, contractWrapper: ContractWrapper<IBurnableERC20>) {
    this.erc20 = erc20;
    this.contractWrapper = contractWrapper;
  }

  /**
   * Burn Tokens
   *
   * @remarks Burn tokens held by the connected wallet
   *
   * @example
   * ```javascript
   * // The amount of this token you want to burn
   * const amount = 1.2;
   *
   * await contract.token.burn.tokens(amount);
   * ```
   */
  tokens = buildTransactionFunction(async (amount: Amount) => {
    return Transaction.fromContractWrapper({
      contractWrapper: this.contractWrapper,
      method: "burn",
      args: [await this.erc20.normalizeAmount(amount)],
    });
  });

  /**
   * Burn Tokens
   *
   * @remarks Burn tokens held by the specified wallet
   *
   * @example
   * ```javascript
   * // Address of the wallet sending the tokens
   * const holderAddress = "{{wallet_address}}";
   *
   * // The amount of this token you want to burn
   * const amount = 1.2;
   *
   * await contract.token.burn.from(holderAddress, amount);
   * ```
   */
  from = buildTransactionFunction(
    async (holder: AddressOrEns, amount: Amount) => {
      return Transaction.fromContractWrapper({
        contractWrapper: this.contractWrapper,
        method: "burnFrom",
        args: [
          await resolveAddress(holder),
          await this.erc20.normalizeAmount(amount),
        ],
      });
    },
  );
}

/**
 * Configure and claim ERC20 tokens
 * @remarks Manage claim phases and claim ERC20 tokens that have been lazily minted.
 * @example
 * ```javascript
 * const contract = await sdk.getContract("{{contract_address}}");
 * await contract.token.drop.claim.to("0x...", quantity);
 * ```
 */
export class Erc20Droppable {
  /**
   * Configure claim conditions
   * @remarks Define who can claim NFTs in the collection, when and how many.
   * @example
   * ```javascript
   * const presaleStartTime = new Date();
   * const publicSaleStartTime = new Date(Date.now() + 60 * 60 * 24 * 1000);
   * const claimConditions = [
   *   {
   *     startTime: presaleStartTime, // start the presale now
   *     maxClaimableSupply: 2, // limit how many mints for this presale
   *     price: 0.01, // presale price
   *     snapshot: ['0x...', '0x...'], // limit minting to only certain addresses
   *   },
   *   {
   *     startTime: publicSaleStartTime, // 24h after presale, start public sale
   *     price: 0.08, // public sale price
   *   }
   * ]);
   * await contract.nft.drop.claim.conditions.set(claimConditions);
   * ```
   */
  public claim: Erc20ClaimableWithConditions;
  private contractWrapper: ContractWrapper<BaseDropERC20>;
  private erc20: Erc20;
  private storage: ThirdwebStorage;

  constructor(
    erc20: Erc20,
    contractWrapper: ContractWrapper<BaseDropERC20>,
    storage: ThirdwebStorage,
  ) {
    this.erc20 = erc20;
    this.contractWrapper = contractWrapper;

    this.storage = storage;
    this.claim = new Erc20ClaimableWithConditions(
      this.erc20,
      this.contractWrapper,
      this.storage,
    );
  }
}

/**
 * Mint ERC20 Tokens
 * @remarks Token minting functionality that handles unit parsing for you.
 * @example
 * ```javascript
 * const contract = await sdk.getContract("{{contract_address}}");
 * await contract.nft.mint.to(walletAddress, nftMetadata);
 * ```
 * @public
 */
export class Erc20Mintable implements DetectableFeature {
  featureName = FEATURE_TOKEN_MINTABLE.name;
  private contractWrapper: ContractWrapper<IMintableERC20>;
  private erc20: Erc20;

  /**
   * Batch mint Tokens to many addresses
   */
  public batch: Erc20BatchMintable | undefined;

  constructor(erc20: Erc20, contractWrapper: ContractWrapper<IMintableERC20>) {
    this.erc20 = erc20;
    this.contractWrapper = contractWrapper;
    this.batch = this.detectErc20BatchMintable();
  }

  /**
   * Mint Tokens
   *
   * @remarks Mint tokens to a specified address.
   *
   * @example
   * ```javascript
   * const toAddress = "{{wallet_address}}"; // Address of the wallet you want to mint the tokens to
   * const amount = "1.5"; // The amount of this token you want to mint
   * await contract.token.mint.to(toAddress, amount);
   * ```
   */
  to = buildTransactionFunction(async (to: AddressOrEns, amount: Amount) => {
    return await this.getMintTransaction(to, amount);
  });

  /**
   * @deprecated Use `contract.erc20.mint.prepare(...args)` instead
   */
  public async getMintTransaction(
    to: AddressOrEns,
    amount: Amount,
  ): Promise<Transaction> {
    return Transaction.fromContractWrapper({
      contractWrapper: this.contractWrapper,
      method: "mintTo",
      args: [
        await resolveAddress(to),
        await this.erc20.normalizeAmount(amount),
      ],
    });
  }

  private detectErc20BatchMintable() {
    if (
      detectContractFeature<IMintableERC20 & IMulticall>(
        this.contractWrapper,
        "ERC20BatchMintable",
      )
    ) {
      return new Erc20BatchMintable(this.erc20, this.contractWrapper);
    }
    return undefined;
  }
}

/**
 * Enables generating ERC20 Tokens with rules and an associated signature, which can then be minted by anyone securely
 * @public
 */
// TODO consolidate into a single class
export class Erc20SignatureMintable implements DetectableFeature {
  featureName = FEATURE_TOKEN_SIGNATURE_MINTABLE.name;

  private contractWrapper: ContractWrapper<TokenERC20>;
  private roles:
<<<<<<< HEAD
    | ContractRoles<TokenERC20, (typeof TOKEN_INITIALIZER_ROLES)[number]>
=======
    | ContractRoles<TokenERC20, (typeof CONTRACT_ROLES)[number]>
>>>>>>> 8dc91268
    | undefined;

  constructor(
    contractWrapper: ContractWrapper<TokenERC20>,
<<<<<<< HEAD
    roles?: ContractRoles<TokenERC20, (typeof TOKEN_INITIALIZER_ROLES)[number]>,
=======
    roles?: ContractRoles<TokenERC20, (typeof CONTRACT_ROLES)[number]>,
>>>>>>> 8dc91268
  ) {
    this.contractWrapper = contractWrapper;
    this.roles = roles;
  }

  /**
   * Mint tokens from a signature
   *
   * @remarks Mint a certain amount of tokens from a previously generated signature.
   *
   * @example
   * ```javascript
   * // see how to craft a payload to sign in the `generate()` documentation
   * const signedPayload = contract.erc20.signature.generate(payload);
   *
   * // Use the signed payload to mint the tokens
   * const tx = contract.erc20.signature.mint(signedPayload);
   * ```
   * @param signedPayload - the previously generated payload and signature with {@link Erc20SignatureMintable.generate}
   * @twfeature ERC20SignatureMintable
   */
  mint = buildTransactionFunction(async (signedPayload: SignedPayload20) => {
    const mintRequest = signedPayload.payload;
    const signature = signedPayload.signature;
    const message = await this.mapPayloadToContractStruct(mintRequest);
    const overrides = await this.contractWrapper.getCallOverrides();
    // TODO: Transaction Sequence Pattern
    await setErc20Allowance(
      this.contractWrapper,
      BigNumber.from(message.price),
      mintRequest.currencyAddress,
      overrides,
    );
    return Transaction.fromContractWrapper({
      contractWrapper: this.contractWrapper,
      method: "mintWithSignature",
      args: [message, signature],
      overrides,
    });
  });

  /**
   * Mint any number of generated tokens signatures at once
   * @remarks Mint multiple token signatures in one transaction. Note that this is only possible for free mints (cannot batch mints with a price attached to it for security reasons)
   * @param signedPayloads - the array of signed payloads to mint
   * @twfeature ERC20SignatureMintable
   */
  mintBatch = buildTransactionFunction(
    async (signedPayloads: SignedPayload20[]) => {
      const contractPayloads = await Promise.all(
        signedPayloads.map(async (s) => {
          const message = await this.mapPayloadToContractStruct(s.payload);
          const signature = s.signature;
          const price = s.payload.price;
          if (BigNumber.from(price).gt(0)) {
            throw new Error(
              "Can only batch free mints. For mints with a price, use regular mint()",
            );
          }
          return {
            message,
            signature,
          };
        }),
      );
      const encoded = contractPayloads.map((p) => {
        return this.contractWrapper.readContract.interface.encodeFunctionData(
          "mintWithSignature",
          [p.message, p.signature],
        );
      });
      return Transaction.fromContractWrapper({
        contractWrapper: this.contractWrapper,
        method: "multicall",
        args: [encoded],
      });
    },
  );

  /**
   * Verify that a payload is correctly signed
   * @param signedPayload - the payload to verify
   * @twfeature ERC20SignatureMintable
   *
   * ```javascript
   * const startTime = new Date();
   * const endTime = new Date(Date.now() + 60 * 60 * 24 * 1000);
   * const payload = {
   *   quantity: 4.2, // The quantity of tokens to be minted
   *   to: {{wallet_address}}, // Who will receive the tokens
   *   price: 0.5, // the price to pay for minting those tokens
   *   currencyAddress: NATIVE_TOKEN_ADDRESS, // the currency to pay with
   *   mintStartTime: startTime, // can mint anytime from now
   *   mintEndTime: endTime, // to 24h from now,
   *   primarySaleRecipient: "0x...", // custom sale recipient for this token mint
   * };
   *
   * const signedPayload = await contract.erc20.signature.generate(payload);
   * // Now you can verify if the signed payload is valid
   * const isValid = await contract.erc20.signature.verify(signedPayload);
   * ```
   */
  public async verify(signedPayload: SignedPayload20): Promise<boolean> {
    const mintRequest = signedPayload.payload;
    const signature = signedPayload.signature;
    const message = await this.mapPayloadToContractStruct(mintRequest);
    const verification: [boolean, string] =
      await this.contractWrapper.readContract.verify(message, signature);
    return verification[0];
  }

  /**
   * Generate a signature that can be used to mint a certain amount of tokens
   *
   * @remarks Takes in a quantity of tokens, some conditions for how it can be minted and signs it with your private key. The generated signature can then be used to mint those tokens using the exact payload and signature generated.
   *
   * @example
   * ```javascript
   * const startTime = new Date();
   * const endTime = new Date(Date.now() + 60 * 60 * 24 * 1000);
   * const payload = {
   *   quantity: 4.2, // The quantity of tokens to be minted
   *   to: {{wallet_address}}, // Who will receive the tokens
   *   price: 0.5, // the price to pay for minting those tokens
   *   currencyAddress: NATIVE_TOKEN_ADDRESS, // the currency to pay with
   *   mintStartTime: startTime, // can mint anytime from now
   *   mintEndTime: endTime, // to 24h from now,
   *   primarySaleRecipient: "0x...", // custom sale recipient for this token mint
   * };
   *
   * const signedPayload = await contract.erc20.signature.generate(payload);
   * // now anyone can use these to mint the NFT using `contract.erc20.signature.mint(signedPayload)`
   * ```
   * @param mintRequest - the payload to sign
   * @returns the signed payload and the corresponding signature
   * @twfeature ERC20SignatureMintable
   */
  public async generate(
    mintRequest: PayloadToSign20,
  ): Promise<SignedPayload20> {
    return (await this.generateBatch([mintRequest]))[0];
  }

  /**
   * Generate a batch of signatures that can be used to mint many token signatures.
   *
   * @remarks See {@link Erc20SignatureMintable.generate}
   *
   * @param payloadsToSign - the payloads to sign
   * @returns an array of payloads and signatures
   * @twfeature ERC20SignatureMintable
   */
  public async generateBatch(
    payloadsToSign: PayloadToSign20[],
  ): Promise<SignedPayload20[]> {
    await this.roles?.verify(
      ["minter"],
      await this.contractWrapper.getSignerAddress(),
    );

    const parsedRequests: FilledSignaturePayload20[] = await Promise.all(
      payloadsToSign.map((m) => Signature20PayloadInput.parseAsync(m)),
    );

    const chainId = await this.contractWrapper.getChainID();
    const signer = this.contractWrapper.getSigner();
    invariant(signer, "No signer available");

    // ERC20Permit (EIP-712) spec differs from signature mint 721, 1155.
    const name = await this.contractWrapper.readContract.name();

    return await Promise.all(
      parsedRequests.map(async (m) => {
        const finalPayload = await Signature20PayloadOutput.parseAsync(m);
        const signature = await this.contractWrapper.signTypedData(
          signer,
          {
            name,
            version: "1",
            chainId,
            verifyingContract: this.contractWrapper.readContract.address,
          },
          { MintRequest: MintRequest20 },
          await this.mapPayloadToContractStruct(finalPayload),
        );
        return {
          payload: finalPayload,
          signature: signature.toString(),
        };
      }),
    );
  }

  /** ******************************
   * PRIVATE FUNCTIONS
   *******************************/

  /**
   * Maps a payload to the format expected by the contract
   *
   * @internal
   *
   * @param mintRequest - The payload to map.
   * @returns - The mapped payload.
   */
  private async mapPayloadToContractStruct(
    mintRequest: PayloadWithUri20,
  ): Promise<ITokenERC20.MintRequestStructOutput> {
    const normalizedPrice = await normalizePriceValue(
      this.contractWrapper.getProvider(),
      mintRequest.price,
      mintRequest.currencyAddress,
    );
    const amountWithDecimals = ethers.utils.parseUnits(
      mintRequest.quantity,
      await this.contractWrapper.readContract.decimals(),
    );
    return {
      to: mintRequest.to,
      primarySaleRecipient: mintRequest.primarySaleRecipient,
      quantity: amountWithDecimals,
      price: normalizedPrice,
      currency: mintRequest.currencyAddress,
      validityEndTimestamp: mintRequest.mintEndTime,
      validityStartTimestamp: mintRequest.mintStartTime,
      uid: mintRequest.uid,
    } as ITokenERC20.MintRequestStructOutput;
  }
}

/**
 * Configure and claim ERC20 tokens
 * @remarks Manage claim phases and claim ERC20 tokens that have been lazily minted.
 * @example
 * ```javascript
 * const contract = await sdk.getContract("{{contract_address}}");
 * await contract.token.drop.claim.to("0x...", quantity);
 * ```
 */
export class Erc20ClaimableWithConditions implements DetectableFeature {
  featureName = FEATURE_TOKEN_CLAIM_CONDITIONS_V2.name;
  /**
   * Configure claim conditions
   * @remarks Define who can claim NFTs in the collection, when and how many.
   * @example
   * ```javascript
   * const presaleStartTime = new Date();
   * const publicSaleStartTime = new Date(Date.now() + 60 * 60 * 24 * 1000);
   * const claimConditions = [
   *   {
   *     startTime: presaleStartTime, // start the presale now
   *     maxClaimableSupply: 2, // limit how many mints for this presale
   *     price: 0.01, // presale price
   *     snapshot: ['0x...', '0x...'], // limit minting to only certain addresses
   *   },
   *   {
   *     startTime: publicSaleStartTime, // 24h after presale, start public sale
   *     price: 0.08, // public sale price
   *   }
   * ]);
   * await contract.token.drop.claim.conditions.set(claimConditions);
   * ```
   */
  public conditions: DropClaimConditions<BaseDropERC20>;
  private contractWrapper: ContractWrapper<BaseDropERC20>;
  private erc20: Erc20;
  private storage: ThirdwebStorage;

  constructor(
    erc20: Erc20,
    contractWrapper: ContractWrapper<BaseDropERC20>,
    storage: ThirdwebStorage,
  ) {
    this.erc20 = erc20;
    this.contractWrapper = contractWrapper;

    this.storage = storage;
    const metadata = new ContractMetadata(
      this.contractWrapper,
      CustomContractSchema,
      this.storage,
    );
    this.conditions = new DropClaimConditions(
      this.contractWrapper,
      metadata,
      this.storage,
    );
  }

  /**
   * Claim a certain amount of tokens to a specific Wallet
   *
   * @remarks Let the specified wallet claim Tokens.
   *
   * @example
   * ```javascript
   * const address = "{{wallet_address}}"; // address of the wallet you want to claim the NFTs
   * const quantity = 42.69; // how many tokens you want to claim
   *
   * const tx = await contract.token.drop.claim.to(address, quantity);
   * const receipt = tx.receipt; // the transaction receipt
   * ```
   *
   * @param destinationAddress - Address you want to send the token to
   * @param amount - Quantity of the tokens you want to claim
   * @param checkERC20Allowance - Optional, check if the wallet has enough ERC20 allowance to claim the tokens, and if not, approve the transfer
   * @param claimData
   * @returns - The transaction receipt
   */
  to = buildTransactionFunction(
    async (
      destinationAddress: AddressOrEns,
      amount: Amount,
      options?: ClaimOptions,
    ) => {
      const quantity = await this.erc20.normalizeAmount(amount);
      return await this.conditions.getClaimTransaction(
        destinationAddress,
        quantity,
        options,
      );
    },
  );
}

/**
 * Mint Many ERC20 Tokens at once
 * @remarks Token batch minting functionality that handles unit parsing for you.
 * @example
 * ```javascript
 * const contract = await sdk.getContract("{{contract_address}}");
 * await contract.token.mint.batch.to(walletAddress, [nftMetadata1, nftMetadata2, ...]);
 * ```
 * @public
 */
export class Erc20BatchMintable implements DetectableFeature {
  featureName = FEATURE_TOKEN_BATCH_MINTABLE.name;
  private contractWrapper: ContractWrapper<IMintableERC20 & IMulticall>;
  private erc20: Erc20;

  constructor(
    erc20: Erc20,
    contractWrapper: ContractWrapper<IMintableERC20 & IMulticall>,
  ) {
    this.erc20 = erc20;
    this.contractWrapper = contractWrapper;
  }

  /**
   * Mint Tokens To Many Wallets
   *
   * @remarks Mint tokens to many wallets in one transaction.
   *
   * @example
   * ```javascript
   * // Data of the tokens you want to mint
   * const data = [
   *   {
   *     toAddress: "{{wallet_address}}", // Address to mint tokens to
   *     amount: 0.2, // How many tokens to mint to specified address
   *   },
   *  {
   *    toAddress: "0x...",
   *    amount: 1.4,
   *  }
   * ]
   *
   * await contract.token.mint.batch(data);
   * ```
   */
  to = buildTransactionFunction(async (args: TokenMintInput[]) => {
    const encoded: string[] = [];
    for (const arg of args) {
      encoded.push(
        this.contractWrapper.readContract.interface.encodeFunctionData(
          "mintTo",
          [
            await resolveAddress(arg.toAddress),
            await this.erc20.normalizeAmount(arg.amount),
          ],
        ),
      );
    }

    return Transaction.fromContractWrapper({
      contractWrapper: this.contractWrapper,
      method: "multicall",
      args: [encoded],
    });
  });
}<|MERGE_RESOLUTION|>--- conflicted
+++ resolved
@@ -57,11 +57,7 @@
 import { CustomContractSchema } from "../../schema/contracts/custom";
 import { ContractMetadata } from "./contract-metadata";
 import { DropClaimConditions } from "./drop-claim-conditions";
-<<<<<<< HEAD
-import { TOKEN_INITIALIZER_ROLES } from "../../contracts/TokenInitializerRoles";
-=======
 import { CONTRACT_ROLES } from "../../contracts/contractRoles";
->>>>>>> 8dc91268
 
 /**
  * Standard ERC20 Token functions
@@ -909,20 +905,12 @@
 
   private contractWrapper: ContractWrapper<TokenERC20>;
   private roles:
-<<<<<<< HEAD
-    | ContractRoles<TokenERC20, (typeof TOKEN_INITIALIZER_ROLES)[number]>
-=======
     | ContractRoles<TokenERC20, (typeof CONTRACT_ROLES)[number]>
->>>>>>> 8dc91268
     | undefined;
 
   constructor(
     contractWrapper: ContractWrapper<TokenERC20>,
-<<<<<<< HEAD
-    roles?: ContractRoles<TokenERC20, (typeof TOKEN_INITIALIZER_ROLES)[number]>,
-=======
     roles?: ContractRoles<TokenERC20, (typeof CONTRACT_ROLES)[number]>,
->>>>>>> 8dc91268
   ) {
     this.contractWrapper = contractWrapper;
     this.roles = roles;
