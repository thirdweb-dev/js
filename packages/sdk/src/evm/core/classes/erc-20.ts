--- conflicted
+++ resolved
@@ -33,11 +33,7 @@
   IBurnableERC20,
 } from "@thirdweb-dev/contracts-js";
 import { ThirdwebStorage } from "@thirdweb-dev/storage";
-<<<<<<< HEAD
-import { utils, BigNumber, BigNumberish } from "ethers";
-=======
 import { BigNumber, BigNumberish } from "ethers";
->>>>>>> b88ddb13
 import { fetchCurrencyMetadata } from "../../common/currency/fetchCurrencyMetadata";
 import { fetchCurrencyValue } from "../../common/currency/fetchCurrencyValue";
 
