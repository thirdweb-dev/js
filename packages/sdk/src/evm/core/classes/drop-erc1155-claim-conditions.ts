import { includesErrorMessage } from "../../common";
import {
  abstractContractModelToLegacy,
  abstractContractModelToNew,
  fetchSnapshotEntryForAddress,
  getClaimerProofs,
  legacyContractModelToAbstract,
  newContractModelToAbstract,
  prepareClaim,
  processClaimConditionInputs,
  transformResultToClaimCondition,
  updateExistingClaimConditions,
} from "../../common/claim-conditions";
import { isNativeToken } from "../../common/currency";
import { hasFunction } from "../../common/feature-detection";
import { SnapshotFormatVersion } from "../../common/sharded-merkle-tree";
import { isNode } from "../../common/utils";
import { ClaimEligibility } from "../../enums";
import {
  AbstractClaimConditionContractStruct,
  SnapshotEntryWithProof,
} from "../../schema";
import {
  ClaimCondition,
  ClaimConditionFetchOptions,
  ClaimConditionInput,
  ClaimConditionsForToken,
  ClaimOptions,
  ClaimVerification,
} from "../../types";
import {
  BaseClaimConditionERC1155,
  PrebuiltEditionDrop,
} from "../../types/eips";
import { TransactionResult, TransactionTask } from "../index";
import { ContractMetadata } from "./contract-metadata";
import { ContractWrapper } from "./contract-wrapper";
import type {
  ContractMetadata as ContractMetadataContract,
  Drop1155,
  DropERC1155_V2,
  DropSinglePhase1155,
  DropSinglePhase1155_V1,
  IDropSinglePhase,
  IDropSinglePhase_V1,
  IERC20,
} from "@thirdweb-dev/contracts-js";
import IERC20ABI from "@thirdweb-dev/contracts-js/dist/abis/IERC20.json";
import type { IDropClaimCondition_V2 } from "@thirdweb-dev/contracts-js/dist/declarations/src/DropERC20_V2";
import type { IClaimCondition } from "@thirdweb-dev/contracts-js/src/IDrop";
import { ThirdwebStorage } from "@thirdweb-dev/storage";
import { BigNumber, BigNumberish, constants, ethers, utils } from "ethers";
import deepEqual from "fast-deep-equal";

/**
 * Manages claim conditions for Edition Drop contracts
 * @public
 */
export class DropErc1155ClaimConditions<
  TContract extends PrebuiltEditionDrop | BaseClaimConditionERC1155,
> {
  private contractWrapper;
  private metadata;
  private storage: ThirdwebStorage;

  constructor(
    contractWrapper: ContractWrapper<TContract>,
    metadata: ContractMetadata<TContract, any>,
    storage: ThirdwebStorage,
  ) {
    this.storage = storage;
    this.contractWrapper = contractWrapper;
    this.metadata = metadata;
  }

  /** ***************************************
   * READ FUNCTIONS
   *****************************************/

  /**
   * Get the currently active claim condition
   *
   * @returns the claim condition metadata
   */
  public async getActive(
    tokenId: BigNumberish,
    options?: ClaimConditionFetchOptions,
  ): Promise<ClaimCondition> {
    const mc = await this.get(tokenId);
    const metadata = await this.metadata.get();
    return await transformResultToClaimCondition(
      mc,
      0,
      this.contractWrapper.getProvider(),
      metadata.merkle,
      this.storage,
      options?.withAllowList || false,
    );
  }

  private async get(
    tokenId: BigNumberish,
<<<<<<< HEAD
    conditionId?: BigNumberish,
  ): Promise<AbstractClaimConditionContractStruct> {
    if (this.isLegacySinglePhaseDrop(this.contractWrapper)) {
      const contractModel = await (
        this.contractWrapper.readContract as DropSinglePhase1155_V1
      ).claimCondition(tokenId);
      return legacyContractModelToAbstract(contractModel);
    } else if (this.isLegacyMultiPhaseDrop(this.contractWrapper)) {
      const id =
        conditionId !== undefined
          ? conditionId
          : await this.contractWrapper.readContract.getActiveClaimConditionId(
              tokenId,
            );
      const contractModel =
        (await this.contractWrapper.readContract.getClaimConditionById(
          tokenId,
          id,
        )) as IDropClaimCondition_V2.ClaimConditionStructOutput;
      return legacyContractModelToAbstract(contractModel);
    } else if (this.isNewSinglePhaseDrop(this.contractWrapper)) {
      const contractModel =
        (await this.contractWrapper.readContract.claimCondition(
          tokenId,
        )) as IClaimCondition.ClaimConditionStructOutput;
      return newContractModelToAbstract(contractModel);
    } else if (this.isNewMultiphaseDrop(this.contractWrapper)) {
      const id =
        conditionId !== undefined
          ? conditionId
          : await this.contractWrapper.readContract.getActiveClaimConditionId(
              tokenId,
            );
      const contractModel =
        (await this.contractWrapper.readContract.getClaimConditionById(
          tokenId,
          id,
        )) as IClaimCondition.ClaimConditionStruct;
      return newContractModelToAbstract(contractModel);
=======
    claimConditionId?: BigNumberish,
  ): Promise<IDropClaimCondition.ClaimConditionStructOutput> {
    if (this.isSinglePhaseDropContract(this.contractWrapper)) {
      return (await this.contractWrapper.readContract.claimCondition(
        tokenId,
      )) as IDropClaimCondition.ClaimConditionStructOutput;
    } else if (this.isMultiPhaseDropContract(this.contractWrapper)) {
      const id =
        claimConditionId !== undefined
          ? claimConditionId
          : await this.contractWrapper.readContract.getActiveClaimConditionId(
              tokenId,
            );
      return await this.contractWrapper.readContract.getClaimConditionById(
        tokenId,
        id,
      );
>>>>>>> e731c1a7
    } else {
      throw new Error("Contract does not support claim conditions");
    }
  }

  /**
   * Get all the claim conditions
   *
   * @returns the claim conditions metadata
   */
  public async getAll(
    tokenId: BigNumberish,
    options?: ClaimConditionFetchOptions,
  ): Promise<ClaimCondition[]> {
    if (
      this.isLegacyMultiPhaseDrop(this.contractWrapper) ||
      this.isNewMultiphaseDrop(this.contractWrapper)
    ) {
      const claimCondition =
        (await this.contractWrapper.readContract.claimCondition(tokenId)) as {
          currentStartId: BigNumber;
          count: BigNumber;
        };
      const startId = claimCondition.currentStartId.toNumber();
      const count = claimCondition.count.toNumber();
      const conditions: AbstractClaimConditionContractStruct[] = [];
      for (let i = startId; i < startId + count; i++) {
        conditions.push(await this.get(tokenId, i));
      }
      const metadata = await this.metadata.get();
      return Promise.all(
        conditions.map((c) =>
          transformResultToClaimCondition(
            c,
            0,
            this.contractWrapper.getProvider(),
            metadata.merkle,
            this.storage,
            options?.withAllowList || false,
          ),
        ),
      );
    } else {
      return [await this.getActive(tokenId, options)];
    }
  }

  /**
   * Can Claim
   *
   * @remarks Check if a particular NFT can currently be claimed by a given user.
   *
   * @example
   * ```javascript
   * // Quantity of tokens to check claimability of
   * const quantity = 1;
   * const canClaim = await contract.canClaim(quantity);
   * ```
   */
  public async canClaim(
    tokenId: BigNumberish,
    quantity: BigNumberish,
    addressToCheck?: string,
  ): Promise<boolean> {
    // TODO switch to use verifyClaim
    return (
      (
        await this.getClaimIneligibilityReasons(
          tokenId,
          quantity,
          addressToCheck,
        )
      ).length === 0
    );
  }

  /**
   * For any claim conditions that a particular wallet is violating,
   * this function returns human-readable information about the
   * breaks in the condition that can be used to inform the user.
   *
   * @param tokenId - the token id to check
   * @param quantity - The desired quantity that would be claimed.
   * @param addressToCheck - The wallet address, defaults to the connected wallet.
   *
   */
  public async getClaimIneligibilityReasons(
    tokenId: BigNumberish,
    quantity: BigNumberish,
    addressToCheck?: string,
  ): Promise<ClaimEligibility[]> {
    const reasons: ClaimEligibility[] = [];
    let activeConditionIndex: BigNumber;
    let claimCondition: ClaimCondition;

    if (addressToCheck === undefined) {
      try {
        addressToCheck = await this.contractWrapper.getSignerAddress();
      } catch (err) {
        console.warn("failed to get signer address", err);
      }
    }

    // if we have been unable to get a signer address, we can't check eligibility, so return a NoWallet error reason
    if (!addressToCheck) {
      return [ClaimEligibility.NoWallet];
    }

    try {
      claimCondition = await this.getActive(tokenId);
    } catch (err: any) {
      if (
        includesErrorMessage(err, "!CONDITION") ||
        includesErrorMessage(err, "no active mint condition")
      ) {
        reasons.push(ClaimEligibility.NoClaimConditionSet);
        return reasons;
      }
      reasons.push(ClaimEligibility.Unknown);
      return reasons;
    }

    if (claimCondition.availableSupply !== "unlimited") {
      if (BigNumber.from(claimCondition.availableSupply).lt(quantity)) {
        reasons.push(ClaimEligibility.NotEnoughSupply);
      }
    }

    // check for merkle root inclusion
    const merkleRootArray = ethers.utils.stripZeros(
      claimCondition.merkleRootHash,
    );
    const hasAllowList = merkleRootArray.length > 0;
    let allowListEntry;
    if (hasAllowList) {
      const merkleLower = claimCondition.merkleRootHash.toString();
      const metadata = await this.metadata.get();
      allowListEntry = await getClaimerProofs(
        addressToCheck,
        merkleLower,
        0,
        metadata.merkle,
        this.storage,
        this.contractWrapper.getProvider(),
        this.getSnapshotFormatVersion(),
      );

      if (
        !allowListEntry &&
        (this.isLegacySinglePhaseDrop(this.contractWrapper) ||
          this.isLegacyMultiPhaseDrop(this.contractWrapper))
      ) {
        // exclusive allowlist behavior
        reasons.push(ClaimEligibility.AddressNotAllowed);
        return reasons;
      }

      if (allowListEntry) {
        try {
          let validMerkleProof;
          if (this.isLegacyMultiPhaseDrop(this.contractWrapper)) {
            activeConditionIndex =
              await this.contractWrapper.readContract.getActiveClaimConditionId(
                tokenId,
              );
            // legacy verifyClaimerMerkleProofs function
            [validMerkleProof] =
              await this.contractWrapper.readContract.verifyClaimMerkleProof(
                activeConditionIndex,
                addressToCheck,
                tokenId,
                quantity,
                allowListEntry.proof,
                allowListEntry.maxClaimable,
              );
            if (!validMerkleProof) {
              reasons.push(ClaimEligibility.AddressNotAllowed);
              return reasons;
            }
          } else if (this.isLegacySinglePhaseDrop(this.contractWrapper)) {
            [validMerkleProof] =
              await this.contractWrapper.readContract.verifyClaimMerkleProof(
                tokenId,
                addressToCheck,
                quantity,
                {
                  proof: allowListEntry.proof,
                  maxQuantityInAllowlist: allowListEntry.maxClaimable,
                },
              );
            if (!validMerkleProof) {
              reasons.push(ClaimEligibility.AddressNotAllowed);
              return reasons;
            }
          } else if (this.isNewSinglePhaseDrop(this.contractWrapper)) {
            await this.contractWrapper.readContract.verifyClaim(
              tokenId,
              addressToCheck,
              quantity,
              claimCondition.currencyAddress,
              claimCondition.price,
              {
                proof: allowListEntry.proof,
                quantityLimitPerWallet: allowListEntry.maxClaimable,
                currency: allowListEntry.currencyAddress,
                pricePerToken: allowListEntry.price,
              } as IDropSinglePhase.AllowlistProofStruct,
            );
            // TODO (cc) in new override format, anyone can claim (no allow list restriction)
            // TODO (cc) instead check if maxClaimablePerWallet is 0 and this address has no overrides
            // TODO (cc) meaning this address is not allowed to claim
            if (
              (claimCondition.maxClaimablePerWallet === "0" &&
                allowListEntry.maxClaimable === ethers.constants.MaxUint256) ||
              allowListEntry.maxClaimable === BigNumber.from(0)
            ) {
              reasons.push(ClaimEligibility.AddressNotAllowed);
              return reasons;
            }
          } else if (this.isNewMultiphaseDrop(this.contractWrapper)) {
            activeConditionIndex =
              await this.contractWrapper.readContract.getActiveClaimConditionId(
                tokenId,
              );
            await this.contractWrapper.readContract.verifyClaim(
              activeConditionIndex,
              addressToCheck,
              tokenId,
              quantity,
              claimCondition.currencyAddress,
              claimCondition.price,
              {
                proof: allowListEntry.proof,
                quantityLimitPerWallet: allowListEntry.maxClaimable,
                currency: allowListEntry.currencyAddress,
                pricePerToken: allowListEntry.price,
              } as IDropSinglePhase.AllowlistProofStruct,
            );
            if (
              (claimCondition.maxClaimablePerWallet === "0" &&
                allowListEntry.maxClaimable === ethers.constants.MaxUint256) ||
              allowListEntry.maxClaimable === BigNumber.from(0)
            ) {
              reasons.push(ClaimEligibility.AddressNotAllowed);
              return reasons;
            }
          }
        } catch (e: any) {
          console.warn(
            "Merkle proof verification failed:",
            "reason" in e ? e.reason : e,
          );
          reasons.push(ClaimEligibility.AddressNotAllowed);
          return reasons;
        }
      }
    }

    // TODO (cc) check for max claimable per wallet and how much each wallet has claimed
    if (
      this.isNewSinglePhaseDrop(this.contractWrapper) ||
      this.isNewMultiphaseDrop(this.contractWrapper)
    ) {
      if (!hasAllowList || (hasAllowList && !allowListEntry)) {
        if (claimCondition.maxClaimablePerWallet === "0") {
          reasons.push(ClaimEligibility.AddressNotAllowed);
          return reasons;
        }
      }
    }

    // check for claim timestamp between claims
    let [lastClaimedTimestamp, timestampForNextClaim] = [
      BigNumber.from(0),
      BigNumber.from(0),
    ];
    if (this.isLegacyMultiPhaseDrop(this.contractWrapper)) {
      activeConditionIndex =
        await this.contractWrapper.readContract.getActiveClaimConditionId(
          tokenId,
        );
      [lastClaimedTimestamp, timestampForNextClaim] =
        await this.contractWrapper.readContract.getClaimTimestamp(
          tokenId,
          activeConditionIndex,
          addressToCheck,
        );
    } else if (this.isLegacySinglePhaseDrop(this.contractWrapper)) {
      [lastClaimedTimestamp, timestampForNextClaim] =
        await this.contractWrapper.readContract.getClaimTimestamp(
          tokenId,
          addressToCheck,
        );
    }

    const now = BigNumber.from(Date.now()).div(1000);

    if (lastClaimedTimestamp.gt(0) && now.lt(timestampForNextClaim)) {
      // contract will return MaxUint256 if user has already claimed and cannot claim again
      if (timestampForNextClaim.eq(constants.MaxUint256)) {
        reasons.push(ClaimEligibility.AlreadyClaimed);
      } else {
        reasons.push(ClaimEligibility.WaitBeforeNextClaimTransaction);
      }
    }

    // if not within a browser conetext, check for wallet balance.
    // In browser context, let the wallet do that job
    if (claimCondition.price.gt(0) && isNode()) {
      const totalPrice = claimCondition.price.mul(quantity);
      const provider = this.contractWrapper.getProvider();
      if (isNativeToken(claimCondition.currencyAddress)) {
        const balance = await provider.getBalance(addressToCheck);
        if (balance.lt(totalPrice)) {
          reasons.push(ClaimEligibility.NotEnoughTokens);
        }
      } else {
        const erc20 = new ContractWrapper<IERC20>(
          provider,
          claimCondition.currencyAddress,
          IERC20ABI,
          {},
        );

        const balance = await erc20.readContract.balanceOf(addressToCheck);
        if (balance.lt(totalPrice)) {
          reasons.push(ClaimEligibility.NotEnoughTokens);
        }
      }
    }

    return reasons;
  }

  /**
   * Returns allow list information and merkle proofs for the given address.
   * @param tokenId - the token ID to check
   * @param claimerAddress - the claimer address
   * @param claimConditionId - optional the claim condition id to get the proofs for
   */
  public async getClaimerProofs(
    tokenId: BigNumberish,
    claimerAddress: string,
    claimConditionId?: BigNumberish,
  ): Promise<SnapshotEntryWithProof | null> {
    const claimCondition = await this.get(tokenId, claimConditionId);
    const merkleRoot = claimCondition.merkleRoot;
    const merkleRootArray = ethers.utils.stripZeros(merkleRoot);
    if (merkleRootArray.length > 0) {
      const metadata = await this.metadata.get();
      return await fetchSnapshotEntryForAddress(
        claimerAddress,
        merkleRoot.toString(),
        metadata.merkle,
        this.contractWrapper.getProvider(),
        this.storage,
        this.getSnapshotFormatVersion(),
      );
    } else {
      return null;
    }
  }

  /** ***************************************
   * WRITE FUNCTIONS
   *****************************************/

  /**
   * Set claim conditions on a single NFT
   *
   * @remarks Sets the public mint conditions that need to be fulfilled by users to claim a particular NFT in this contract.
   *
   * @example
   * ```javascript
   * const presaleStartTime = new Date();
   * const publicSaleStartTime = new Date(Date.now() + 60 * 60 * 24 * 1000);
   *
   * // Optionally specify addresses that can claim
   * const snapshots = ['0x...', '0x...']
   *
   * // Or alternatively, you can pass snapshots with the max number of NFTs each address can claim
   * // const snapshots = [{ address: '0x...', maxClaimable: 1 }, { address: '0x...', maxClaimable: 2 }]
   *
   * const claimConditions = [
   *   {
   *     startTime: presaleStartTime, // start the presale now
   *     maxQuantity: 2, // limit how many mints for this presale
   *     price: 0.01, // presale price
   *     snapshot: snapshots, // limit minting to only certain addresses
   *   },
   *   {
   *     startTime: publicSaleStartTime, // 24h after presale, start public sale
   *     price: 0.08, // public sale price
   *   }
   * ]);
   *
   * const tokenId = 0; // the id of the NFT to set claim conditions on
   * await dropContract.claimConditions.set(tokenId, claimConditions);
   * ```
   *
   * @param tokenId - The id of the NFT to set the claim conditions on
   * @param claimConditionInputs - The claim conditions
   * @param resetClaimEligibilityForAll - Whether to reset the state of who already claimed NFTs previously
   */
  public async set(
    tokenId: BigNumberish,
    claimConditionInputs: ClaimConditionInput[],
    resetClaimEligibilityForAll = false,
  ): Promise<TransactionResult> {
    return this.setBatch(
      [
        {
          tokenId,
          claimConditions: claimConditionInputs,
        },
      ],
      resetClaimEligibilityForAll,
    );
  }

  /**
   * Set claim conditions on multiple NFTs at once
   *
   * @remarks Sets the claim conditions that need to be fulfilled by users to claim the given NFTs in this contract.
   *
   * @example
   * ```javascript
   * const claimConditionsForTokens = [
   *   {
   *     tokenId: 0,
   *     claimConditions: [{
   *       startTime: new Date(), // start the claim phase now
   *       maxQuantity: 2, // limit how many mints for this tokenId
   *       price: 0.01, // price for this tokenId
   *       snapshot: ['0x...', '0x...'], // limit minting to only certain addresses
   *     }]
   *   },
   *   {
   *     tokenId: 1,
   *     claimConditions: [{
   *       startTime: new Date(),
   *       price: 0.08, // different price for this tokenId
   *     }]
   *   },
   * ];
   *
   * await dropContract.claimConditions.setBatch(claimConditionsForTokens);
   * ```
   *
   * @param claimConditionsForToken - The claim conditions for each NFT
   * @param resetClaimEligibilityForAll - Whether to reset the state of who already claimed NFTs previously
   */
  public async setBatch(
    claimConditionsForToken: ClaimConditionsForToken[],
    resetClaimEligibilityForAll = false,
  ) {
    const merkleInfo: { [key: string]: string } = {};
    const processedClaimConditions = await Promise.all(
      claimConditionsForToken.map(async ({ tokenId, claimConditions }) => {
        // sanitize for single phase deletions
        let claimConditionsProcessed = claimConditions;
        if (this.isLegacySinglePhaseDrop(this.contractWrapper)) {
          resetClaimEligibilityForAll = true;
          if (claimConditions.length === 0) {
            claimConditionsProcessed = [
              {
                startTime: new Date(0),
                currencyAddress: ethers.constants.AddressZero,
                price: 0,
                maxClaimableSupply: 0,
                maxClaimablePerWallet: 0,
                waitInSeconds: 0,
                merkleRootHash: utils.hexZeroPad([0], 32),
                snapshot: [],
              },
            ];
          } else if (claimConditions.length > 1) {
            throw new Error(
              "Single phase drop contract cannot have multiple claim conditions, only one is allowed",
            );
          }
        }
        // process inputs
        const { snapshotInfos, sortedConditions } =
          await processClaimConditionInputs(
            claimConditionsProcessed,
            0,
            this.contractWrapper.getProvider(),
            this.storage,
            this.getSnapshotFormatVersion(),
          );

        snapshotInfos.forEach((s) => {
          merkleInfo[s.merkleRoot] = s.snapshotUri;
        });
        return {
          tokenId,
          sortedConditions,
        };
      }),
    );

    const metadata = await this.metadata.get();
    const encoded: string[] = [];

    // keep the old merkle roots from other tokenIds
    for (const key of Object.keys(metadata.merkle || {})) {
      merkleInfo[key] = metadata.merkle[key];
    }

    // upload new merkle roots to snapshot URIs if updated
    if (!deepEqual(metadata.merkle, merkleInfo)) {
      const mergedMetadata = this.metadata.parseInputMetadata({
        ...metadata,
        merkle: merkleInfo,
      });
      // using internal method to just upload, avoids one contract call
      const contractURI = await this.metadata._parseAndUploadMetadata(
        mergedMetadata,
      );

      if (
        hasFunction<ContractMetadataContract>(
          "setContractURI",
          this.contractWrapper,
        )
      ) {
        encoded.push(
          this.contractWrapper.readContract.interface.encodeFunctionData(
            "setContractURI",
            [contractURI],
          ),
        );
      } else {
        throw new Error(
          "Setting a merkle root requires implementing ContractMetadata in your contract to support storing a merkle root.",
        );
      }
    }

    processedClaimConditions.forEach(({ tokenId, sortedConditions }) => {
      if (this.isLegacySinglePhaseDrop(this.contractWrapper)) {
        encoded.push(
          this.contractWrapper.readContract.interface.encodeFunctionData(
            "setClaimConditions",
            [
              tokenId,
              abstractContractModelToLegacy(sortedConditions[0]),
              resetClaimEligibilityForAll,
            ],
          ),
        );
      } else if (this.isLegacyMultiPhaseDrop(this.contractWrapper)) {
        encoded.push(
          this.contractWrapper.readContract.interface.encodeFunctionData(
            "setClaimConditions",
            [
              tokenId,
              sortedConditions.map(abstractContractModelToLegacy),
              resetClaimEligibilityForAll,
            ],
          ),
        );
      } else if (this.isNewSinglePhaseDrop(this.contractWrapper)) {
        encoded.push(
          this.contractWrapper.readContract.interface.encodeFunctionData(
            "setClaimConditions",
            [
              tokenId,
              abstractContractModelToNew(sortedConditions[0]),
              resetClaimEligibilityForAll,
            ],
          ),
        );
      } else if (this.isNewMultiphaseDrop(this.contractWrapper)) {
        encoded.push(
          this.contractWrapper.readContract.interface.encodeFunctionData(
            "setClaimConditions",
            [
              tokenId,
              sortedConditions.map(abstractContractModelToNew),
              resetClaimEligibilityForAll,
            ],
          ),
        );
      } else {
        throw new Error("Contract does not support claim conditions");
      }
    });

    return {
      receipt: await this.contractWrapper.multiCall(encoded),
    };
  }

  /**
   * Update a single claim condition with new data.
   * @param tokenId - the token id to update
   * @param index - the index of the claim condition to update, as given by the index from the result of `getAll()`
   * @param claimConditionInput - the new data to update, previous data will be retained
   */
  public async update(
    tokenId: BigNumberish,
    index: number,
    claimConditionInput: ClaimConditionInput,
  ): Promise<TransactionResult> {
    const existingConditions = await this.getAll(tokenId);
    const newConditionInputs = await updateExistingClaimConditions(
      index,
      claimConditionInput,
      existingConditions,
    );
    return await this.set(tokenId, newConditionInputs);
  }

  /**
   * Returns proofs and the overrides required for the transaction.
   *
   * @returns - `overrides` and `proofs` as an object.
   */
  public async prepareClaim(
    tokenId: BigNumberish,
    quantity: BigNumberish,
    checkERC20Allowance: boolean,
  ): Promise<ClaimVerification> {
    return prepareClaim(
      quantity,
      await this.getActive(tokenId),
      async () => (await this.metadata.get()).merkle,
      0,
      this.contractWrapper,
      this.storage,
      checkERC20Allowance,
      this.getSnapshotFormatVersion(),
    );
  }

  public async getClaimArguments(
    tokenId: BigNumberish,
    destinationAddress: string,
    quantity: BigNumberish,
    claimVerification: ClaimVerification,
  ): Promise<any[]> {
    const activeClaimCondition = await this.getActive(tokenId);
    if (this.isLegacyMultiPhaseDrop(this.contractWrapper)) {
      return [
        destinationAddress,
        tokenId,
        quantity,
        activeClaimCondition.currencyAddress,
        activeClaimCondition.price,
        claimVerification.proofs,
        claimVerification.maxClaimable,
      ];
    } else if (this.isLegacySinglePhaseDrop(this.contractWrapper)) {
      return [
        destinationAddress,
        tokenId,
        quantity,
        activeClaimCondition.currencyAddress,
        activeClaimCondition.price,
        {
          proof: claimVerification.proofs,
          maxQuantityInAllowlist: claimVerification.maxClaimable,
        } as IDropSinglePhase_V1.AllowlistProofStruct,
        ethers.utils.toUtf8Bytes(""),
      ];
    }
    return [
      destinationAddress,
      tokenId,
      quantity,
      activeClaimCondition.currencyAddress,
      activeClaimCondition.price,
      {
        proof: claimVerification.proofs,
        quantityLimitPerWallet: claimVerification.maxClaimable,
        pricePerToken: claimVerification.price,
        currency: claimVerification.currencyAddress,
      } as IDropSinglePhase.AllowlistProofStruct,
      ethers.utils.toUtf8Bytes(""),
    ];
  }

  /**
   * Construct a claim transaction without executing it.
   * This is useful for estimating the gas cost of a claim transaction, overriding transaction options and having fine grained control over the transaction execution.
   * @param destinationAddress - Address you want to send the token to
   * @param tokenId - Id of the token you want to claim
   * @param quantity - Quantity of the tokens you want to claim
   */
  public async getClaimTransaction(
    destinationAddress: string,
    tokenId: BigNumberish,
    quantity: BigNumberish,
    options?: ClaimOptions,
  ): Promise<TransactionTask> {
    if (options?.pricePerToken) {
      throw new Error(
        "Price per token should be set via claim conditions by calling `contract.erc1155.claimConditions.set()`",
      );
    }
    const claimVerification = await this.prepareClaim(
      tokenId,
      quantity,
      options?.checkERC20Allowance || true,
    );
    return TransactionTask.make({
      contractWrapper: this.contractWrapper,
      functionName: "claim",
      args: await this.getClaimArguments(
        tokenId,
        destinationAddress,
        quantity,
        claimVerification,
      ),
      overrides: claimVerification.overrides,
    });
  }

  isNewSinglePhaseDrop(
    contractWrapper: ContractWrapper<any>,
  ): contractWrapper is ContractWrapper<DropSinglePhase1155> {
    return (
      !hasFunction<DropSinglePhase1155>(
        "getClaimConditionById",
        contractWrapper,
      ) &&
      hasFunction<DropSinglePhase1155>(
        "getSupplyClaimedByWallet",
        contractWrapper,
      )
    );
  }

  isNewMultiphaseDrop(
    contractWrapper: ContractWrapper<any>,
  ): contractWrapper is ContractWrapper<Drop1155> {
    return (
      hasFunction<Drop1155>("getClaimConditionById", contractWrapper) &&
      hasFunction<Drop1155>("getSupplyClaimedByWallet", contractWrapper)
    );
  }

  isLegacySinglePhaseDrop(
    contractWrapper: ContractWrapper<any>,
  ): contractWrapper is ContractWrapper<DropSinglePhase1155_V1> {
    return (
      !hasFunction<DropSinglePhase1155_V1>(
        "getClaimConditionById",
        contractWrapper,
      ) &&
      hasFunction<DropSinglePhase1155_V1>("getClaimTimestamp", contractWrapper)
    );
  }

  isLegacyMultiPhaseDrop(
    contractWrapper: ContractWrapper<any>,
  ): contractWrapper is ContractWrapper<DropERC1155_V2> {
    return (
      hasFunction<DropERC1155_V2>("getClaimConditionById", contractWrapper) &&
      hasFunction<DropERC1155_V2>("setWalletClaimCount", contractWrapper)
    );
  }

  private getSnapshotFormatVersion(): SnapshotFormatVersion {
    return this.isLegacyMultiPhaseDrop(this.contractWrapper) ||
      this.isLegacySinglePhaseDrop(this.contractWrapper)
      ? SnapshotFormatVersion.V1
      : SnapshotFormatVersion.V2;
  }
}<|MERGE_RESOLUTION|>--- conflicted
+++ resolved
@@ -100,7 +100,6 @@
 
   private async get(
     tokenId: BigNumberish,
-<<<<<<< HEAD
     conditionId?: BigNumberish,
   ): Promise<AbstractClaimConditionContractStruct> {
     if (this.isLegacySinglePhaseDrop(this.contractWrapper)) {
@@ -140,25 +139,6 @@
           id,
         )) as IClaimCondition.ClaimConditionStruct;
       return newContractModelToAbstract(contractModel);
-=======
-    claimConditionId?: BigNumberish,
-  ): Promise<IDropClaimCondition.ClaimConditionStructOutput> {
-    if (this.isSinglePhaseDropContract(this.contractWrapper)) {
-      return (await this.contractWrapper.readContract.claimCondition(
-        tokenId,
-      )) as IDropClaimCondition.ClaimConditionStructOutput;
-    } else if (this.isMultiPhaseDropContract(this.contractWrapper)) {
-      const id =
-        claimConditionId !== undefined
-          ? claimConditionId
-          : await this.contractWrapper.readContract.getActiveClaimConditionId(
-              tokenId,
-            );
-      return await this.contractWrapper.readContract.getClaimConditionById(
-        tokenId,
-        id,
-      );
->>>>>>> e731c1a7
     } else {
       throw new Error("Contract does not support claim conditions");
     }
