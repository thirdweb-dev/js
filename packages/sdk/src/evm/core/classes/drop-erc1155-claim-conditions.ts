--- conflicted
+++ resolved
@@ -1,11 +1,8 @@
 import { includesErrorMessage } from "../../common";
 import {
-<<<<<<< HEAD
   abstractContractModelToLegacy,
   abstractContractModelToNew,
-=======
   fetchSnapshotEntryForAddress,
->>>>>>> 78566bab
   getClaimerProofs,
   legacyContractModelToAbstract,
   newContractModelToAbstract,
@@ -19,11 +16,10 @@
 import { SnapshotFormatVersion } from "../../common/sharded-merkle-tree";
 import { isNode } from "../../common/utils";
 import { ClaimEligibility } from "../../enums";
-<<<<<<< HEAD
-import { AbstractClaimConditionContractStruct } from "../../schema";
-=======
-import { SnapshotEntryWithProof } from "../../schema";
->>>>>>> 78566bab
+import {
+  AbstractClaimConditionContractStruct,
+  SnapshotEntryWithProof,
+} from "../../schema";
 import {
   ClaimCondition,
   ClaimConditionFetchOptions,
@@ -45,11 +41,9 @@
   DropERC1155_V2,
   DropSinglePhase1155,
   DropSinglePhase1155_V1,
+  IDropSinglePhase,
+  IDropSinglePhase_V1,
   IERC20,
-} from "@thirdweb-dev/contracts-js";
-import type {
-  IDropSinglePhase_V1,
-  IDropSinglePhase,
 } from "@thirdweb-dev/contracts-js";
 import IERC20ABI from "@thirdweb-dev/contracts-js/dist/abis/IERC20.json";
 import type { IDropClaimCondition_V2 } from "@thirdweb-dev/contracts-js/dist/declarations/src/DropERC20_V2";
@@ -500,6 +494,7 @@
         merkeRoot.toString(),
         metadata.merkle,
         this.storage,
+        this.getSnapshotFormatVersion(),
       );
     } else {
       return null;
