--- conflicted
+++ resolved
@@ -9,7 +9,7 @@
   utils,
   type ContractInterface,
 } from "ethers";
-import { EventEmitter } from "eventemitter3";
+import EventEmitter from "eventemitter3";
 import invariant from "tiny-invariant";
 import { z } from "zod";
 import { getDeployArguments } from "../../common/deploy";
@@ -41,25 +41,6 @@
 import { NetworkInput } from "../types";
 import { ContractWrapper } from "./contract-wrapper";
 import { Transaction } from "./transactions";
-<<<<<<< HEAD
-=======
-import type { TWFactory } from "@thirdweb-dev/contracts-js";
-import TWFactoryAbi from "@thirdweb-dev/contracts-js/dist/abis/TWFactory.json";
-import { ProxyDeployedEvent } from "@thirdweb-dev/contracts-js/dist/declarations/src/TWFactory";
-import { ThirdwebStorage } from "@thirdweb-dev/storage";
-import {
-  BigNumber,
-  constants,
-  Contract,
-  type ContractInterface,
-  utils,
-} from "ethers";
-import EventEmitter from "eventemitter3";
-import invariant from "tiny-invariant";
-import { z } from "zod";
-import { getApprovedImplementation } from "../../constants/addresses/getApprovedImplementation";
-import { getDefaultTrustedForwarders } from "../../constants/addresses/getDefaultTrustedForwarders";
->>>>>>> d37c3a75
 
 /**
  * @internal
