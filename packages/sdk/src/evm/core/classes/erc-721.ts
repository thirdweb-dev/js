--- conflicted
+++ resolved
@@ -67,11 +67,8 @@
 import { Erc721TieredDrop } from "./erc-721-tiered-drop";
 import { Erc721ClaimableWithConditions } from "./erc-721-claim-conditions";
 import { Erc721Claimable } from "./erc-721-claimable";
-<<<<<<< HEAD
 import { Erc721SharedMetadata } from "./erc-721-shared-metadata";
-=======
 import { Erc721ClaimableZora } from "./erc-721-claim-zora";
->>>>>>> 3ab7d1e9
 
 /**
  * Standard ERC721 NFT functions
@@ -101,11 +98,8 @@
   private signatureMintable: Erc721WithQuantitySignatureMintable | undefined;
   private claimWithConditions: Erc721ClaimableWithConditions | undefined;
   private claimCustom: Erc721Claimable | undefined;
-<<<<<<< HEAD
   private erc721SharedMetadata: Erc721SharedMetadata | undefined;
-=======
   private claimZora: Erc721ClaimableZora | undefined;
->>>>>>> 3ab7d1e9
   protected contractWrapper: ContractWrapper<T>;
   protected storage: ThirdwebStorage;
 
@@ -129,11 +123,7 @@
     this.signatureMintable = this.detectErc721SignatureMintable();
     this.claimWithConditions = this.detectErc721ClaimableWithConditions();
     this.claimCustom = this.detectErc721Claimable();
-<<<<<<< HEAD
-    this.erc721SharedMetadata = this.detectSharedMetadata();
-=======
     this.claimZora = this.detectErc721ClaimableZora();
->>>>>>> 3ab7d1e9
     this._chainId = chainId;
   }
 
@@ -1075,16 +1065,6 @@
     return undefined;
   }
 
-<<<<<<< HEAD
-  private detectSharedMetadata(): Erc721SharedMetadata | undefined {
-    if (
-      detectContractFeature<ISharedMetadata>(
-        this.contractWrapper,
-        "ERC721SharedMetadata",
-      )
-    ) {
-      return new Erc721SharedMetadata(this.contractWrapper, this.storage);
-=======
   private detectErc721ClaimableZora(): Erc721ClaimableZora | undefined {
     if (
       detectContractFeature<Zora_IERC721Drop>(
@@ -1093,7 +1073,6 @@
       )
     ) {
       return new Erc721ClaimableZora(this, this.contractWrapper);
->>>>>>> 3ab7d1e9
     }
     return undefined;
   }
