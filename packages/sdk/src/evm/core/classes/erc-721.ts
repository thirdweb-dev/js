--- conflicted
+++ resolved
@@ -433,10 +433,10 @@
     if (this.query?.owned) {
       return this.query.owned.all(walletAddress, queryParams);
     } else {
-<<<<<<< HEAD
-      const address =
-        walletAddress || (await this.contractWrapper.getSignerAddress());
-      const allOwners = await this.getAllOwners();
+      const [address, allOwners] = await Promise.all([
+        walletAddress || this.contractWrapper.getSignerAddress(),
+        this.getAllOwners(),
+      ]);
       let ownedTokens = (allOwners || []).filter(
         (i) => address?.toLowerCase() === i.owner?.toLowerCase(),
       );
@@ -448,16 +448,6 @@
       }
       return await Promise.all(
         ownedTokens.map(async (i) => this.get(i.tokenId)),
-=======
-      const [address, allOwners] = await Promise.all([
-        walletAddress || this.contractWrapper.getSignerAddress(),
-        this.getAllOwners(),
-      ]);
-      return await Promise.all(
-        (allOwners || [])
-          .filter((i) => address?.toLowerCase() === i.owner?.toLowerCase())
-          .map((i) => this.get(i.tokenId)),
->>>>>>> 6a5bbfd2
       );
     }
   }
