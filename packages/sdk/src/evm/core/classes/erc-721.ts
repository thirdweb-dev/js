--- conflicted
+++ resolved
@@ -56,16 +56,11 @@
   TieredDrop,
   TokenERC721,
   Zora_IERC721Drop,
-<<<<<<< HEAD
   SharedMetadata,
-=======
-  ISharedMetadata,
   OpenEditionERC721,
->>>>>>> 3cb298ac
 } from "@thirdweb-dev/contracts-js";
 import type { ThirdwebStorage } from "@thirdweb-dev/storage";
 import { BigNumber, BigNumberish, constants } from "ethers";
-
 import { Erc721LazyMintable } from "./erc-721-lazy-mintable";
 import { Erc721Mintable } from "./erc-721-mintable";
 import { Erc721Supply } from "./erc-721-supply";
