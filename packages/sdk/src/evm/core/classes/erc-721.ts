--- conflicted
+++ resolved
@@ -369,7 +369,7 @@
   ////// ERC721 Mintable Extension //////
 
   /**
-   * Mint an NFT 
+   * Mint an NFT
    *
    * @remarks Mint an NFT to the connected wallet.
    *
@@ -434,12 +434,9 @@
    * This is useful for estimating the gas cost of a mint transaction, overriding transaction options and having fine grained control over the transaction execution.
    * @param receiver - Address you want to send the token to
    * @param metadata - The metadata of the NFT you want to mint
-<<<<<<< HEAD
    *
    * @deprecated Use `contract.erc721.mint.prepare(...args)` instead
-=======
    * @twfeature ERC721Mintable
->>>>>>> fd9ba94d
    */
   public async getMintTransaction(
     receiver: string,
@@ -664,12 +661,9 @@
    * @param destinationAddress
    * @param quantity
    * @param options
-<<<<<<< HEAD
    *
    * @deprecated Use `contract.erc721.claim.prepare(...args)` instead
-=======
    * @twfeature ERC721ClaimCustom | ERC721ClaimPhasesV2 | ERC721ClaimPhasesV1 | ERC721ClaimConditionsV2 | ERC721ClaimConditionsV1
->>>>>>> fd9ba94d
    */
   public async getClaimTransaction(
     destinationAddress: string,
