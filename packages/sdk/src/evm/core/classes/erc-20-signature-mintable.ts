--- conflicted
+++ resolved
@@ -91,20 +91,11 @@
    */
   mintBatch = /* @__PURE__ */ buildTransactionFunction(
     async (signedPayloads: SignedPayload20[]) => {
-<<<<<<< HEAD
-      const contractPayloads = (
-        await Promise.all(
-          signedPayloads.map((s) => this.mapPayloadToContractStruct(s.payload)),
-        )
-      ).map((message, index) => {
-        const s = signedPayloads[index];
-=======
       const messages = await Promise.all(
         signedPayloads.map((s) => this.mapPayloadToContractStruct(s.payload)),
       );
       const contractPayloads = signedPayloads.map((s, index) => {
         const message = messages[index];
->>>>>>> db0bbf51
         const signature = s.signature;
         const price = s.payload.price;
         if (BigNumber.from(price).gt(0)) {
@@ -117,10 +108,6 @@
           signature,
         };
       });
-<<<<<<< HEAD
-=======
-
->>>>>>> db0bbf51
       const contractEncoder = new ContractEncoder(this.contractWrapper);
       const encoded = contractPayloads.map((p) => {
         return contractEncoder.encode("mintWithSignature", [
@@ -231,22 +218,8 @@
       ),
     ]);
 
-<<<<<<< HEAD
-    const [chainId, name] = await Promise.all([
-      this.contractWrapper.getChainID(),
-      // ERC20Permit (EIP-712) spec differs from signature mint 721, 1155.
-      this.contractWrapper.read("name", []),
-    ]);
     const signer = this.contractWrapper.getSigner();
     invariant(signer, "No signer available");
-    const _finalPayloads: PayloadWithUri20[] = await Promise.all(
-      parsedRequests.map((m) => Signature20PayloadOutput.parseAsync(m)),
-    );
-    const _signatures = await Promise.all(
-      _finalPayloads.map((payload) =>
-=======
-    const signer = this.contractWrapper.getSigner();
-    invariant(signer, "No signer available");
 
     const finalPayloads = await Promise.all(
       parsedRequests.map((m) => Signature20PayloadOutput.parseAsync(m)),
@@ -256,7 +229,6 @@
     );
     const signatures = await Promise.all(
       contractStructs.map((struct) =>
->>>>>>> db0bbf51
         this.contractWrapper.signTypedData(
           signer,
           {
@@ -266,16 +238,6 @@
             verifyingContract: this.contractWrapper.address,
           },
           { MintRequest: MintRequest20 },
-<<<<<<< HEAD
-          payload,
-        ),
-      ),
-    );
-    return parsedRequests.map((_, index) => ({
-      payload: _finalPayloads[index],
-      signature: _signatures[index] as string,
-    }));
-=======
           struct,
         ),
       ),
@@ -288,7 +250,6 @@
         signature: signature.toString(),
       };
     });
->>>>>>> db0bbf51
   }
 
   /** ******************************
@@ -305,11 +266,7 @@
   private async mapPayloadToContractStruct(
     mintRequest: PayloadWithUri20,
   ): Promise<ITokenERC20.MintRequestStructOutput> {
-<<<<<<< HEAD
-    const [normalizedPrice, _decimals] = await Promise.all([
-=======
     const [normalizedPrice, decimals] = await Promise.all([
->>>>>>> db0bbf51
       normalizePriceValue(
         this.contractWrapper.getProvider(),
         mintRequest.price,
@@ -317,14 +274,7 @@
       ),
       this.contractWrapper.read("decimals", []),
     ]);
-<<<<<<< HEAD
-    const amountWithDecimals = utils.parseUnits(
-      mintRequest.quantity,
-      _decimals,
-    );
-=======
     const amountWithDecimals = utils.parseUnits(mintRequest.quantity, decimals);
->>>>>>> db0bbf51
     return {
       to: mintRequest.to,
       primarySaleRecipient: mintRequest.primarySaleRecipient,
