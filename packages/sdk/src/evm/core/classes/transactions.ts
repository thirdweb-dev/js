--- conflicted
+++ resolved
@@ -1,4 +1,3 @@
-import { detectContractFeature, isFeatureEnabled } from "../../common";
 import { TransactionError, parseRevertReason } from "../../common/error";
 import { getPolygonGasPriorityFee } from "../../common/gas-price";
 import {
@@ -19,14 +18,10 @@
 } from "../../types/transactions";
 import { GaslessTransaction, TransactionResult } from "../types";
 import { ThirdwebStorage } from "@thirdweb-dev/storage";
-<<<<<<< HEAD
-import { BigNumber, CallOverrides, ethers } from "ethers";
-import { FormatTypes } from "ethers/lib/utils.js";
-=======
 import type { CallOverrides, ethers } from "ethers";
 import { BigNumber, utils, Contract } from "ethers";
+import { FormatTypes } from "ethers/lib/utils.js";
 import type { ConnectionInfo } from "ethers/lib/utils.js";
->>>>>>> 9e593574
 import invariant from "tiny-invariant";
 
 export class Transaction<TResult = TransactionResult> {
