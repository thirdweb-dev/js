--- conflicted
+++ resolved
@@ -20,94 +20,28 @@
 } from "../../types/transactions";
 import { GaslessTransaction, TransactionResult } from "../types";
 import { ThirdwebStorage } from "@thirdweb-dev/storage";
-<<<<<<< HEAD
-import { BigNumber, CallOverrides, ContractFactory, ethers } from "ethers";
-import { concat, getContractAddress, hexlify } from "ethers/lib/utils.js";
+import {
+  BaseContract,
+  CallOverrides,
+  Contract,
+  ContractFactory,
+  ContractTransaction,
+  providers,
+  Signer,
+  utils,
+} from "ethers";
+import { BigNumber } from "ethers";
+import { FormatTypes } from "ethers/lib/utils.js";
+import type { ConnectionInfo } from "ethers/lib/utils.js";
 import invariant from "tiny-invariant";
 
 abstract class TransactionContext {
   protected args: any[];
   protected overrides: CallOverrides;
-  protected provider: ethers.providers.Provider;
-  protected signer: ethers.Signer;
+  protected provider: providers.Provider;
+  protected signer: Signer;
   protected storage: ThirdwebStorage;
   protected gasMultiple?: number;
-=======
-import type { CallOverrides, ethers } from "ethers";
-import { BigNumber, utils, Contract } from "ethers";
-import { FormatTypes } from "ethers/lib/utils.js";
-import type { ConnectionInfo } from "ethers/lib/utils.js";
-import invariant from "tiny-invariant";
-
-export class Transaction<TResult = TransactionResult> {
-  private contract: ethers.Contract;
-  private method: string;
-  private args: any[];
-  private overrides: CallOverrides;
-  private provider: ethers.providers.Provider;
-  private signer: ethers.Signer;
-  private storage: ThirdwebStorage;
-  private gaslessOptions?: SDKOptionsOutput["gasless"];
-  private parse?: ParseTransactionReceipt<TResult>;
-  private gasMultiple?: number;
-
-  static fromContractWrapper<
-    TContract extends ethers.BaseContract,
-    TResult = TransactionResult,
-  >(
-    options: TransactionOptionsWithContractWrapper<TContract, TResult>,
-  ): Transaction<TResult> {
-    const signer = options.contractWrapper.getSigner();
-    if (!signer) {
-      throw new Error(
-        "Cannot create a transaction without a signer. Please ensure that you have a connected signer.",
-      );
-    }
-
-    const optionsWithContract: TransactionOptionsWithContract<TResult> = {
-      ...options,
-      contract: options.contractWrapper.writeContract,
-      provider: options.contractWrapper.getProvider(),
-      signer,
-      gasless: options.contractWrapper.options.gasless,
-    };
-
-    return new Transaction(optionsWithContract);
-  }
-
-  static async fromContractInfo<TResult = TransactionResult>(
-    options: TransactionOptionsWithContractInfo<TResult>,
-  ): Promise<Transaction<TResult>> {
-    const storage = options.storage || new ThirdwebStorage();
-
-    let contractAbi = options.contractAbi;
-    if (!contractAbi) {
-      try {
-        const metadata = await fetchContractMetadataFromAddress(
-          options.contractAddress,
-          options.provider,
-          storage,
-        );
-        contractAbi = metadata.abi;
-      } catch {
-        throw new Error(
-          `Could resolve contract metadata for address ${options.contractAddress}. Please pass the contract ABI manually with the 'contractAbi' option.`,
-        );
-      }
-    }
-
-    const contract = new Contract(
-      options.contractAddress,
-      contractAbi,
-      options.provider,
-    );
-
-    const optionsWithContract = {
-      ...options,
-      storage,
-      contract,
-    };
->>>>>>> 379d4e16
 
   constructor(options: TransactionContextOptions) {
     this.args = options.args;
@@ -237,498 +171,38 @@
     const gasCost = gasLimit.mul(gasPrice);
 
     return {
-      ether: ethers.utils.formatEther(gasCost),
-      wei: gasCost,
-    };
-  }
-
-  /**
-   * Calculates the gas price for transactions (adding a 10% tip buffer)
-   */
-  public async getGasPrice(): Promise<BigNumber> {
-    const gasPrice = await this.provider.getGasPrice();
-    const maxGasPrice = ethers.utils.parseUnits("300", "gwei"); // 300 gwei
-    const extraTip = gasPrice.div(100).mul(10); // + 10%
-    const txGasPrice = gasPrice.add(extraTip);
-
-    if (txGasPrice.gt(maxGasPrice)) {
-      return maxGasPrice;
-    }
-
-    return txGasPrice;
-  }
-
-  /**
-   * Get the address of the transaction signer
-   */
-  protected async getSignerAddress() {
-    return this.signer.getAddress();
-  }
-
-  /**
-   * Get gas overrides for the transaction
-   */
-  protected async getGasOverrides() {
-    // If we're running in the browser, let users configure gas price in their wallet UI
-    if (isBrowser()) {
-      return {};
-    }
-
-    const feeData = await this.provider.getFeeData();
-    const supports1559 = feeData.maxFeePerGas && feeData.maxPriorityFeePerGas;
-    if (supports1559) {
-      const chainId = (await this.provider.getNetwork()).chainId;
-      const block = await this.provider.getBlock("latest");
-      const baseBlockFee =
-        block && block.baseFeePerGas
-          ? block.baseFeePerGas
-          : ethers.utils.parseUnits("1", "gwei");
-      let defaultPriorityFee: BigNumber;
-      if (chainId === ChainId.Mumbai || chainId === ChainId.Polygon) {
-        // for polygon, get fee data from gas station
-        defaultPriorityFee = await getPolygonGasPriorityFee(chainId);
-      } else {
-        // otherwise get it from ethers
-        defaultPriorityFee = BigNumber.from(feeData.maxPriorityFeePerGas);
-      }
-      // then add additional fee based on user preferences
-      const maxPriorityFeePerGas =
-        this.getPreferredPriorityFee(defaultPriorityFee);
-      // See: https://eips.ethereum.org/EIPS/eip-1559 for formula
-      const baseMaxFeePerGas = baseBlockFee.mul(2);
-      const maxFeePerGas = baseMaxFeePerGas.add(maxPriorityFeePerGas);
-      return {
-        maxFeePerGas,
-        maxPriorityFeePerGas,
-      };
-    } else {
-      return {
-        gasPrice: await this.getGasPrice(),
-      };
-    }
-  }
-
-  /**
-   * Calculates the priority fee per gas according (adding a 10% buffer)
-   */
-  private getPreferredPriorityFee(
-    defaultPriorityFeePerGas: BigNumber,
-  ): BigNumber {
-    const extraTip = defaultPriorityFeePerGas.div(100).mul(10); // + 10%
-    const txGasPrice = defaultPriorityFeePerGas.add(extraTip);
-    const maxGasPrice = ethers.utils.parseUnits("300", "gwei"); // no more than 300 gwei
-    const minGasPrice = ethers.utils.parseUnits("2.5", "gwei"); // no less than 2.5 gwei
-
-    if (txGasPrice.gt(maxGasPrice)) {
-      return maxGasPrice;
-    }
-    if (txGasPrice.lt(minGasPrice)) {
-      return minGasPrice;
-    }
-
-    return txGasPrice;
-  }
-}
-
-export class Transaction<
-  TResult = TransactionResult,
-> extends TransactionContext {
-  private method: string;
-  private contract: ethers.Contract;
-  private gaslessOptions?: SDKOptionsOutput["gasless"];
-  private parse?: ParseTransactionReceipt<TResult>;
-
-  static fromContractWrapper<
-    TContract extends ethers.BaseContract,
-    TResult = TransactionResult,
-  >(
-    options: TransactionOptionsWithContractWrapper<TContract, TResult>,
-  ): Transaction<TResult> {
-    const signer = options.contractWrapper.getSigner();
-    if (!signer) {
-      throw new Error(
-        "Cannot create a transaction without a signer. Please ensure that you have a connected signer.",
-      );
-    }
-
-    const optionsWithContract: TransactionOptionsWithContract<TResult> = {
-      ...options,
-      contract: options.contractWrapper.writeContract,
-      provider: options.contractWrapper.getProvider(),
-      signer,
-      gasless: options.contractWrapper.options.gasless,
-    };
-
-    return new Transaction(optionsWithContract);
-  }
-
-  static async fromContractInfo<TResult = TransactionResult>(
-    options: TransactionOptionsWithContractInfo<TResult>,
-  ): Promise<Transaction<TResult>> {
-    const storage = options.storage || new ThirdwebStorage();
-
-    let contractAbi = options.contractAbi;
-    if (!contractAbi) {
-      try {
-        const metadata = await fetchContractMetadataFromAddress(
-          options.contractAddress,
-          options.provider,
-          storage,
-        );
-        contractAbi = metadata.abi;
-      } catch {
-        throw new Error(
-          `Could resolve contract metadata for address ${options.contractAddress}. Please pass the contract ABI manually with the 'contractAbi' option.`,
-        );
-      }
-    }
-
-    const contract = new ethers.Contract(
-      options.contractAddress,
-      contractAbi,
-      options.provider,
-    );
-
-    const optionsWithContract = {
-      ...options,
-      storage,
-      contract,
-    };
-
-    return new Transaction(optionsWithContract);
-  }
-
-  constructor(options: TransactionOptionsWithContract<TResult>) {
-    super({
-      args: options.args,
-      overrides: options.overrides,
-      provider: options.provider,
-      signer: options.signer,
-      storage: options.storage,
-    });
-
-    this.method = options.method;
-    this.gaslessOptions = options.gasless;
-    this.parse = options.parse as ParseTransactionReceipt<TResult> | undefined;
-
-    // Always connect the signer to the contract
-    this.contract = options.contract.connect(this.signer);
-
-    // Create new storage instance if one isn't provided
-    this.storage = options.storage || new ThirdwebStorage();
-  }
-
-  getMethod() {
-    return this.method;
-  }
-
-  getGaslessOptions() {
-    return this.gaslessOptions;
-  }
-
-  setGaslessOptions(
-    options: SDKOptionsOutput["gasless"],
-  ): Transaction<TResult> {
-    this.gaslessOptions = options;
-    return this;
-  }
-
-  setParse(parse: ParseTransactionReceipt<TResult>): Transaction<TResult> {
-    this.parse = parse;
-    return this;
-  }
-
-  /**
-   * Encode the function data for this transaction
-   */
-  encode(): string {
-    return this.contract.interface.encodeFunctionData(this.method, this.args);
-  }
-
-  /**
-   * Get the signed transaction
-   */
-  async sign(): Promise<string> {
-    const gasOverrides = await this.getGasOverrides();
-    const overrides: CallOverrides = { ...gasOverrides, ...this.overrides };
-
-    // First, if no gasLimit is passed, call estimate gas ourselves
-    if (!overrides.gasLimit) {
-      overrides.gasLimit = await this.estimateGasLimit();
-    }
-
-    const tx = await this.contract.populateTransaction[this.method](
-      ...this.args,
-      overrides,
-    );
-    const populatedTx = await this.contract.signer.populateTransaction(tx);
-    const signedTx = await this.contract.signer.signTransaction(populatedTx);
-    return signedTx;
-  }
-
-  /**
-   * Simulate the transaction on-chain without executing
-   */
-  async simulate() {
-    if (!this.contract.callStatic[this.method]) {
-      throw this.functionError();
-    }
-
-    try {
-      return await this.contract.callStatic[this.method](
-        ...this.args,
-        ...(this.overrides.value ? [{ value: this.overrides.value }] : []),
-      );
-    } catch (err: any) {
-      throw await this.transactionError(err);
-    }
-  }
-
-  /**
-   * Estimate the gas limit of this transaction
-   */
-  async estimateGasLimit() {
-    if (!this.contract.estimateGas[this.method]) {
-      throw this.functionError();
-    }
-
-    try {
-      const gasEstimate = await this.contract.estimateGas[this.method](
-        ...this.args,
-        this.overrides,
-      );
-
-      if (this.gasMultiple) {
-        return BigNumber.from(
-          Math.floor(BigNumber.from(gasEstimate).toNumber() * this.gasMultiple),
-        );
-      }
-
-      return gasEstimate;
-    } catch (err: any) {
-      // If gas estimation fails, we'll call static to get a better error message
-      await this.simulate();
-
-      // If transaction simulation (static call) doesn't throw, then throw a generic error
-      throw this.transactionError(err);
-    }
-  }
-
-  /**
-<<<<<<< HEAD
-=======
-   * Estimate the total gas cost of this transaction (in both ether and wei)
-   */
-  async estimateGasCost() {
-    const gasLimit = await this.estimateGasLimit();
-    const gasPrice = await this.getGasPrice();
-    const gasCost = gasLimit.mul(gasPrice);
-
-    return {
       ether: utils.formatEther(gasCost),
       wei: gasCost,
     };
   }
 
   /**
->>>>>>> 379d4e16
-   * Send the transaction without waiting for it to be mined.
-   */
-  async send(): Promise<ethers.ContractTransaction> {
-    if (!this.contract.functions[this.method]) {
-      throw this.functionError();
-    }
-
-    if (
-      this.gaslessOptions &&
-      ("openzeppelin" in this.gaslessOptions ||
-        "biconomy" in this.gaslessOptions)
-    ) {
-      return this.sendGasless();
-    }
-
-    const gasOverrides = await this.getGasOverrides();
-    const overrides: CallOverrides = { ...gasOverrides, ...this.overrides };
-
-    // First, if no gasLimit is passed, call estimate gas ourselves
-    if (!overrides.gasLimit) {
-      overrides.gasLimit = await this.estimateGasLimit();
-      try {
-        // for dynamic contracts, add 30% to the gas limit to account for multiple delegate calls
-        const abi = JSON.parse(
-          this.contract.interface.format(FormatTypes.json) as string,
-        );
-        if (isRouterContract(abi)) {
-          overrides.gasLimit = overrides.gasLimit.mul(130).div(100);
-        }
-      } catch (err) {
-        // ignore
-      }
-    }
-
-    // Now there should be no gas estimate errors
-    try {
-      return await this.contract.functions[this.method](
-        ...this.args,
-        overrides,
-      );
-    } catch (err) {
-      // First, check if the error is an insufficient balance error
-      const from = await (overrides.from || this.getSignerAddress());
-      const value = await (overrides.value ? overrides.value : 0);
-      const balance = await this.provider.getBalance(from);
-
-      if (balance.eq(0) || (value && balance.lt(value))) {
-        throw await this.transactionError(
-          new Error(
-            "You have insufficient funds in your account to execute this transaction.",
-          ),
-        );
-      }
-
-      throw await this.transactionError(err);
-    }
-  }
-
-  /**
-   * Send the transaction and wait for it to be mined
-   */
-  async execute(): Promise<TResult> {
-    const tx = await this.send();
-
-    let receipt;
-    try {
-      receipt = await tx.wait();
-    } catch (err) {
-      // If tx.wait() fails, it just gives us a generic "transaction failed"
-      // error. So instead, we need to call static to get an informative error message
-      await this.simulate();
-
-      // If transaction simulation (static call) doesn't throw, then throw with the message that we have
-      throw await this.transactionError(err);
-    }
-
-    if (this.parse) {
-      return this.parse(receipt);
-    }
-
-    return { receipt } as TransactionResult as TResult;
-  }
-
-  /**
-   * Execute the transaction with gasless
-   */
-  private async sendGasless(): Promise<ethers.ContractTransaction> {
-    invariant(
-      this.gaslessOptions &&
-        ("openzeppelin" in this.gaslessOptions ||
-          "biconomy" in this.gaslessOptions),
-      "No gasless options set on this transaction!",
-    );
-
-    const args = [...this.args];
-
-    if (
-      this.method === "multicall" &&
-      Array.isArray(this.args[0]) &&
-      args[0].length > 0
-    ) {
-      const from = await this.getSignerAddress();
-      args[0] = args[0].map((tx: any) =>
-        utils.solidityPack(["bytes", "address"], [tx, from]),
-      );
-    }
-
-    invariant(
-      this.signer,
-      "Cannot execute gasless transaction without valid signer",
-    );
-
-    const chainId = (await this.provider.getNetwork()).chainId;
-    const from = await (this.overrides.from || this.getSignerAddress());
-    const to = this.contract.address;
-    const value = this.overrides?.value || 0;
-
-    if (BigNumber.from(value).gt(0)) {
-      throw new Error(
-        "Cannot send native token value with gasless transaction",
-      );
-    }
-
-    const data = this.contract.interface.encodeFunctionData(this.method, args);
-
-    let gas = BigNumber.from(0);
-    try {
-      const gasEstimate = await (this.contract.estimateGas as any)[this.method](
-        ...args,
-      );
-      gas = gasEstimate.mul(2);
-    } catch (e) {
-      // ignore
-    }
-
-    // in some cases WalletConnect doesn't properly give an estimate for how much gas it would actually use.
-    // as a fix, we're setting it to a high arbitrary number (500k) as the gas limit that should cover for most function calls.
-    if (gas.lt(100000)) {
-      gas = BigNumber.from(500000);
-    }
-
-    // check for gas override in callOverrides
-    if (
-      this.overrides.gasLimit &&
-      BigNumber.from(this.overrides.gasLimit).gt(gas)
-    ) {
-      gas = BigNumber.from(this.overrides.gasLimit);
-    }
-
-    const tx: GaslessTransaction = {
-      from,
-      to,
-      data,
-      chainId,
-      gasLimit: gas,
-      functionName: this.method,
-      functionArgs: args,
-      callOverrides: this.overrides,
-    };
-
-    const txHash = await defaultGaslessSendFunction(
-      tx,
-      this.signer,
-      this.provider,
-      this.gaslessOptions,
-    );
-
-    // Need to poll here because ethers.provider.getTransaction lies about the type
-    // It can actually return null, which can happen if we're still in gasless API send queue
-    let sentTx;
-    let iteration = 1;
-    while (!sentTx) {
-      sentTx = await this.provider.getTransaction(txHash);
-
-      // Exponential (ish) backoff for polling
-      if (!sentTx) {
-        await new Promise((resolve) =>
-          setTimeout(resolve, Math.min(iteration * 1000, 10000)),
-        );
-        iteration++;
-      }
-
-      // Timeout if we still don't have it after a while
-      if (iteration > 20) {
-        throw new Error(`Unable to retrieve transaction with hash ${txHash}`);
-      }
-    }
-
-    return sentTx;
-  }
-
-<<<<<<< HEAD
-=======
+   * Calculates the gas price for transactions (adding a 10% tip buffer)
+   */
+  public async getGasPrice(): Promise<BigNumber> {
+    const gasPrice = await this.provider.getGasPrice();
+    const maxGasPrice = utils.parseUnits("300", "gwei"); // 300 gwei
+    const extraTip = gasPrice.div(100).mul(10); // + 10%
+    const txGasPrice = gasPrice.add(extraTip);
+
+    if (txGasPrice.gt(maxGasPrice)) {
+      return maxGasPrice;
+    }
+
+    return txGasPrice;
+  }
+
+  /**
+   * Get the address of the transaction signer
+   */
+  protected async getSignerAddress() {
+    return this.signer.getAddress();
+  }
+
   /**
    * Get gas overrides for the transaction
    */
-  private async getGasOverrides() {
+  protected async getGasOverrides() {
     // If we're running in the browser, let users configure gas price in their wallet UI
     if (isBrowser()) {
       return {};
@@ -788,24 +262,384 @@
 
     return txGasPrice;
   }
-
-  /**
-   * Calculates the gas price for transactions (adding a 10% tip buffer)
-   */
-  public async getGasPrice(): Promise<BigNumber> {
-    const gasPrice = await this.provider.getGasPrice();
-    const maxGasPrice = utils.parseUnits("300", "gwei"); // 300 gwei
-    const extraTip = gasPrice.div(100).mul(10); // + 10%
-    const txGasPrice = gasPrice.add(extraTip);
-
-    if (txGasPrice.gt(maxGasPrice)) {
-      return maxGasPrice;
-    }
-
-    return txGasPrice;
-  }
-
->>>>>>> 379d4e16
+}
+
+export class Transaction<
+  TResult = TransactionResult,
+> extends TransactionContext {
+  private method: string;
+  private contract: Contract;
+  private gaslessOptions?: SDKOptionsOutput["gasless"];
+  private parse?: ParseTransactionReceipt<TResult>;
+
+  static fromContractWrapper<
+    TContract extends BaseContract,
+    TResult = TransactionResult,
+  >(
+    options: TransactionOptionsWithContractWrapper<TContract, TResult>,
+  ): Transaction<TResult> {
+    const signer = options.contractWrapper.getSigner();
+    if (!signer) {
+      throw new Error(
+        "Cannot create a transaction without a signer. Please ensure that you have a connected signer.",
+      );
+    }
+
+    const optionsWithContract: TransactionOptionsWithContract<TResult> = {
+      ...options,
+      contract: options.contractWrapper.writeContract,
+      provider: options.contractWrapper.getProvider(),
+      signer,
+      gasless: options.contractWrapper.options.gasless,
+    };
+
+    return new Transaction(optionsWithContract);
+  }
+
+  static async fromContractInfo<TResult = TransactionResult>(
+    options: TransactionOptionsWithContractInfo<TResult>,
+  ): Promise<Transaction<TResult>> {
+    const storage = options.storage || new ThirdwebStorage();
+
+    let contractAbi = options.contractAbi;
+    if (!contractAbi) {
+      try {
+        const metadata = await fetchContractMetadataFromAddress(
+          options.contractAddress,
+          options.provider,
+          storage,
+        );
+        contractAbi = metadata.abi;
+      } catch {
+        throw new Error(
+          `Could resolve contract metadata for address ${options.contractAddress}. Please pass the contract ABI manually with the 'contractAbi' option.`,
+        );
+      }
+    }
+
+    const contract = new Contract(
+      options.contractAddress,
+      contractAbi,
+      options.provider,
+    );
+
+    const optionsWithContract = {
+      ...options,
+      storage,
+      contract,
+    };
+
+    return new Transaction(optionsWithContract);
+  }
+
+  constructor(options: TransactionOptionsWithContract<TResult>) {
+    super({
+      args: options.args,
+      overrides: options.overrides,
+      provider: options.provider,
+      signer: options.signer,
+      storage: options.storage,
+    });
+
+    this.method = options.method;
+    this.gaslessOptions = options.gasless;
+    this.parse = options.parse as ParseTransactionReceipt<TResult> | undefined;
+
+    // Always connect the signer to the contract
+    this.contract = options.contract.connect(this.signer);
+
+    // Create new storage instance if one isn't provided
+    this.storage = options.storage || new ThirdwebStorage();
+  }
+
+  getMethod() {
+    return this.method;
+  }
+
+  getGaslessOptions() {
+    return this.gaslessOptions;
+  }
+
+  setGaslessOptions(
+    options: SDKOptionsOutput["gasless"],
+  ): Transaction<TResult> {
+    this.gaslessOptions = options;
+    return this;
+  }
+
+  setParse(parse: ParseTransactionReceipt<TResult>): Transaction<TResult> {
+    this.parse = parse;
+    return this;
+  }
+
+  /**
+   * Encode the function data for this transaction
+   */
+  encode(): string {
+    return this.contract.interface.encodeFunctionData(this.method, this.args);
+  }
+
+  /**
+   * Get the signed transaction
+   */
+  async sign(): Promise<string> {
+    const gasOverrides = await this.getGasOverrides();
+    const overrides: CallOverrides = { ...gasOverrides, ...this.overrides };
+
+    // First, if no gasLimit is passed, call estimate gas ourselves
+    if (!overrides.gasLimit) {
+      overrides.gasLimit = await this.estimateGasLimit();
+    }
+
+    const tx = await this.contract.populateTransaction[this.method](
+      ...this.args,
+      overrides,
+    );
+    const populatedTx = await this.contract.signer.populateTransaction(tx);
+    const signedTx = await this.contract.signer.signTransaction(populatedTx);
+    return signedTx;
+  }
+
+  /**
+   * Simulate the transaction on-chain without executing
+   */
+  async simulate() {
+    if (!this.contract.callStatic[this.method]) {
+      throw this.functionError();
+    }
+
+    try {
+      return await this.contract.callStatic[this.method](
+        ...this.args,
+        ...(this.overrides.value ? [{ value: this.overrides.value }] : []),
+      );
+    } catch (err: any) {
+      throw await this.transactionError(err);
+    }
+  }
+
+  /**
+   * Estimate the gas limit of this transaction
+   */
+  async estimateGasLimit() {
+    if (!this.contract.estimateGas[this.method]) {
+      throw this.functionError();
+    }
+
+    try {
+      const gasEstimate = await this.contract.estimateGas[this.method](
+        ...this.args,
+        this.overrides,
+      );
+
+      if (this.gasMultiple) {
+        return BigNumber.from(
+          Math.floor(BigNumber.from(gasEstimate).toNumber() * this.gasMultiple),
+        );
+      }
+
+      return gasEstimate;
+    } catch (err: any) {
+      // If gas estimation fails, we'll call static to get a better error message
+      await this.simulate();
+
+      // If transaction simulation (static call) doesn't throw, then throw a generic error
+      throw this.transactionError(err);
+    }
+  }
+
+  /**
+   * Send the transaction without waiting for it to be mined.
+   */
+  async send(): Promise<ContractTransaction> {
+    if (!this.contract.functions[this.method]) {
+      throw this.functionError();
+    }
+
+    if (
+      this.gaslessOptions &&
+      ("openzeppelin" in this.gaslessOptions ||
+        "biconomy" in this.gaslessOptions)
+    ) {
+      return this.sendGasless();
+    }
+
+    const gasOverrides = await this.getGasOverrides();
+    const overrides: CallOverrides = { ...gasOverrides, ...this.overrides };
+
+    // First, if no gasLimit is passed, call estimate gas ourselves
+    if (!overrides.gasLimit) {
+      overrides.gasLimit = await this.estimateGasLimit();
+      try {
+        // for dynamic contracts, add 30% to the gas limit to account for multiple delegate calls
+        const abi = JSON.parse(
+          this.contract.interface.format(FormatTypes.json) as string,
+        );
+        if (isRouterContract(abi)) {
+          overrides.gasLimit = overrides.gasLimit.mul(130).div(100);
+        }
+      } catch (err) {
+        // ignore
+      }
+    }
+
+    // Now there should be no gas estimate errors
+    try {
+      return await this.contract.functions[this.method](
+        ...this.args,
+        overrides,
+      );
+    } catch (err) {
+      // First, check if the error is an insufficient balance error
+      const from = await (overrides.from || this.getSignerAddress());
+      const value = await (overrides.value ? overrides.value : 0);
+      const balance = await this.provider.getBalance(from);
+
+      if (balance.eq(0) || (value && balance.lt(value))) {
+        throw await this.transactionError(
+          new Error(
+            "You have insufficient funds in your account to execute this transaction.",
+          ),
+        );
+      }
+
+      throw await this.transactionError(err);
+    }
+  }
+
+  /**
+   * Send the transaction and wait for it to be mined
+   */
+  async execute(): Promise<TResult> {
+    const tx = await this.send();
+
+    let receipt;
+    try {
+      receipt = await tx.wait();
+    } catch (err) {
+      // If tx.wait() fails, it just gives us a generic "transaction failed"
+      // error. So instead, we need to call static to get an informative error message
+      await this.simulate();
+
+      // If transaction simulation (static call) doesn't throw, then throw with the message that we have
+      throw await this.transactionError(err);
+    }
+
+    if (this.parse) {
+      return this.parse(receipt);
+    }
+
+    return { receipt } as TransactionResult as TResult;
+  }
+
+  /**
+   * Execute the transaction with gasless
+   */
+  private async sendGasless(): Promise<ContractTransaction> {
+    invariant(
+      this.gaslessOptions &&
+        ("openzeppelin" in this.gaslessOptions ||
+          "biconomy" in this.gaslessOptions),
+      "No gasless options set on this transaction!",
+    );
+
+    const args = [...this.args];
+
+    if (
+      this.method === "multicall" &&
+      Array.isArray(this.args[0]) &&
+      args[0].length > 0
+    ) {
+      const from = await this.getSignerAddress();
+      args[0] = args[0].map((tx: any) =>
+        utils.solidityPack(["bytes", "address"], [tx, from]),
+      );
+    }
+
+    invariant(
+      this.signer,
+      "Cannot execute gasless transaction without valid signer",
+    );
+
+    const chainId = (await this.provider.getNetwork()).chainId;
+    const from = await (this.overrides.from || this.getSignerAddress());
+    const to = this.contract.address;
+    const value = this.overrides?.value || 0;
+
+    if (BigNumber.from(value).gt(0)) {
+      throw new Error(
+        "Cannot send native token value with gasless transaction",
+      );
+    }
+
+    const data = this.contract.interface.encodeFunctionData(this.method, args);
+
+    let gas = BigNumber.from(0);
+    try {
+      const gasEstimate = await (this.contract.estimateGas as any)[this.method](
+        ...args,
+      );
+      gas = gasEstimate.mul(2);
+    } catch (e) {
+      // ignore
+    }
+
+    // in some cases WalletConnect doesn't properly give an estimate for how much gas it would actually use.
+    // as a fix, we're setting it to a high arbitrary number (500k) as the gas limit that should cover for most function calls.
+    if (gas.lt(100000)) {
+      gas = BigNumber.from(500000);
+    }
+
+    // check for gas override in callOverrides
+    if (
+      this.overrides.gasLimit &&
+      BigNumber.from(this.overrides.gasLimit).gt(gas)
+    ) {
+      gas = BigNumber.from(this.overrides.gasLimit);
+    }
+
+    const tx: GaslessTransaction = {
+      from,
+      to,
+      data,
+      chainId,
+      gasLimit: gas,
+      functionName: this.method,
+      functionArgs: args,
+      callOverrides: this.overrides,
+    };
+
+    const txHash = await defaultGaslessSendFunction(
+      tx,
+      this.signer,
+      this.provider,
+      this.gaslessOptions,
+    );
+
+    // Need to poll here because ethers.provider.getTransaction lies about the type
+    // It can actually return null, which can happen if we're still in gasless API send queue
+    let sentTx;
+    let iteration = 1;
+    while (!sentTx) {
+      sentTx = await this.provider.getTransaction(txHash);
+
+      // Exponential (ish) backoff for polling
+      if (!sentTx) {
+        await new Promise((resolve) =>
+          setTimeout(resolve, Math.min(iteration * 1000, 10000)),
+        );
+        iteration++;
+      }
+
+      // Timeout if we still don't have it after a while
+      if (iteration > 20) {
+        throw new Error(`Unable to retrieve transaction with hash ${txHash}`);
+      }
+    }
+
+    return sentTx;
+  }
+
   private functionError() {
     return new Error(
       `Contract "${this.contract.address}" does not have function "${this.method}"`,
@@ -816,7 +650,7 @@
    * Create a nicely formatted error message with tx metadata and solidity stack trace
    */
   private async transactionError(error: any) {
-    const provider = this.provider as ethers.providers.Provider & {
+    const provider = this.provider as providers.Provider & {
       connection?: ConnectionInfo;
     };
 
@@ -899,8 +733,8 @@
   }
 
   encode(): string {
-    return hexlify(
-      concat([
+    return utils.hexlify(
+      utils.concat([
         this.factory.bytecode,
         this.factory.interface.encodeDeploy(this.args),
       ]),
@@ -927,7 +761,7 @@
     }
   }
 
-  async send(): Promise<ethers.ContractTransaction> {
+  async send(): Promise<ContractTransaction> {
     try {
       const signedTx = await this.sign();
       return this.provider.sendTransaction(signedTx);
@@ -950,10 +784,10 @@
       throw await this.deployError(err);
     }
 
-    return getContractAddress({ from: tx.from, nonce: tx.nonce });
-  }
-
-  private async populateTransaction(): Promise<ethers.providers.TransactionRequest> {
+    return utils.getContractAddress({ from: tx.from, nonce: tx.nonce });
+  }
+
+  private async populateTransaction(): Promise<providers.TransactionRequest> {
     const gasOverrides = await this.getGasOverrides();
     const overrides: CallOverrides = { ...gasOverrides, ...this.overrides };
 
@@ -969,7 +803,7 @@
    * Create a nicely formatted error message with tx metadata and solidity stack trace
    */
   private async deployError(error: any) {
-    const provider = this.provider as ethers.providers.Provider & {
+    const provider = this.provider as providers.Provider & {
       connection?: ConnectionInfo;
     };
 
