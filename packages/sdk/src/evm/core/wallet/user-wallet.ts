import type { BlockTag } from "@ethersproject/abstract-provider";
import type { IERC20 } from "@thirdweb-dev/contracts-js";
import ERC20Abi from "@thirdweb-dev/contracts-js/dist/abis/IERC20.json";
import { ThirdwebStorage } from "@thirdweb-dev/storage";
import {
  BigNumber,
  Wallet,
  utils,
  type BigNumberish,
  type Signer,
  type TypedDataField,
  type providers,
} from "ethers";
import EventEmitter from "eventemitter3";
import invariant from "tiny-invariant";
import { fetchCurrencyValue } from "../../common/currency/fetchCurrencyValue";
import { isNativeToken } from "../../common/currency/isNativeToken";
import { normalizePriceValue } from "../../common/currency/normalizePriceValue";
import { resolveAddress } from "../../common/ens/resolveAddress";
import { EIP712Domain, signTypedDataInternal } from "../../common/sign";
import { LOCAL_NODE_PKEY } from "../../constants/addresses/LOCAL_NODE_PKEY";
import { ChainId } from "../../constants/chains/ChainId";
import { NATIVE_TOKEN_ADDRESS } from "../../constants/currency";
import { getChainProvider } from "../../constants/urls";
import { SDKOptions } from "../../schema/sdk-options";
import { Address } from "../../schema/shared/Address";
import { AddressOrEns } from "../../schema/shared/AddressOrEnsSchema";
import type { Amount, CurrencyValue } from "../../types/currency";
import { ContractWrapper } from "../classes/contract-wrapper";
<<<<<<< HEAD
import { RPCConnectionHandler } from "../classes/rpc-connection-handler";
import { NetworkInput, TransactionResult } from "../types";
=======
import { getDefaultGasOverrides } from "../../common";
>>>>>>> 10b76488
/**
 *
 * {@link UserWallet} events that you can subscribe to using `sdk.wallet.events`.
 *
 * @public
 */
export interface UserWalletEvents {
  /**
   * Emitted when `sdk.wallet.connect()` is called.
   */
  signerChanged: [Signer | undefined];
}

/**
 * Connect and Interact with a user wallet
 * @example
 * ```javascript
 * const balance = await sdk.wallet.balance();
 * ```
 * @public
 */
export class UserWallet {
  private connection: RPCConnectionHandler;
  private options: SDKOptions;
  public events = new EventEmitter<UserWalletEvents>();
  storage: ThirdwebStorage;

  constructor(
    network: NetworkInput,
    options: SDKOptions,
    storage: ThirdwebStorage,
  ) {
    this.connection = new RPCConnectionHandler(network, options);
    this.options = options;
    this.events = new EventEmitter();
    this.storage = storage;
  }

  // TODO disconnect()
  // TODO switchChain()
  // TODO tokens()
  // TODO NFTs()

  // TODO this will become the source of truth of the signer and have every contract read from it
  // TODO separate signer and provider logics
  public connect(network: NetworkInput) {
    this.connection.updateSignerOrProvider(network);
    this.events.emit("signerChanged", this.connection.getSigner());
  }

  /**
   * Transfer native or ERC20 tokens from this wallet to another wallet
   * @example
   * ```javascript
   *  // transfer 0.8 ETH
   * await sdk.wallet.transfer("0x...", 0.8);
   *  // transfer 0.8 tokens of `tokenContractAddress`
   * await sdk.wallet.transfer("0x...", 0.8, tokenContractAddress);
   * ```
   * @param to - the account to send funds to
   * @param amount - the amount in tokens
   * @param currencyAddress - Optional - ERC20 contract address of the token to transfer
   */
  async transfer(
    to: AddressOrEns,
    amount: Amount,
    currencyAddress: AddressOrEns = NATIVE_TOKEN_ADDRESS,
  ): Promise<TransactionResult> {
    const resolvedTo = await resolveAddress(to);
    const resolvedCurrency = await resolveAddress(currencyAddress);

    const signer = this.requireWallet();
    const amountInWei = await normalizePriceValue(
      this.connection.getProvider(),
      amount,
      currencyAddress,
    );
    if (isNativeToken(resolvedCurrency)) {
      // native token transfer
      const from = await signer.getAddress();
      const tx = await signer.sendTransaction({
        from,
        to: resolvedTo,
        value: amountInWei,
      });
      return {
        receipt: await tx.wait(),
      };
    } else {
      // ERC20 token transfer
      return {
        receipt: await this.createErc20(resolvedCurrency).sendTransaction(
          "transfer",
          [resolvedTo, amountInWei],
        ),
      };
    }
  }

  /**
   * Fetch the native or ERC20 token balance of this wallet
   * @example
   * ```javascript
   * // native currency balance
   * const balance = await sdk.wallet.balance();
   * // ERC20 token balance
   * const erc20balance = await sdk.wallet.balance(tokenContractAddress);
   *
   * ```
   */
  async balance(
    currencyAddress: AddressOrEns = NATIVE_TOKEN_ADDRESS,
  ): Promise<CurrencyValue> {
    this.requireWallet();

    const resolvedCurrency = await resolveAddress(currencyAddress);
    const provider = this.connection.getProvider();
    let balance: BigNumber;
    if (isNativeToken(resolvedCurrency)) {
      balance = await provider.getBalance(await this.getAddress());
    } else {
      balance = await this.createErc20(resolvedCurrency).read("balanceOf", [
        await this.getAddress(),
      ]);
    }
    return await fetchCurrencyValue(provider, resolvedCurrency, balance);
  }

  /**
   * Get the currently connected address
   * @example
   * ```javascript
   * const address = await sdk.wallet.getAddress();
   * ```
   */
  public async getAddress(): Promise<Address> {
    return (await this.requireWallet().getAddress()) as Address;
  }

  /**
   * Get the currently connected wallet's chainId
   * @internal
   */
  public async getChainId(): Promise<number> {
    return await this.requireWallet().getChainId();
  }

  /**
   * Get the number of transactions sent from this address.
   * @param blockTag - Optional - the block tag to read the nonce from
   */
  public async getNonce(blockTag?: BlockTag): Promise<BigNumberish> {
    const txCount = await this.connection
      .getProvider()
      .getTransactionCount(await this.getAddress(), blockTag);
    return txCount;
  }

  /**
   * Checks whether there's a signer connected with the SDK
   * @internal
   */
  public isConnected(): boolean {
    try {
      this.requireWallet();
      return true;
    } catch (e) {
      return false;
    }
  }

  /**
   * Sign any message with the connected wallet private key
   * @param message - the message to sign
   * @returns the signed message
   *
   * @example
   * ```javascript
   * // This is the message to be signed
   * const message = "Sign this message...";
   *
   * // Now we can sign the message with the connected wallet
   * const signature = await sdk.wallet.sign(message);
   * ```
   */
  public async sign(message: string): Promise<string> {
    const signer = this.requireWallet();
    return await signer.signMessage(message);
  }

  /**
   * Sign a typed data structure (EIP712) with the connected wallet private key
   * @param domain - the domain as EIP712 standard
   * @param types - the structure and data types as defined by the EIP712 standard
   * @param message - the data to sign
   * @returns the payload and its associated signature
   *
   * @example
   * ```javascript
   * // This is the message to be signed
   * // Now we can sign the message with the connected wallet
   * const { payload, signature } = await sdk.wallet.signTypedData(
   *   {
          name: "MyEIP721Domain",
          version: "1",
          chainId: 1,
          verifyingContract: "0x...",
        },
        { MyStruct: [ { name: "to", type: "address" }, { name: "quantity", type: "uint256" } ] },
        { to: "0x...", quantity: 1 },
   * );
   * ```
   */
  public async signTypedData(
    domain: EIP712Domain,
    types: Record<string, Array<TypedDataField>>,
    message: Record<string, any>,
  ): Promise<{ payload: any; signature: string }> {
    return await signTypedDataInternal(
      this.requireWallet(),
      domain,
      types,
      message,
    );
  }

  /**
   * Recover the signing address from a signed message
   * @param message - the original message that was signed
   * @param signature - the signature to recover the address from
   * @returns the address that signed the message
   *
   * @example
   * ```javascript
   * const message = "Sign this message...";
   * const signature = await sdk.wallet.sign(message);
   *
   * // Now we can recover the signing address
   * const address = sdk.wallet.recoverAddress(message, signature);
   * ```
   */
  public recoverAddress(message: string, signature: string): Address {
    const messageHash = utils.hashMessage(message);
    const messageHashBytes = utils.arrayify(messageHash);
    return utils.recoverAddress(messageHashBytes, signature);
  }

  /**
   * Send a raw transaction to the blockchain from the connected wallet
   * @param transactionRequest - raw transaction data to send to the blockchain
   */
  public async sendRawTransaction(
    transactionRequest: providers.TransactionRequest,
  ): Promise<providers.TransactionResponse> {
    const signer = this.requireWallet();
    const hasGasPrice = !!transactionRequest.gasPrice;
    const hasFeeData =
      !!transactionRequest.maxFeePerGas &&
      !!transactionRequest.maxPriorityFeePerGas;
    const hasGasData = hasGasPrice || hasFeeData;
    if (!hasGasData) {
      // set default gas values
      const defaultGas = await getDefaultGasOverrides(
        this.connection.getProvider(),
      );
      transactionRequest.maxFeePerGas = defaultGas.maxFeePerGas;
      transactionRequest.maxPriorityFeePerGas = defaultGas.maxPriorityFeePerGas;
      transactionRequest.gasPrice = defaultGas.gasPrice;
    }
    return signer.sendTransaction(transactionRequest);
  }

  /**
   * Execute a raw transaction to the blockchain from the connected wallet and wait for it to be mined
   * @param transactionRequest - raw transaction data to send to the blockchain
   */
  public async executeRawTransaction(
    transactionRequest: providers.TransactionRequest,
  ): Promise<TransactionResult> {
    const tx = await this.sendRawTransaction(transactionRequest);
    return {
      receipt: await tx.wait(),
    };
  }

  /**
   * Request funds from a running local node to the currently connected wallet
   * @param amount the amount in native currency (in ETH) to request
   */
  public async requestFunds(amount: Amount): Promise<TransactionResult> {
    const chainId = await this.getChainId();
    if (chainId === ChainId.Localhost || chainId === ChainId.Hardhat) {
      const localWallet = new UserWallet(
        new Wallet(LOCAL_NODE_PKEY, getChainProvider(chainId, this.options)),
        this.options,
        this.storage,
      );
      return localWallet.transfer(await this.getAddress(), amount);
    } else {
      throw new Error(
        `Requesting funds is not supported on chain: '${chainId}'.`,
      );
    }
  }

  /** ***********************
   * PRIVATE FUNCTIONS
   * ***********************/

  private requireWallet() {
    const signer = this.connection.getSigner();
    invariant(
      signer,
      "This action requires a connected wallet. Please pass a valid signer to the SDK.",
    );
    return signer;
  }

  private createErc20(currencyAddress: Address) {
    return new ContractWrapper<IERC20>(
      this.connection.getSignerOrProvider(),
      currencyAddress,
      ERC20Abi,
      this.options,
      this.storage,
    );
  }
}<|MERGE_RESOLUTION|>--- conflicted
+++ resolved
@@ -13,6 +13,7 @@
 } from "ethers";
 import EventEmitter from "eventemitter3";
 import invariant from "tiny-invariant";
+import { getDefaultGasOverrides } from "../../common";
 import { fetchCurrencyValue } from "../../common/currency/fetchCurrencyValue";
 import { isNativeToken } from "../../common/currency/isNativeToken";
 import { normalizePriceValue } from "../../common/currency/normalizePriceValue";
@@ -27,12 +28,8 @@
 import { AddressOrEns } from "../../schema/shared/AddressOrEnsSchema";
 import type { Amount, CurrencyValue } from "../../types/currency";
 import { ContractWrapper } from "../classes/contract-wrapper";
-<<<<<<< HEAD
 import { RPCConnectionHandler } from "../classes/rpc-connection-handler";
 import { NetworkInput, TransactionResult } from "../types";
-=======
-import { getDefaultGasOverrides } from "../../common";
->>>>>>> 10b76488
 /**
  *
  * {@link UserWallet} events that you can subscribe to using `sdk.wallet.events`.
