// handle browser vs node global
globalThis.global = globalThis;

export type { ContractType, NetworkInput } from "./core/types";

export type { Role } from "./common/role";

export * from "./schema/contracts/custom";
export * from "./schema/contracts/common/claim-conditions";
export * from "./schema/tokens/common/properties";
export * from "./constants/chains";
export * from "./schema/tokens/token";
export * from "./schema/tokens/edition";
export * from "./schema/contracts/common";
<<<<<<< HEAD
export * from "./schema/auth";
export * from "./schema/shared";
=======
>>>>>>> c911d183
export type {
  SDKOptions,
  SDKOptionsSchema,
  SDKOptionsOutput,
} from "./schema/sdk-options";
export type { FeatureWithEnabled } from "./constants/contract-features";

export * from "./core";
export * from "./types";
export * from "./enums";
export * from "./common";
export * from "./constants";
export * from "./contracts";

// export integration things
export * from "./integrations/thirdweb-checkout";

// explcitly export the *TYPES* of prebuilt contracts
export type { Edition } from "./contracts/prebuilt-implementations/edition";
export type { EditionDrop } from "./contracts/prebuilt-implementations/edition-drop";
export type { Marketplace } from "./contracts/prebuilt-implementations/marketplace";
export type { Multiwrap } from "./contracts/prebuilt-implementations/multiwrap";
export type { NFTCollection } from "./contracts/prebuilt-implementations/nft-collection";
export type { NFTDrop } from "./contracts/prebuilt-implementations/nft-drop";
export type { Pack } from "./contracts/prebuilt-implementations/pack";
export type { SignatureDrop } from "./contracts/prebuilt-implementations/signature-drop";
export type { Split } from "./contracts/prebuilt-implementations/split";
export type { Token } from "./contracts/prebuilt-implementations/token";
export type { TokenDrop } from "./contracts/prebuilt-implementations/token-drop";
export type { Vote } from "./contracts/prebuilt-implementations/vote";
export type { SmartContract } from "./contracts/smart-contract";<|MERGE_RESOLUTION|>--- conflicted
+++ resolved
@@ -12,11 +12,7 @@
 export * from "./schema/tokens/token";
 export * from "./schema/tokens/edition";
 export * from "./schema/contracts/common";
-<<<<<<< HEAD
-export * from "./schema/auth";
 export * from "./schema/shared";
-=======
->>>>>>> c911d183
 export type {
   SDKOptions,
   SDKOptionsSchema,
