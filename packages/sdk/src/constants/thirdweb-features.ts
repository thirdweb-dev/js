import IAppURI from "@thirdweb-dev/contracts-js/dist/abis/IAppURI.json";
import IContractMetadataAbi from "@thirdweb-dev/contracts-js/dist/abis/IContractMetadata.json";
import IPermissionsAbi from "@thirdweb-dev/contracts-js/dist/abis/IPermissions.json";
import IThirdwebPlatformFeeAbi from "@thirdweb-dev/contracts-js/dist/abis/IPlatformFee.json";
import IThirdwebPrimarySaleAbi from "@thirdweb-dev/contracts-js/dist/abis/IPrimarySale.json";
import IThirdwebRoyaltyAbi from "@thirdweb-dev/contracts-js/dist/abis/IRoyalty.json";
import IOwnableAbi from "@thirdweb-dev/contracts-js/dist/abis/Ownable.json";

export const FEATURE_ROYALTY = {
  name: "Royalty",
  namespace: "royalty",
  docLinks: {
    sdk: "sdk.contractroyalty",
    contracts: "Royalty",
  },
  abis: [IThirdwebRoyaltyAbi],
  features: {},
} as const;

export const FEATURE_PRIMARY_SALE = {
  name: "PrimarySale",
  namespace: "sales",
  docLinks: {
    sdk: "sdk.contractprimarysale",
    contracts: "PrimarySale",
  },
  abis: [IThirdwebPrimarySaleAbi],
  features: {},
} as const;

export const FEATURE_PLATFORM_FEE = {
  name: "PlatformFee",
  namespace: "platformFee",
  docLinks: {
    sdk: "sdk.platformfee",
    contracts: "PlatformFee",
  },
  abis: [IThirdwebPlatformFeeAbi],
  features: {},
} as const;

export const FEATURE_PERMISSIONS = {
  name: "Permissions",
  namespace: "roles",
  docLinks: {
    sdk: "sdk.contractroles",
    contracts: "PermissionsEnumerable",
  },
  abis: [IPermissionsAbi],
  features: {},
} as const;

export const FEATURE_METADATA = {
  name: "ContractMetadata",
  namespace: "metadata",
  docLinks: {
    sdk: "sdk.contractmetadata",
    contracts: "ContractMetadata",
  },
  abis: [IContractMetadataAbi],
  features: {},
} as const;

<<<<<<< HEAD
export const FEATURE_APPURI = {
  name: "AppURI",
  namespace: "appuri",
  docLinks: {
    sdk: "sdk.appuri",
    contracts: "AppURI",
  },
  abis: [IAppURI],
=======
export const FEATURE_OWNER = {
  name: "Ownable",
  namespace: "owner",
  docLinks: {
    sdk: "sdk.owner",
    contracts: "Ownable",
  },
  abis: [IOwnableAbi],
>>>>>>> 5a52585a
  features: {},
} as const;<|MERGE_RESOLUTION|>--- conflicted
+++ resolved
@@ -61,7 +61,6 @@
   features: {},
 } as const;
 
-<<<<<<< HEAD
 export const FEATURE_APPURI = {
   name: "AppURI",
   namespace: "appuri",
@@ -70,7 +69,9 @@
     contracts: "AppURI",
   },
   abis: [IAppURI],
-=======
+  features: {},
+} as const;
+
 export const FEATURE_OWNER = {
   name: "Ownable",
   namespace: "owner",
@@ -79,6 +80,5 @@
     contracts: "Ownable",
   },
   abis: [IOwnableAbi],
->>>>>>> 5a52585a
   features: {},
 } as const;