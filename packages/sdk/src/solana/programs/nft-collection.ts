import { QueryAllParams } from "../../core/schema/QueryParams";
import { NFT, NFTMetadata, NFTMetadataOrUri } from "../../core/schema/nft";
import { Amount } from "../../core/schema/shared";
import {
  enforceCreator,
  parseCreators,
} from "../classes/helpers/creators-helper";
import { NFTHelper } from "../classes/helpers/nft-helper";
import { TransactionResult } from "../types/common";
import { CreatorInput, CreatorOutput } from "../types/programs";
import { sendMultipartTransaction } from "../utils/transactions";
import { getNework } from "../utils/urls";
import {
  findMasterEditionV2Pda,
  Metaplex,
  toBigNumber,
  toNftOriginalEdition,
  toOriginalEditionAccount,
  TransactionBuilder,
} from "@metaplex-foundation/js";
import { PublicKey } from "@solana/web3.js";
import { ThirdwebStorage } from "@thirdweb-dev/storage";
import invariant from "tiny-invariant";

/**
 * A collection of associated NFTs
 *
 * @example
 * ```jsx
 * import { ThirdwebSDK } from "@thirdweb-dev/sdk/solana";
 *
 * const sdk = ThirdwebSDK.fromNetwork("devnet");
 * sdk.wallet.connect(signer);
 *
 * // Get the interface for your NFT collection program
 * const program = await sdk.getProgram("{{program_address}}", "nft-collection");
 * ```
 *
 * @public
 */
export class NFTCollection {
  private metaplex: Metaplex;
  private storage: ThirdwebStorage;
  private nft: NFTHelper;
  public publicKey: PublicKey;
  public accountType = "nft-collection" as const;
  public get network() {
    return getNework(this.metaplex);
  }

  constructor(
    collectionAddress: string,
    metaplex: Metaplex,
    storage: ThirdwebStorage,
  ) {
    this.storage = storage;
    this.metaplex = metaplex;
    this.nft = new NFTHelper(metaplex);
    this.publicKey = new PublicKey(collectionAddress);
  }

  /**
   * Get the metadata for this program.
   * @returns program metadata
   *
   * @example
   * ```jsx
   * const metadata = await program.getMetadata();
   * console.log(metadata);
   * ```
   */
  async getMetadata(): Promise<NFTMetadata> {
    const metadata = await this.getCollection();
    return (await this.nft.toNFTMetadata(metadata)).metadata;
  }

  /**
   * Get the creators of this program.
   * @returns program metadata
   *
   * @example
   * ```jsx
   * const creators = await program.getCreators();
   * console.log(creators);
   * ```
   */
  async getCreators(): Promise<CreatorOutput[]> {
    const metadata = await this.getCollection();
    return parseCreators(metadata.creators);
  }

  /**
   * Get the royalty basis points for this collection
   * @returns royalty basis points
   *
   * @example
   * ```jsx
   * const royalty = await program.getRoyalty();
   * console.log(royalty);
   * ```
   */
  async getRoyalty(): Promise<number> {
    const metadata = await this.getCollection();
    return metadata.sellerFeeBasisPoints;
  }

  /**
   * Get the metadata for a specific NFT
   * @param nftAddress - the mint address of the NFT to get
   * @returns the metadata of the NFT
   *
   * @example
   * ```jsx
   * // Specify the mint address of the NFT to get the data of
   * const nftAddress = "...";
   * // And get the data for the NFT
   * const nft = await program.get(nftAddress);
   * console.log(nft.metadata.name);
   * console.log(nft.owner);
   * ```
   */
  async get(nftAddress: string): Promise<NFT> {
    return this.nft.get(nftAddress);
  }

  /**
   * Get the metadata for all NFTs on this collection
   * @remarks This method is paginated. Use the `start` and `count` properties of the queryParams object to control pagination. By default the first 100 NFTs are returned
   * @returns metadata for all minted NFTs
   *
   * @example
   * ```jsx
   * // Get all the NFTs that have been minted on this contract
   * const nfts = await program.getAll();
   * console.log(nfts[0].metadata.name);
   * console.log(nfts[0].owner);
   * ```
   */
  async getAll(queryParams?: QueryAllParams): Promise<NFT[]> {
    return this.nft.getAll(this.publicKey.toBase58(), queryParams);
  }

  /**
   * Get the NFT balance of the connected wallet
   * @returns the NFT balance
   *
   * @example
   * ```jsx
   * // The mint address of the NFT to check the balance of
   * const nftAddress = "..."
   * // Get the NFT balance of the currently connected wallet
   * const balance = await program.balance(nftAddress);
   * console.log(balance);
   * ```
   */
  async balance(nftAddress: string): Promise<number> {
    const address = this.metaplex.identity().publicKey.toBase58();
    return this.balanceOf(address, nftAddress);
  }

  /**
   * Get the NFT balance of the specified wallet
   * @param walletAddress - the wallet address to get the balance of
   * @param nftAddress - the mint address of the NFT to get the balance of
   * @returns the NFT balance
   *
   * @example
   * ```jsx
   * // Specify the address of the wallet to get the balance of
   * const walletAddress = "..."
   * // Specify the mint address of the NFT to get the balance of
   * const nftAddress = "..."
   * const balance = await program.balanceOf(walletAddress, nftAddress);
   * ```
   */
  async balanceOf(walletAddress: string, nftAddress: string): Promise<number> {
    return this.nft.balanceOf(walletAddress, nftAddress);
  }

  /**
   * Get the current owner of the given NFT
   * @param nftAddress - the mint address of the NFT to get the owner of
   * @returns the owner of the NFT
   * @example
   * ```jsx
   * const nftAddress = "..."
   * const owner = await program.ownerOf(nftAddress);
   * console.log(owner);
   * ```
   */
  async ownerOf(nftAddress: string): Promise<string | undefined> {
    return this.nft.ownerOf(nftAddress);
  }

  /**
   * Get the supply of NFT editions minted from a specific NFT
   * @param nftAddress - the mint address of the NFT to check the supply of
   * @returns the supply of the specified NFT
   *
   * @example
   * ```jsx
   * const address = "...";
   * const supply = await program.supplyOf(address);
   * ```
   */
  async supplyOf(nftAddress: string): Promise<number> {
    return this.nft.supplyOf(nftAddress);
  }

  /**
   * Transfer the specified NFTs to another wallet
   * @param receiverAddress - The address to send the tokens to
   * @param nftAddress - The mint address of the NFT to transfer
   * @returns the transaction result of the transfer
   *
   * @example
   * ```jsx
   * // The wallet address to transfer the NFTs to
   * const to = "...";
   * // The mint address of the NFT to transfer
   * const nftAddress = "...";
   * const tx = await program.transfer(to, nftAddress);
   * ```
   */
  async transfer(
    receiverAddress: string,
    nftAddress: string,
  ): Promise<TransactionResult> {
    return this.nft.transfer(receiverAddress, nftAddress);
  }

  /**
   * Mint NFTs to the connected wallet
   * @param metadata - the metadata of the NFT to mint
   * @returns the mint address of the minted NFT
   *
   * @example
   * ```jsx
   * // Add the metadata of your NFT
   * const metadata = {
   *   name: "NFT #1",
   *   description: "My first NFT!",
   *   image: readFileSync("files/image.jpg"),
   *   properties: [
   *     {
   *        name: "coolness",
   *        value: "very cool!"
   *     }
   *   ]
   * }
   *
   * // Then mint the new NFT and get its address
   * const address = await program.mint(metadata);
   * console.log(address);
   * ```
   */
  async mint(metadata: NFTMetadataOrUri): Promise<string> {
    const address = this.metaplex.identity().publicKey.toBase58();
    return this.mintTo(address, metadata);
  }

  /**
   * Mint an NFT to the specified wallet
   * @param to - the address to mint the NFT to
   * @param metadata - the metadata of the NFT to mint
   * @returns the mint address of the minted NFT
   *
   * @example
   * ```jsx
   * // Specify who to mint the NFT to
   * const to = "...";
   *
   * // Add the metadata of your NFT
   * const metadata = {
   *   name: "NFT #1",
   *   description: "My first NFT!",
   *   image: readFileSync("files/image.jpg"),
   *   properties: [
   *     {
   *        name: "coolness",
   *        value: "very cool!"
   *     }
   *   ]
   * }
   *
   * // Then mint the new NFT and get its address
   * const address = await program.mintTo(to, metadata);
   * console.log(address);
   * ```
   */
  async mintTo(to: string, metadata: NFTMetadataOrUri) {
    // TODO add options param for initial/maximum supply
    const uri =
      typeof metadata === "string"
        ? metadata
        : await this.storage.upload(metadata);
    const name =
      typeof metadata === "string" ? "" : metadata.name?.toString() || "";
<<<<<<< HEAD
    const { nft } = await this.metaplex.nfts().create({
      name,
      uri,
      sellerFeeBasisPoints: 0,
      collection: this.publicKey,
      collectionAuthority: this.metaplex.identity(),
      tokenOwner: new PublicKey(to),
      // Always sets max supply to unlimited so editions can be minted
      maxSupply: null,
    });
=======
    const collection = await this.getCollection();
    const { nft } = await this.metaplex
      .nfts()
      .create({
        name,
        uri,
        creators: collection.creators,
        sellerFeeBasisPoints: collection.sellerFeeBasisPoints,
        collection: this.publicKey,
        collectionAuthority: this.metaplex.identity(),
        tokenOwner: new PublicKey(to),
        // Always sets max supply to unlimited so editions can be minted
        maxSupply: null,
      })
      .run();
>>>>>>> c2b6d977

    return nft.address.toBase58();
  }

  /**
   * Mint additional supply of an NFT to the connected wallet
   * @param nftAddress - the mint address to mint additional supply to
   * @param amount - the amount of additional NFTs to mint
   * @returns the mint address of the minted NFT
   *
   * @example
   * ```jsx
   * // The address of the already minted NFT
   * const nftAddress = "..."
   * // The amount of additional NFTs to mint
   * const amount = 1;
   * // Mint an additional NFT of the original NFT
   * const addresses = await program.mintAdditionalSupply(nftAddress, amount);
   * ```
   */
  async mintAdditionalSupply(nftAddress: string, amount: Amount) {
    const address = this.metaplex.identity().publicKey.toBase58();
    return this.mintAdditionalSupplyTo(address, nftAddress, amount);
  }

  /**
   * Mint additional supply of an NFT to the specified wallet
   * @param to - the address to mint the NFT to
   * @param nftAddress - the mint address to mint additional supply to
   * @param amount - the amount of NFTs to mint
   * @returns the mint address of the minted NFT
   *
   * @example
   * ```jsx
   * // Specify who to mint the additional NFT to
   * const to = "..."
   * // The address of the already minted NFT
   * const nftAddress = "..."
   * * // The amount of additional NFTs to mint
   * const amount = 1;
   * // Mint an additional NFT of the original NFT
   * const addresses = await program.mintAdditionalSupplyTo(to, nftAddress, amount);
   * ```
   */
  async mintAdditionalSupplyTo(
    to: string,
    nftAddress: string,
    amount: Amount,
  ): Promise<string[]> {
    // need to coerce amount to number always (to make the Array(<number>) work)
    amount = typeof amount === "string" ? parseInt(amount) : amount;
    // ensure that whatever got passed actually is a number now
    invariant(
      isNaN(amount) === false,
      "amount must be possible to convert to a number",
    );

    // Better to use metaplex functions directly then our supplyOf function for types/consistency
    const originalEditionAccount = await this.metaplex
      .rpc()
      .getAccount(findMasterEditionV2Pda(new PublicKey(nftAddress)));
    const originalEdition = toNftOriginalEdition(
      toOriginalEditionAccount(originalEditionAccount),
    );

    const builders = await Promise.all(
      [...Array(amount).keys()].map(async (_, i) => {
        return await this.metaplex
          .nfts()
          .builders()
          .printNewEdition({
            originalSupply: toBigNumber(
              originalEdition.supply.add(toBigNumber(i)),
            ),
            originalMint: new PublicKey(nftAddress),
            newOwner: new PublicKey(to),
          });
      }),
    );
    const mintAddresses = builders.map((builder) =>
      builder.getContext().mintSigner.publicKey.toBase58(),
    );
    await sendMultipartTransaction(builders, this.metaplex);
    return mintAddresses;
  }

  /**
   * Burn an NFT
   * @param nftAddress - the mint address of the NFT to burn
   * @returns the transaction signature
   *
   * @example
   * ```jsx
   * // Specify the address of the NFT to burn
   * const nftAddress = "..."
   * // And send the actual burn transaction
   * const tx = await program.burn(nftAddress);
   * ```
   */
  async burn(nftAddress: string): Promise<TransactionResult> {
    const tx = await this.metaplex.nfts().delete({
      mintAddress: new PublicKey(nftAddress),
      collection: this.publicKey,
    });

    return {
      signature: tx.response.signature,
    };
  }

  /**
   * SETTINGS
   */

  /**
   * Update the creators of the collection
   * @param creators - the creators to update
   * @param updateAll - whether or not to retroactively update the creators of all past NFTs
   */
<<<<<<< HEAD
  async updateCreators(creators: CreatorInput[]) {
    const tx = await this.metaplex.nfts().update({
      nftOrSft: await this.getCollection(),
      creators: enforceCreator(creators, this.metaplex.identity().publicKey),
    });

    return {
      signature: tx.response.signature,
    };
=======
  async updateCreators(
    creators: CreatorInput[],
    updateAll: boolean = false,
  ): Promise<TransactionResult[]> {
    if (updateAll) {
      const txs: TransactionBuilder[] = [];

      txs.push(
        this.metaplex
          .nfts()
          .builders()
          .update({
            nftOrSft: await this.getCollection(),
            creators: enforceCreator(
              creators,
              this.metaplex.identity().publicKey,
            ),
          }),
      );

      // TODO: Don't use a get all here, all we need is mint addresses :(
      const allNfts = await this.nft.getAll(this.publicKey.toBase58());
      await Promise.all(
        allNfts.map(async (nft) => {
          const metaplexNft = await this.metaplex
            .nfts()
            .findByMint({ mintAddress: new PublicKey(nft.metadata.id) })
            .run();

          txs.push(
            this.metaplex
              .nfts()
              .builders()
              .update({
                collection: this.publicKey,
                nftOrSft: metaplexNft,
                creators: enforceCreator(
                  creators,
                  this.metaplex.identity().publicKey,
                ),
              }),
          );
        }),
      );

      return await sendMultipartTransaction(txs, this.metaplex);
    } else {
      const tx = await this.metaplex
        .nfts()
        .update({
          nftOrSft: await this.getCollection(),
          creators: enforceCreator(
            creators,
            this.metaplex.identity().publicKey,
          ),
        })
        .run();

      return [
        {
          signature: tx.response.signature,
        },
      ];
    }
>>>>>>> c2b6d977
  }

  /**
   * Update the royalty basis points of the collection
   * @param sellerFeeBasisPoints - the royalty basis points of the collection
   * @param updateAll - whether or not to retroactively update the royalty basis points of all past NFTs
   */
<<<<<<< HEAD
  async updateRoyalty(sellerFeeBasisPoints: number) {
    const tx = await this.metaplex.nfts().update({
      nftOrSft: await this.getCollection(),
      sellerFeeBasisPoints,
    });

    return {
      signature: tx.response.signature,
    };
=======
  async updateRoyalty(
    sellerFeeBasisPoints: number,
    updateAll: boolean = false,
  ) {
    if (updateAll) {
      const txs: TransactionBuilder[] = [];

      txs.push(
        this.metaplex
          .nfts()
          .builders()
          .update({
            nftOrSft: await this.getCollection(),
            sellerFeeBasisPoints,
          }),
      );

      // TODO: Don't use a get all here, all we need is mint addresses :(
      const allNfts = await this.nft.getAll(this.publicKey.toBase58());
      await Promise.all(
        allNfts.map(async (nft) => {
          const metaplexNft = await this.metaplex
            .nfts()
            .findByMint({ mintAddress: new PublicKey(nft.metadata.id) })
            .run();

          txs.push(
            this.metaplex.nfts().builders().update({
              collection: this.publicKey,
              nftOrSft: metaplexNft,
              sellerFeeBasisPoints,
            }),
          );
        }),
      );

      return await sendMultipartTransaction(txs, this.metaplex);
    } else {
      const tx = await this.metaplex
        .nfts()
        .update({
          nftOrSft: await this.getCollection(),
          sellerFeeBasisPoints,
        })
        .run();

      return [
        {
          signature: tx.response.signature,
        },
      ];
    }
>>>>>>> c2b6d977
  }

  private async getCollection() {
    return await this.metaplex
      .nfts()
      .findByMint({ mintAddress: this.publicKey });
  }
}<|MERGE_RESOLUTION|>--- conflicted
+++ resolved
@@ -296,34 +296,18 @@
         : await this.storage.upload(metadata);
     const name =
       typeof metadata === "string" ? "" : metadata.name?.toString() || "";
-<<<<<<< HEAD
+    const collection = await this.getCollection();
     const { nft } = await this.metaplex.nfts().create({
       name,
       uri,
-      sellerFeeBasisPoints: 0,
+      creators: collection.creators,
+      sellerFeeBasisPoints: collection.sellerFeeBasisPoints,
       collection: this.publicKey,
       collectionAuthority: this.metaplex.identity(),
       tokenOwner: new PublicKey(to),
       // Always sets max supply to unlimited so editions can be minted
       maxSupply: null,
     });
-=======
-    const collection = await this.getCollection();
-    const { nft } = await this.metaplex
-      .nfts()
-      .create({
-        name,
-        uri,
-        creators: collection.creators,
-        sellerFeeBasisPoints: collection.sellerFeeBasisPoints,
-        collection: this.publicKey,
-        collectionAuthority: this.metaplex.identity(),
-        tokenOwner: new PublicKey(to),
-        // Always sets max supply to unlimited so editions can be minted
-        maxSupply: null,
-      })
-      .run();
->>>>>>> c2b6d977
 
     return nft.address.toBase58();
   }
@@ -443,17 +427,6 @@
    * @param creators - the creators to update
    * @param updateAll - whether or not to retroactively update the creators of all past NFTs
    */
-<<<<<<< HEAD
-  async updateCreators(creators: CreatorInput[]) {
-    const tx = await this.metaplex.nfts().update({
-      nftOrSft: await this.getCollection(),
-      creators: enforceCreator(creators, this.metaplex.identity().publicKey),
-    });
-
-    return {
-      signature: tx.response.signature,
-    };
-=======
   async updateCreators(
     creators: CreatorInput[],
     updateAll: boolean = false,
@@ -480,8 +453,7 @@
         allNfts.map(async (nft) => {
           const metaplexNft = await this.metaplex
             .nfts()
-            .findByMint({ mintAddress: new PublicKey(nft.metadata.id) })
-            .run();
+            .findByMint({ mintAddress: new PublicKey(nft.metadata.id) });
 
           txs.push(
             this.metaplex
@@ -501,16 +473,10 @@
 
       return await sendMultipartTransaction(txs, this.metaplex);
     } else {
-      const tx = await this.metaplex
-        .nfts()
-        .update({
-          nftOrSft: await this.getCollection(),
-          creators: enforceCreator(
-            creators,
-            this.metaplex.identity().publicKey,
-          ),
-        })
-        .run();
+      const tx = await this.metaplex.nfts().update({
+        nftOrSft: await this.getCollection(),
+        creators: enforceCreator(creators, this.metaplex.identity().publicKey),
+      });
 
       return [
         {
@@ -518,7 +484,6 @@
         },
       ];
     }
->>>>>>> c2b6d977
   }
 
   /**
@@ -526,17 +491,6 @@
    * @param sellerFeeBasisPoints - the royalty basis points of the collection
    * @param updateAll - whether or not to retroactively update the royalty basis points of all past NFTs
    */
-<<<<<<< HEAD
-  async updateRoyalty(sellerFeeBasisPoints: number) {
-    const tx = await this.metaplex.nfts().update({
-      nftOrSft: await this.getCollection(),
-      sellerFeeBasisPoints,
-    });
-
-    return {
-      signature: tx.response.signature,
-    };
-=======
   async updateRoyalty(
     sellerFeeBasisPoints: number,
     updateAll: boolean = false,
@@ -560,8 +514,7 @@
         allNfts.map(async (nft) => {
           const metaplexNft = await this.metaplex
             .nfts()
-            .findByMint({ mintAddress: new PublicKey(nft.metadata.id) })
-            .run();
+            .findByMint({ mintAddress: new PublicKey(nft.metadata.id) });
 
           txs.push(
             this.metaplex.nfts().builders().update({
@@ -575,13 +528,10 @@
 
       return await sendMultipartTransaction(txs, this.metaplex);
     } else {
-      const tx = await this.metaplex
-        .nfts()
-        .update({
-          nftOrSft: await this.getCollection(),
-          sellerFeeBasisPoints,
-        })
-        .run();
+      const tx = await this.metaplex.nfts().update({
+        nftOrSft: await this.getCollection(),
+        sellerFeeBasisPoints,
+      });
 
       return [
         {
@@ -589,7 +539,6 @@
         },
       ];
     }
->>>>>>> c2b6d977
   }
 
   private async getCollection() {
