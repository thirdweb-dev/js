--- conflicted
+++ resolved
@@ -68,14 +68,7 @@
    * ```
    */
   async getMetadata(): Promise<NFTMetadata> {
-<<<<<<< HEAD
-    const metadata = await this.metaplex
-      .nfts()
-      .findByMint({ mintAddress: this.publicKey })
-
-=======
     const metadata = await this.getCollection();
->>>>>>> 408c5a81
     return (await this.nft.toNFTMetadata(metadata)).metadata;
   }
 
@@ -301,18 +294,16 @@
         : await this.storage.upload(metadata);
     const name =
       typeof metadata === "string" ? "" : metadata.name?.toString() || "";
-    const { nft } = await this.metaplex
-      .nfts()
-      .create({
-        name,
-        uri,
-        sellerFeeBasisPoints: 0,
-        collection: this.publicKey,
-        collectionAuthority: this.metaplex.identity(),
-        tokenOwner: new PublicKey(to),
-        // Always sets max supply to unlimited so editions can be minted
-        maxSupply: null,
-      })
+    const { nft } = await this.metaplex.nfts().create({
+      name,
+      uri,
+      sellerFeeBasisPoints: 0,
+      collection: this.publicKey,
+      collectionAuthority: this.metaplex.identity(),
+      tokenOwner: new PublicKey(to),
+      // Always sets max supply to unlimited so editions can be minted
+      maxSupply: null,
+    });
 
     return nft.address.toBase58();
   }
@@ -360,17 +351,6 @@
   async mintAdditionalSupplyTo(
     to: string,
     nftAddress: string,
-<<<<<<< HEAD
-  ): Promise<string> {
-    // TODO add quantity param
-    const result = await this.metaplex
-      .nfts()
-      .printNewEdition({
-        originalMint: new PublicKey(nftAddress),
-        newOwner: new PublicKey(to),
-      })
-    return result.nft.address.toBase58();
-=======
     amount: Amount,
   ): Promise<string[]> {
     // need to coerce amount to number always (to make the Array(<number>) work)
@@ -408,7 +388,6 @@
     );
     await sendMultipartTransaction(builders, this.metaplex);
     return mintAddresses;
->>>>>>> 408c5a81
   }
 
   /**
@@ -425,12 +404,11 @@
    * ```
    */
   async burn(nftAddress: string): Promise<TransactionResult> {
-    const tx = await this.metaplex
-      .nfts()
-      .delete({
-        mintAddress: new PublicKey(nftAddress),
-        collection: this.publicKey,
-      })
+    const tx = await this.metaplex.nfts().delete({
+      mintAddress: new PublicKey(nftAddress),
+      collection: this.publicKey,
+    });
+
     return {
       signature: tx.response.signature,
     };
@@ -445,13 +423,11 @@
    * @param creators - the creators to update
    */
   async updateCreators(creators: CreatorInput[]) {
-    const tx = await this.metaplex
-      .nfts()
-      .update({
-        nftOrSft: await this.getCollection(),
-        creators: enforceCreator(creators, this.metaplex.identity().publicKey),
-      })
-      .run();
+    const tx = await this.metaplex.nfts().update({
+      nftOrSft: await this.getCollection(),
+      creators: enforceCreator(creators, this.metaplex.identity().publicKey),
+    });
+
     return {
       signature: tx.response.signature,
     };
@@ -462,13 +438,11 @@
    * @param sellerFeeBasisPoints - the royalty basis points of the collection
    */
   async updateRoyalty(sellerFeeBasisPoints: number) {
-    const tx = await this.metaplex
-      .nfts()
-      .update({
-        nftOrSft: await this.getCollection(),
-        sellerFeeBasisPoints,
-      })
-      .run();
+    const tx = await this.metaplex.nfts().update({
+      nftOrSft: await this.getCollection(),
+      sellerFeeBasisPoints,
+    });
+
     return {
       signature: tx.response.signature,
     };
@@ -477,6 +451,6 @@
   private async getCollection() {
     return await this.metaplex
       .nfts()
-      .findByMint({ mintAddress: this.publicKey })
+      .findByMint({ mintAddress: this.publicKey });
   }
 }