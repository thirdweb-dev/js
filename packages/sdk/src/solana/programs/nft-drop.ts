--- conflicted
+++ resolved
@@ -11,11 +11,8 @@
 } from "../classes/helpers/creators-helper";
 import { NFTHelper } from "../classes/helpers/nft-helper";
 import { Amount, TransactionResult } from "../types/common";
-<<<<<<< HEAD
 import { CreatorInput, CreatorOutput } from "../types/programs";
-=======
 import { sendMultipartTransaction } from "../utils/transactions";
->>>>>>> b7cd744c
 import { getNework } from "../utils/urls";
 import {
   CandyMachineItem,
