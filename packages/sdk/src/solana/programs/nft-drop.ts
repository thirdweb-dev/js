--- conflicted
+++ resolved
@@ -17,10 +17,6 @@
 import {
   CandyMachineV2Item,
   Metaplex,
-<<<<<<< HEAD
-  MintCandyMachineV2Output,
-=======
->>>>>>> 408c5a81
   toBigNumber,
 } from "@metaplex-foundation/js";
 import { PublicKey } from "@solana/web3.js";
@@ -102,13 +98,8 @@
     invariant(info.collectionMintAddress, "Collection mint address not found");
     const metadata = await this.metaplex
       .nfts()
-<<<<<<< HEAD
       .findByMint({ mintAddress: info.collectionMintAddress });
-=======
-      .findByMint({ mintAddress: info.collectionMintAddress })
-      .run();
-
->>>>>>> 408c5a81
+
     return (await this.nft.toNFTMetadata(metadata)).metadata;
   }
 
@@ -390,45 +381,9 @@
           index: toBigNumber(
             i * LAZY_MINT_BATCH_SIZE + candyMachine.itemsLoaded.toNumber(),
           ),
-<<<<<<< HEAD
-        })
-        .setFeePayer(this.metaplex.identity())
-        .toTransaction({
-          blockhash: block.blockhash,
-          lastValidBlockHeight: block.lastValidBlockHeight,
-        }),
-    );
-
-    // make the connected wallet sign both candyMachine + registry transactions
-    const signedTx = await this.metaplex.identity().signAllTransactions(txns);
-
-    // send the signed transactions
-    const signatures = await Promise.all(
-      signedTx.map((tx) =>
-        this.metaplex.connection.sendRawTransaction(tx.serialize()),
-      ),
-    );
-
-    // wait for confirmations in parallel
-    const confirmations = await Promise.all(
-      signatures.map((sig) => {
-        return this.metaplex.rpc().confirmTransaction(sig, {
-          blockhash: block.blockhash,
-          lastValidBlockHeight: block.lastValidBlockHeight,
-        });
-      }),
-    );
-
-    if (confirmations.length === 0) {
-      throw new Error("Transaction failed");
-    }
-
-    return signatures.map((signature) => ({ signature }));
-=======
         }),
     );
     return await sendMultipartTransaction(builders, this.metaplex);
->>>>>>> 408c5a81
   }
 
   /**
@@ -464,24 +419,11 @@
    */
   async claimTo(receiverAddress: string, amount: Amount): Promise<string[]> {
     const candyMachine = await this.getCandyMachine();
-<<<<<<< HEAD
-    await this.claimConditions.assertCanClaimable(Number(quantity));
-    const results: MintCandyMachineV2Output[] = [];
-    // has to claim sequentially
-    for (let i = 0; i < quantity; i++) {
-      results.push(
-        await this.metaplex
-          .candyMachinesV2()
-          .mint({ candyMachine, newOwner: new PublicKey(receiverAddress) }),
-      );
-    }
-    return results.map((result) => result.nft.address.toBase58());
-=======
     await this.claimConditions.assertCanClaimable(Number(amount));
     const builders = await Promise.all(
       [...Array(amount).keys()].map(async () => {
         return await this.metaplex
-          .candyMachines()
+          .candyMachinesV2()
           .builders()
           .mint({
             candyMachine,
@@ -494,7 +436,6 @@
     );
     await sendMultipartTransaction(builders, this.metaplex);
     return mintAddresses;
->>>>>>> 408c5a81
   }
 
   /**
@@ -529,13 +470,11 @@
    * @param creators - the creators to update
    */
   async updateCreators(creators: CreatorInput[]) {
-    const tx = await this.metaplex
-      .candyMachines()
-      .update({
-        candyMachine: await this.getCandyMachine(),
-        creators: enforceCreator(creators, this.metaplex.identity().publicKey),
-      })
-      .run();
+    const tx = await this.metaplex.candyMachinesV2().update({
+      candyMachine: await this.getCandyMachine(),
+      creators: enforceCreator(creators, this.metaplex.identity().publicKey),
+    });
+
     return {
       signature: tx.response.signature,
     };
@@ -546,13 +485,11 @@
    * @param sellerFeeBasisPoints - the royalty basis points of the collection
    */
   async updateRoyalty(sellerFeeBasisPoints: number) {
-    const tx = await this.metaplex
-      .candyMachines()
-      .update({
-        candyMachine: await this.getCandyMachine(),
-        sellerFeeBasisPoints,
-      })
-      .run();
+    const tx = await this.metaplex.candyMachinesV2().update({
+      candyMachine: await this.getCandyMachine(),
+      sellerFeeBasisPoints,
+    });
+
     return {
       signature: tx.response.signature,
     };
