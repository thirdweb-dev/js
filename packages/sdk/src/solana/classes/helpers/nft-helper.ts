import {
  QueryAllParams,
  DEFAULT_QUERY_ALL_COUNT,
} from "../../../core/schema/QueryParams";
import { NFT } from "../../../core/schema/nft";
import {
  CANDYMACHINE_PROGRAM_ID,
  METAPLEX_PROGRAM_ID,
} from "../../constants/addresses";
import { TransactionResult } from "../../types/common";
import { CreatorOutput } from "../../types/programs";
import { getPublicRpc } from "../../utils/urls";
import { parseCreators } from "./creators-helper";
import {
  findMasterEditionV2Pda,
  GmaBuilder,
  JsonMetadata,
  Metadata,
  Metaplex,
  Mint,
  Nft,
  NftWithToken,
  Sft,
  SftWithToken,
  token,
  toMetadata,
  toMetadataAccount,
  toNftOriginalEdition,
  toOriginalEditionAccount,
} from "@metaplex-foundation/js";
import { getAccount, getAssociatedTokenAddress } from "@solana/spl-token";
import {
  ConfirmedSignatureInfo,
  Connection,
  ParsedAccountData,
  PublicKey,
} from "@solana/web3.js";

/**
 * @internal
 */
export class NFTHelper {
  private metaplex: Metaplex;
  private connection: Connection;

  constructor(metaplex: Metaplex) {
    this.metaplex = metaplex;
    this.connection = metaplex.connection;
  }

<<<<<<< HEAD
  async get(nftAddress: string): Promise<NFT> {
    const meta = await this.metaplex.nfts().findByMint({
      mintAddress: new PublicKey(nftAddress),
    });
=======
  async getRaw(nftAddress: string) {
    return await this.metaplex
      .nfts()
      .findByMint({
        mintAddress: new PublicKey(nftAddress),
      })
      .run();
  }

  async get(nftAddress: string): Promise<NFT> {
    const meta = await this.getRaw(nftAddress);
>>>>>>> c2b6d977
    return await this.toNFTMetadata(meta);
  }

  async transfer(
    receiverAddress: string,
    nftAddress: string,
    quantity: number = 1,
  ): Promise<TransactionResult> {
    const result = await this.metaplex.nfts().send({
      mintAddress: new PublicKey(nftAddress),
      toOwner: new PublicKey(receiverAddress),
      amount: token(quantity, 0),
    });

    return {
      signature: result.response.signature,
    };
  }

  async creatorsOf(nftAddress: string): Promise<CreatorOutput[]> {
    const meta = await this.getRaw(nftAddress);
    return parseCreators(meta.creators);
  }

  async balanceOf(walletAddress: string, nftAddress: string): Promise<number> {
    const address = await getAssociatedTokenAddress(
      new PublicKey(nftAddress),
      new PublicKey(walletAddress),
    );

    try {
      const account = await getAccount(this.connection, address);
      return Number(account.amount);
    } catch (e) {
      return 0;
    }
  }

  async ownerOf(nftAddress: string): Promise<string | undefined> {
    try {
      // TODO switch back to normal connection when alchemy supports getTokenLargestAccounts
      const connection = new Connection(
        getPublicRpc(this.metaplex),
        "confirmed",
      );
      const largestAccounts = await connection.getTokenLargestAccounts(
        new PublicKey(nftAddress),
      );
      const largestAccountInfo = await connection.getParsedAccountInfo(
        largestAccounts.value[0].address,
      );
      const parsedData = largestAccountInfo?.value?.data as ParsedAccountData;
      const owner = parsedData ? parsedData.parsed.info.owner : undefined;
      return owner;
    } catch (err) {
      return undefined;
    }
  }

  async getAll(
    collectionAddress: string,
    queryParams?: QueryAllParams,
  ): Promise<NFT[]> {
    const collectionKey = new PublicKey(collectionAddress);
    const start = queryParams?.start || 0;
    const count = queryParams?.count || DEFAULT_QUERY_ALL_COUNT;

    // TODO cache signatures <> transactions mapping in memory so pagination doesn't re-request this everytime
    const allSignatures: ConfirmedSignatureInfo[] = [];
    // This returns the first 1000, so we need to loop through until we run out of signatures to get.
    let signatures = await this.metaplex.connection.getSignaturesForAddress(
      collectionKey,
    );

    allSignatures.push(...signatures);
    do {
      const options = {
        before: signatures[signatures.length - 1]?.signature,
      };
      signatures = await this.metaplex.connection.getSignaturesForAddress(
        collectionKey,
        options,
      );
      allSignatures.push(...signatures);
    } while (signatures.length > 0);

    const metadataAddresses: PublicKey[] = [];

    // TODO RPC's will throttle this, need to do some optimizations here
    const batchSize = 1000; // alchemy RPC batch limit
    for (let i = 0; i < allSignatures.length; i += batchSize) {
      const batch = allSignatures.slice(
        i,
        Math.min(allSignatures.length, i + batchSize),
      );

      const transactions = (
        await this.metaplex.connection.getTransactions(
          batch.map((s) => s.signature),
        )
      ).reverse();

      for (const tx of transactions) {
        if (tx) {
          const programIds = tx.transaction.message
            .programIds()
            .map((p) => p.toString());
          const accountKeys = tx.transaction.message.accountKeys.map((p) =>
            p.toString(),
          );
          // Only look in transactions that call the Metaplex token metadata program
          if (programIds.includes(METAPLEX_PROGRAM_ID)) {
            // Go through all instructions in a given transaction
            for (const ix of tx.transaction.message.instructions) {
              // Filter for setAndVerify or verify instructions in the Metaplex token metadata program
              if (
                (ix.data === "K" || ix.data === "S" || ix.data === "X") &&
                accountKeys[ix.programIdIndex] === METAPLEX_PROGRAM_ID
              ) {
                const metadataAddressIndex = ix.accounts[0];
                const metadata_address =
                  tx.transaction.message.accountKeys[metadataAddressIndex];
                metadataAddresses.push(metadata_address);
              }
            }
          } else if (programIds.includes(CANDYMACHINE_PROGRAM_ID)) {
            for (const ix of tx.transaction.message.instructions) {
              // filter for SetCollectionDuringMint from CandyMachineV2
              if (
                accountKeys[ix.programIdIndex] === CANDYMACHINE_PROGRAM_ID &&
                ix.data === "JEuNFGs7wrU"
              ) {
                const metadataAddressIndex = ix.accounts[1];
                const metadata_address =
                  tx.transaction.message.accountKeys[metadataAddressIndex];
                metadataAddresses.push(metadata_address);
              }
            }
          }
        }
      }
    }

    // Metaplex GmaBuilder has a weird thing where they always start at 1 not 0
    // so we workaround it by adding an extra address, and shifting the count to get the actual count we want
    const fixedMetadataAddresses = (
      start === 0 ? [PublicKey.default] : []
    ).concat(metadataAddresses);
    const metadataInfos = await GmaBuilder.make(
      this.metaplex,
      fixedMetadataAddresses,
    ).getBetween(start, start === 0 ? count + 1 : start + count);

    // parse each account into a metadata account
    const metadataParsed: Metadata<JsonMetadata<string>>[] = [];
    for (const metadataInfo of metadataInfos) {
      if (metadataInfo.exists) {
        try {
          metadataParsed.push(toMetadata(toMetadataAccount(metadataInfo)));
        } catch (error) {
          // ignore
        }
      }
    }

    // finally fetch the metadta + mint for each in parallel
    const nfts = await Promise.all(
      metadataParsed.map((m) => this.toNFTMetadata(m)),
    );
    return nfts;
  }

  async supplyOf(nftAddress: string): Promise<number> {
    let originalEdition;

    const originalEditionAccount = await this.metaplex
      .rpc()
      .getAccount(findMasterEditionV2Pda(new PublicKey(nftAddress)));

    if (originalEditionAccount.exists) {
      originalEdition = toNftOriginalEdition(
        toOriginalEditionAccount(originalEditionAccount),
      );
    } else {
      return 0;
    }

    // Add one to supply to account for the master edition
    return originalEdition.supply.toNumber() + 1;
  }

  async toNFTMetadata(
    meta:
      | Nft
      | Sft
      | NftWithToken
      | SftWithToken
      | Metadata<JsonMetadata<string>>,
  ): Promise<NFT> {
    let mint = "mint" in meta ? meta.mint : undefined;
    let fullModel = meta;
    if (meta.model === "metadata") {
<<<<<<< HEAD
      fullModel = await this.metaplex
        .nfts()
        .findByMint({ mintAddress: meta.mintAddress });
=======
      fullModel = await this.getRaw(meta.mintAddress.toBase58());
>>>>>>> c2b6d977
      mint = fullModel.mint;
    }
    if (!mint) {
      throw new Error("No mint found for NFT");
    }
    const [owner, supply] = await Promise.all([
      this.ownerOf(mint.address.toBase58()),
      this.supplyOf(mint.address.toBase58()),
    ]);
    return this.toNFTMetadataResolved(mint, owner, supply, fullModel);
  }

  private async toNFTMetadataResolved(
    mint: Mint,
    owner: string | undefined,
    supply: number,
    fullModel:
      | Nft
      | Sft
      | NftWithToken
      | SftWithToken
      | Metadata<JsonMetadata<string>>,
  ): Promise<NFT> {
    return {
      metadata: {
        id: mint.address.toBase58(),
        uri: fullModel.uri,
        name: fullModel.name,
        symbol: fullModel.symbol,
        ...fullModel.json,
      },
      owner: owner || PublicKey.default.toBase58(),
      supply: supply,
      type: "metaplex",
    };
  }
}<|MERGE_RESOLUTION|>--- conflicted
+++ resolved
@@ -48,24 +48,14 @@
     this.connection = metaplex.connection;
   }
 
-<<<<<<< HEAD
-  async get(nftAddress: string): Promise<NFT> {
-    const meta = await this.metaplex.nfts().findByMint({
+  async getRaw(nftAddress: string) {
+    return await this.metaplex.nfts().findByMint({
       mintAddress: new PublicKey(nftAddress),
     });
-=======
-  async getRaw(nftAddress: string) {
-    return await this.metaplex
-      .nfts()
-      .findByMint({
-        mintAddress: new PublicKey(nftAddress),
-      })
-      .run();
   }
 
   async get(nftAddress: string): Promise<NFT> {
     const meta = await this.getRaw(nftAddress);
->>>>>>> c2b6d977
     return await this.toNFTMetadata(meta);
   }
 
@@ -268,13 +258,7 @@
     let mint = "mint" in meta ? meta.mint : undefined;
     let fullModel = meta;
     if (meta.model === "metadata") {
-<<<<<<< HEAD
-      fullModel = await this.metaplex
-        .nfts()
-        .findByMint({ mintAddress: meta.mintAddress });
-=======
       fullModel = await this.getRaw(meta.mintAddress.toBase58());
->>>>>>> c2b6d977
       mint = fullModel.mint;
     }
     if (!mint) {
