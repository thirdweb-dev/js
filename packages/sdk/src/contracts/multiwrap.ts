import {
  fetchCurrencyMetadata,
  hasERC20Allowance,
  normalizePriceValue,
} from "../common/currency";
import { isTokenApprovedForTransfer } from "../common/marketplace";
import { uploadOrExtractURI } from "../common/nft";
import { ContractEncoder } from "../core/classes/contract-encoder";
import { ContractEvents } from "../core/classes/contract-events";
import { ContractMetadata } from "../core/classes/contract-metadata";
import { ContractRoles } from "../core/classes/contract-roles";
import { ContractRoyalty } from "../core/classes/contract-royalty";
import { ContractWrapper } from "../core/classes/contract-wrapper";
import { Erc721 } from "../core/classes/erc-721";
import { Erc721Supply } from "../core/classes/erc-721-supply";
import { GasCostEstimator } from "../core/classes/gas-cost-estimator";
import {
  NetworkOrSignerOrProvider,
  TransactionResult,
  TransactionResultWithId,
} from "../core/types";
import { NFTMetadataOrUri, NFTMetadataOwner, SDKOptions } from "../schema";
import { MultiwrapContractSchema } from "../schema/contracts/multiwrap";
import { QueryAllParams } from "../types";
import {
  ERC1155Wrappable,
  ERC20Wrappable,
  ERC721Wrappable,
  TokensToWrap,
  WrappedTokens,
} from "../types/multiwrap";
import { Multiwrap as MultiwrapContract } from "@thirdweb-dev/contracts-js";
<<<<<<< HEAD
=======
import ABI from "@thirdweb-dev/contracts-js/abis/Multiwrap.json";
>>>>>>> 00015fa9
import {
  ITokenBundle,
  TokensWrappedEvent,
} from "@thirdweb-dev/contracts-js/dist/declarations/src/Multiwrap";
import { IStorage } from "@thirdweb-dev/storage";
import { BigNumberish, ethers } from "ethers";

/**
 * Multiwrap lets you wrap any number of ERC20, ERC721 and ERC1155 tokens you own into a single wrapped token bundle.
 *
 * @example
 *
 * ```javascript
 * import { ThirdwebSDK } from "@thirdweb-dev/sdk";
 *
 * const sdk = new ThirdwebSDK("{{chainName}}");
 * const contract = sdk.getMultiwrap("{{contract_address}}");
 * ```
 *
 * @beta
 */
export class Multiwrap extends Erc721<MultiwrapContract> {
  static contractType = "multiwrap" as const;
  static contractRoles = ["transfer", "minter", "unwrap", "asset"] as const;
  static contractAbi = ABI as any;

  /**
   * @internal
   */
  static schema = MultiwrapContractSchema;

  public encoder: ContractEncoder<MultiwrapContract>;
  public estimator: GasCostEstimator<MultiwrapContract>;
  public metadata: ContractMetadata<MultiwrapContract, typeof Multiwrap.schema>;
  public events: ContractEvents<MultiwrapContract>;
  public roles: ContractRoles<
    MultiwrapContract,
    typeof Multiwrap.contractRoles[number]
  >;

  /**
   * Configure royalties
   * @remarks Set your own royalties for the entire contract or per token
   * @example
   * ```javascript
   * // royalties on the whole contract
   * contract.royalties.setDefaultRoyaltyInfo({
   *   seller_fee_basis_points: 100, // 1%
   *   fee_recipient: "0x..."
   * });
   * // override royalty for a particular token
   * contract.royalties.setTokenRoyaltyInfo(tokenId, {
   *   seller_fee_basis_points: 500, // 5%
   *   fee_recipient: "0x..."
   * });
   * ```
   */
  public royalties: ContractRoyalty<MultiwrapContract, typeof Multiwrap.schema>;

  constructor(
    network: NetworkOrSignerOrProvider,
    address: string,
    storage: IStorage,
    options: SDKOptions = {},
    contractWrapper = new ContractWrapper<MultiwrapContract>(
      network,
      address,
      Multiwrap.contractAbi,
      options,
    ),
  ) {
    super(contractWrapper, storage);
    this.metadata = new ContractMetadata(
      this.contractWrapper,
      Multiwrap.schema,
      this.storage,
    );

    this.roles = new ContractRoles(
      this.contractWrapper,
      Multiwrap.contractRoles,
    );
    this.encoder = new ContractEncoder(this.contractWrapper);
    this.estimator = new GasCostEstimator(this.contractWrapper);
    this.events = new ContractEvents(this.contractWrapper);
    this.royalties = new ContractRoyalty(this.contractWrapper, this.metadata);
  }

  /** ******************************
   * READ FUNCTIONS
   *******************************/

  /**
   * Get the contents of a wrapped token bundle
   * @example
   * ```javascript
   * const contents = await contract.getWrappedContents(wrappedTokenId);
   * console.log(contents.erc20Tokens);
   * console.log(contents.erc721Tokens);
   * console.log(contents.erc1155Tokens);
   * ```
   * @param wrappedTokenId - the id of the wrapped token bundle
   */
  public async getWrappedContents(
    wrappedTokenId: BigNumberish,
  ): Promise<WrappedTokens> {
    const wrappedTokens =
      await this.contractWrapper.readContract.getWrappedContents(
        wrappedTokenId,
      );

    const erc20Tokens: ERC20Wrappable[] = [];
    const erc721Tokens: ERC721Wrappable[] = [];
    const erc1155Tokens: ERC1155Wrappable[] = [];

    for (const token of wrappedTokens) {
      switch (token.tokenType) {
        case 0: {
          const tokenMetadata = await fetchCurrencyMetadata(
            this.contractWrapper.getProvider(),
            token.assetContract,
          );
          erc20Tokens.push({
            contractAddress: token.assetContract,
            quantity: ethers.utils.formatUnits(
              token.totalAmount,
              tokenMetadata.decimals,
            ),
          });
          break;
        }
        case 1: {
          erc721Tokens.push({
            contractAddress: token.assetContract,
            tokenId: token.tokenId,
          });
          break;
        }
        case 2: {
          erc1155Tokens.push({
            contractAddress: token.assetContract,
            tokenId: token.tokenId,
            quantity: token.totalAmount.toString(),
          });
          break;
        }
      }
    }
    return {
      erc20Tokens,
      erc721Tokens,
      erc1155Tokens,
    };
  }

  /** ******************************
   * WRITE FUNCTIONS
   *******************************/

  /**
   * Wrap any number of ERC20/ERC721/ERC1155 tokens into a single wrapped token
   * @example
   * ```javascript
   * const tx = await contract.wrap({
   *   erc20Tokens: [{
   *     contractAddress: "0x...",
   *     quantity: "0.8"
   *   }],
   *   erc721Tokens: [{
   *     contractAddress: "0x...",
   *     tokenId: "0"
   *   }],
   *   erc1155Tokens: [{
   *     contractAddress: "0x...",
   *     tokenId: "1",
   *     quantity: "2"
   *   }]
   * }, {
   *     name: "Wrapped bundle",
   *     description: "This is a wrapped bundle of tokens and NFTs",
   *     image: "ipfs://...",
   * });
   * const receipt = tx.receipt(); // the transaction receipt
   * const wrappedTokenId = tx.id; // the id of the wrapped token bundle
   * ```
   * @param contents - the contents to wrap
   * @param wrappedTokenMetadata - metadata to represent the wrapped token bundle
   * @param recipientAddress - Optional. The address to send the wrapped token bundle to
   */
  public async wrap(
    contents: TokensToWrap,
    wrappedTokenMetadata: NFTMetadataOrUri,
    recipientAddress?: string,
  ): Promise<TransactionResultWithId<NFTMetadataOwner>> {
    const uri = await uploadOrExtractURI(wrappedTokenMetadata, this.storage);

    const recipient = recipientAddress
      ? recipientAddress
      : await this.contractWrapper.getSignerAddress();

    const tokens = await this.toTokenStructList(contents);
    const receipt = await this.contractWrapper.sendTransaction("wrap", [
      tokens,
      uri,
      recipient,
    ]);

    const event = this.contractWrapper.parseLogs<TokensWrappedEvent>(
      "TokensWrapped",
      receipt?.logs,
    );
    if (event.length === 0) {
      throw new Error("TokensWrapped event not found");
    }
    const tokenId = event[0].args.tokenIdOfWrappedToken;
    return {
      id: tokenId,
      receipt,
      data: () => this.get(tokenId),
    };
  }

  /**
   * Unwrap a wrapped token bundle, and retrieve its contents
   * @example
   * ```javascript
   * await contract.unwrap(wrappedTokenId);
   * ```
   * @param wrappedTokenId - the id of the wrapped token bundle
   * @param recipientAddress - Optional. The address to send the unwrapped tokens to
   */
  public async unwrap(
    wrappedTokenId: BigNumberish,
    recipientAddress?: string,
  ): Promise<TransactionResult> {
    const recipient = recipientAddress
      ? recipientAddress
      : await this.contractWrapper.getSignerAddress();
    return {
      receipt: await this.contractWrapper.sendTransaction("unwrap", [
        wrappedTokenId,
        recipient,
      ]),
    };
  }

  /** ******************************
   * PRIVATE FUNCTIONS
   *******************************/

  private async toTokenStructList(contents: TokensToWrap) {
    const tokens: ITokenBundle.TokenStruct[] = [];

    const provider = this.contractWrapper.getProvider();
    const owner = await this.contractWrapper.getSignerAddress();

    if (contents.erc20Tokens) {
      for (const erc20 of contents.erc20Tokens) {
        const normalizedQuantity = await normalizePriceValue(
          provider,
          erc20.quantity,
          erc20.contractAddress,
        );
        const hasAllowance = await hasERC20Allowance(
          this.contractWrapper,
          erc20.contractAddress,
          normalizedQuantity,
        );
        if (!hasAllowance) {
          throw new Error(
            `ERC20 token with contract address "${
              erc20.contractAddress
            }" does not have enough allowance to transfer.\n\nYou can set allowance to the multiwrap contract to transfer these tokens by running:\n\nawait sdk.getToken("${
              erc20.contractAddress
            }").setAllowance("${this.getAddress()}", ${erc20.quantity});\n\n`,
          );
        }
        tokens.push({
          assetContract: erc20.contractAddress,
          totalAmount: normalizedQuantity,
          tokenId: 0,
          tokenType: 0,
        });
      }
    }

    if (contents.erc721Tokens) {
      for (const erc721 of contents.erc721Tokens) {
        const isApproved = await isTokenApprovedForTransfer(
          this.contractWrapper.getProvider(),
          this.getAddress(),
          erc721.contractAddress,
          erc721.tokenId,
          owner,
        );

        if (!isApproved) {
          throw new Error(
            `ERC721 token "${erc721.tokenId}" with contract address "${
              erc721.contractAddress
            }" is not approved for transfer.\n\nYou can give approval the multiwrap contract to transfer this token by running:\n\nawait sdk.getNFTCollection("${
              erc721.contractAddress
            }").setApprovalForToken("${this.getAddress()}", ${
              erc721.tokenId
            });\n\n`,
          );
        }

        tokens.push({
          assetContract: erc721.contractAddress,
          totalAmount: 0,
          tokenId: erc721.tokenId,
          tokenType: 1,
        });
      }
    }

    if (contents.erc1155Tokens) {
      for (const erc1155 of contents.erc1155Tokens) {
        const isApproved = await isTokenApprovedForTransfer(
          this.contractWrapper.getProvider(),
          this.getAddress(),
          erc1155.contractAddress,
          erc1155.tokenId,
          owner,
        );

        if (!isApproved) {
          throw new Error(
            `ERC1155 token "${erc1155.tokenId}" with contract address "${
              erc1155.contractAddress
            }" is not approved for transfer.\n\nYou can give approval the multiwrap contract to transfer this token by running:\n\nawait sdk.getEdition("${
              erc1155.contractAddress
            }").setApprovalForAll("${this.getAddress()}", true);\n\n`,
          );
        }
        tokens.push({
          assetContract: erc1155.contractAddress,
          totalAmount: erc1155.quantity,
          tokenId: erc1155.tokenId,
          tokenType: 2,
        });
      }
    }
    return tokens;
  }
}<|MERGE_RESOLUTION|>--- conflicted
+++ resolved
@@ -12,7 +12,6 @@
 import { ContractRoyalty } from "../core/classes/contract-royalty";
 import { ContractWrapper } from "../core/classes/contract-wrapper";
 import { Erc721 } from "../core/classes/erc-721";
-import { Erc721Supply } from "../core/classes/erc-721-supply";
 import { GasCostEstimator } from "../core/classes/gas-cost-estimator";
 import {
   NetworkOrSignerOrProvider,
@@ -21,7 +20,6 @@
 } from "../core/types";
 import { NFTMetadataOrUri, NFTMetadataOwner, SDKOptions } from "../schema";
 import { MultiwrapContractSchema } from "../schema/contracts/multiwrap";
-import { QueryAllParams } from "../types";
 import {
   ERC1155Wrappable,
   ERC20Wrappable,
@@ -30,10 +28,7 @@
   WrappedTokens,
 } from "../types/multiwrap";
 import { Multiwrap as MultiwrapContract } from "@thirdweb-dev/contracts-js";
-<<<<<<< HEAD
-=======
 import ABI from "@thirdweb-dev/contracts-js/abis/Multiwrap.json";
->>>>>>> 00015fa9
 import {
   ITokenBundle,
   TokensWrappedEvent,
@@ -55,6 +50,7 @@
  *
  * @beta
  */
+// TODO (v3) add erc721 property instead of extending here
 export class Multiwrap extends Erc721<MultiwrapContract> {
   static contractType = "multiwrap" as const;
   static contractRoles = ["transfer", "minter", "unwrap", "asset"] as const;
