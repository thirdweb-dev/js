import { Token } from "../src";
import { TokenMintInput } from "../src/schema/tokens/token";
<<<<<<< HEAD
import { sdk, signers } from "./before-setup";
=======
import { sdk, signers } from "./hooks";
>>>>>>> a5cdd85c
import { SignerWithAddress } from "@nomiclabs/hardhat-ethers/signers";
import { assert, expect } from "chai";
import { ethers } from "ethers";

// global.fetch = require("cross-fetch");

describe("Token Contract", async () => {
  let currencyContract: Token;

  let adminWallet: SignerWithAddress,
    samWallet: SignerWithAddress,
    bobWallet: SignerWithAddress;

  before(() => {
    [adminWallet, samWallet, bobWallet] = signers;
  });

  beforeEach(async () => {
    sdk.updateSignerOrProvider(adminWallet);
    const address = await sdk.deployer.deployBuiltInContract(
      Token.contractType,
      {
        name: `Testing token from SDK`,
        symbol: `TEST`,
        description: "Test contract from tests",
        image:
          "https://pbs.twimg.com/profile_images/1433508973215367176/XBCfBn3g_400x400.jpg",
        primary_sale_recipient: adminWallet.address,
      },
    );
    currencyContract = sdk.getToken(address);
  });

  it("should mint tokens", async () => {
    await currencyContract.mint("20");
    assert.deepEqual(
      (await currencyContract.totalSupply()).value,
      ethers.utils.parseEther("20"),
      `Wrong supply`,
    );
    assert.deepEqual(
      (await currencyContract.balanceOf(adminWallet.address)).value,
      ethers.utils.parseEther("20"),
      `Wrong balance`,
    );
  });

  it("should transfer tokens", async () => {
    await currencyContract.mint(20.2);
    await currencyContract.transfer(samWallet.address, 10.1);
    assert.deepEqual(
      (await currencyContract.balanceOf(adminWallet.address)).value,
      ethers.utils.parseEther("10.1"),
      `Wrong balance`,
    );
    assert.deepEqual(
      (await currencyContract.balanceOf(samWallet.address)).value,
      ethers.utils.parseEther("10.1"),
      `Wrong balance`,
    );
  });

  it("should list current holders", async () => {
    await currencyContract.mint(20);
    await currencyContract.transfer(samWallet.address, "10");
    await currencyContract.transfer(bobWallet.address, "5");
    sdk.updateSignerOrProvider(samWallet);
    await currencyContract.transfer(bobWallet.address, "3");

    const holders = await currencyContract.history.getAllHolderBalances();
    expect(holders.length).to.eq(3);
    expect(
      holders.find((h) => h.holder === adminWallet.address)?.balance
        .displayValue,
    ).to.eq("5.0");
    expect(
      holders.find((h) => h.holder === samWallet.address)?.balance.displayValue,
    ).to.eq("7.0");
    expect(
      holders.find((h) => h.holder === bobWallet.address)?.balance.displayValue,
    ).to.eq("8.0");
  });

  it("should burn tokens", async () => {
    await currencyContract.mint(20);
    assert.deepEqual(
      (await currencyContract.balanceOf(adminWallet.address)).value,
      ethers.utils.parseEther("20"),
      `Wrong balance`,
    );
    await currencyContract.burn(10);
    assert.deepEqual(
      (await currencyContract.balanceOf(adminWallet.address)).value,
      ethers.utils.parseEther("10"),
      `Wrong balance`,
    );
  });

  it("should mint a batch of tokens to the correct wallets", async () => {
    const batch: TokenMintInput[] = [
      {
        toAddress: bobWallet.address,
        amount: 10.5,
      },
      {
        toAddress: samWallet.address,
        amount: 10.5,
      },
    ];

    await currencyContract.mintBatchTo(batch);

    for (const b of batch) {
      const expectedBalance = ethers.utils.parseUnits("10.5");
      const actualBalance = (await currencyContract.balanceOf(b.toAddress))
        .value;

      assert.deepEqual(
        actualBalance,
        expectedBalance,
        `Wallet balance should increase by ${b.amount}`,
      );
    }
  });

  it("should transfer a batch of tokens to the correct wallets", async () => {
    const batch: TokenMintInput[] = [
      {
        toAddress: bobWallet.address,
        amount: 10,
      },
      {
        toAddress: samWallet.address,
        amount: 10,
      },
    ];
    await currencyContract.mint(20);
    await currencyContract.transferBatch(batch);

    for (const b of batch) {
      const expectedBalance = ethers.utils.parseEther("10");
      const actualBalance = (await currencyContract.balanceOf(b.toAddress))
        .value;

      assert.deepEqual(
        actualBalance,
        expectedBalance,
        `Wallet balance should increase by ${b.amount}`,
      );
    }
  });
});<|MERGE_RESOLUTION|>--- conflicted
+++ resolved
@@ -1,10 +1,6 @@
 import { Token } from "../src";
 import { TokenMintInput } from "../src/schema/tokens/token";
-<<<<<<< HEAD
-import { sdk, signers } from "./before-setup";
-=======
 import { sdk, signers } from "./hooks";
->>>>>>> a5cdd85c
 import { SignerWithAddress } from "@nomiclabs/hardhat-ethers/signers";
 import { assert, expect } from "chai";
 import { ethers } from "ethers";
