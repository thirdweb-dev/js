import {
  AuctionAlreadyStartedError,
  ListingNotFoundError,
  WrongListingTypeError,
} from "../src/common/error";
import { isWinningBid } from "../src/common/marketplace";
import { NATIVE_TOKEN_ADDRESS } from "../src/constants/currency";
import { Edition, Marketplace, NFTCollection, Token } from "../src/contracts";
import { ListingType } from "../src/enums/marketplace";
import { AuctionListing, DirectListing, Offer } from "../src/types/marketplace";
import {
  expectError,
  fastForwardTime,
  jsonProvider,
  sdk,
  signers,
<<<<<<< HEAD
} from "./before-setup";
=======
} from "./hooks";
import "@nomiclabs/hardhat-ethers";
>>>>>>> a5cdd85c
import { SignerWithAddress } from "@nomiclabs/hardhat-ethers/signers";
import { assert, expect } from "chai";
import { BigNumber, BigNumberish, ethers } from "ethers";
import { ethers as hardhatEthers } from "hardhat";

global.fetch = require("cross-fetch");

let tokenAddress = NATIVE_TOKEN_ADDRESS;

/**
 * Throughout these tests, the admin wallet will be the deployer
 * and lister of all listings.
 *
 * Bog and Sam and Abby wallets will be used for direct listings and auctions.
 */
describe("Marketplace Contract", async () => {
  let marketplaceContract: Marketplace;
  let dummyNftContract: NFTCollection;
  let dummyBundleContract: Edition;
  let customTokenContract: Token;

  let adminWallet: SignerWithAddress,
    samWallet: SignerWithAddress,
    abbyWallet: SignerWithAddress,
    bobWallet: SignerWithAddress,
    w1: SignerWithAddress,
    w2: SignerWithAddress,
    w3: SignerWithAddress,
    w4: SignerWithAddress;

  beforeEach(async () => {
    await jsonProvider.send("hardhat_reset", []);
    [adminWallet, samWallet, bobWallet, abbyWallet, w1, w2, w3, w4] = signers;

    await sdk.updateSignerOrProvider(adminWallet);

    marketplaceContract = sdk.getMarketplace(
      await sdk.deployer.deployBuiltInContract(Marketplace.contractType, {
        name: "Test Marketplace",
        seller_fee_basis_points: 0,
      }),
    );
    dummyNftContract = sdk.getNFTCollection(
      await sdk.deployer.deployBuiltInContract(NFTCollection.contractType, {
        name: "TEST NFT",
        seller_fee_basis_points: 200,
        fee_recipient: adminWallet.address,
        primary_sale_recipient: adminWallet.address,
      }),
    );
    await dummyNftContract.mintBatch([
      {
        name: "Test 0",
      },
      {
        name: "Test 2",
      },
      {
        name: "Test 3",
      },
      {
        name: "Test 4",
      },
    ]);
    dummyBundleContract = sdk.getEdition(
      await sdk.deployer.deployBuiltInContract(Edition.contractType, {
        name: "TEST BUNDLE",
        seller_fee_basis_points: 100,
        primary_sale_recipient: adminWallet.address,
      }),
    );
    await dummyBundleContract.mintBatch([
      {
        metadata: {
          name: "Test 0",
        },
        supply: 100000,
      },
      {
        metadata: {
          name: "Test 1",
        },
        supply: 100000,
      },
    ]);

    customTokenContract = sdk.getToken(
      await sdk.deployer.deployBuiltInContract(Token.contractType, {
        name: "Test",
        symbol: "TEST",
        primary_sale_recipient: adminWallet.address,
      }),
    );
    await customTokenContract.mintBatchTo([
      {
        toAddress: bobWallet.address,
        amount: 1000,
      },
      {
        toAddress: samWallet.address,
        amount: 1000,
      },
      {
        toAddress: adminWallet.address,
        amount: 1000,
      },
    ]);
    tokenAddress = customTokenContract.getAddress();
  });

  const createDirectListing = async (
    contractAddress: string,
    tokenId: BigNumberish,
    quantity: BigNumberish = 1,
  ): Promise<BigNumber> => {
    return (
      await marketplaceContract.direct.createListing({
        assetContractAddress: contractAddress,
        buyoutPricePerToken: 0.1,
        currencyContractAddress: tokenAddress,
        startTimestamp: new Date(0), // start date can be in the past
        listingDurationInSeconds: 60 * 60 * 24,
        tokenId,
        quantity,
      })
    ).id;
  };

  const createAuctionListing = async (
    contractAddress: string,
    tokenId: BigNumberish,
    quantity: BigNumberish = 1,
    startTime: Date = new Date(),
  ): Promise<BigNumber> => {
    return (
      await marketplaceContract.auction.createListing({
        assetContractAddress: contractAddress,
        buyoutPricePerToken: 0.1,
        currencyContractAddress: tokenAddress,
        startTimestamp: startTime,
        listingDurationInSeconds: 60 * 60 * 24,
        tokenId,
        quantity,
        reservePricePerToken: 0.05,
      })
    ).id;
  };

  describe("Listing", () => {
    it("should list direct listings with 721s", async () => {
      const listingId = await createDirectListing(
        dummyNftContract.getAddress(),
        0,
      );
      assert.isDefined(listingId);
    });

    // TODO deploy WETH on hardhat
    it.skip("should list acuction with native token", async () => {
      const tx = await marketplaceContract.auction.createListing({
        assetContractAddress: dummyNftContract.getAddress(),
        buyoutPricePerToken: 1,
        currencyContractAddress: NATIVE_TOKEN_ADDRESS,
        startTimestamp: new Date(),
        listingDurationInSeconds: 60 * 60 * 24,
        tokenId: 0,
        quantity: 1,
        reservePricePerToken: 0.0001,
      });
      const id = tx.id;
      sdk.updateSignerOrProvider(samWallet);
      await marketplaceContract.auction.makeBid(id, 0.1);
    });

    it("should list direct listings with 1155s", async () => {
      const listingId = await createDirectListing(
        dummyBundleContract.getAddress(),
        0,
        10,
      );
      assert.isDefined(listingId);
    });

    it("should list auction listings with 721s", async () => {
      const listingId = await createAuctionListing(
        dummyNftContract.getAddress(),
        0,
      );
      assert.isDefined(listingId);
    });

    it("should list auction listings with 1155s", async () => {
      const listingId = await createAuctionListing(
        dummyNftContract.getAddress(),
        0,
        10,
      );
      assert.isDefined(listingId);
    });

    it("should be able to restrict listing", async () => {
      await marketplaceContract.allowListingFromSpecificAssetOnly(
        dummyBundleContract.getAddress(),
      );
      const listingId = await createDirectListing(
        dummyBundleContract.getAddress(),
        0,
        10,
      );
      assert.isDefined(listingId);
      try {
        await createDirectListing(dummyNftContract.getAddress(), 0, 10);
      } catch (e) {
        expectError(e, "!ASSET");
      }
    });
  });

  describe("Listing Filters", () => {
    beforeEach(async () => {
      await sdk.updateSignerOrProvider(adminWallet);
      await createDirectListing(dummyNftContract.getAddress(), 0);
      await createAuctionListing(dummyNftContract.getAddress(), 1);

      await createDirectListing(dummyBundleContract.getAddress(), 0, 10);
      await createAuctionListing(dummyBundleContract.getAddress(), 0, 10);

      await dummyBundleContract.transfer(samWallet.address, "0", 10);
      await dummyBundleContract.transfer(samWallet.address, "1", 10);

      await sdk.updateSignerOrProvider(samWallet);
      await createDirectListing(dummyBundleContract.getAddress(), 0, 10);
      await createAuctionListing(dummyBundleContract.getAddress(), 1, 10);
    });

    it("should paginate properly", async () => {
      const listings = await marketplaceContract.getAllListings({
        start: 0,
        count: 1,
      });
      assert.equal(listings.length, 1, "pagination doesn't work");
    });

    it("should filter sellers properly", async () => {
      const listings = await marketplaceContract.getAllListings({
        seller: adminWallet.address,
      });
      assert.equal(listings.length, 4, "filter doesn't work");
    });

    it("should filter asset contract properly", async () => {
      const listings = await marketplaceContract.getAllListings({
        tokenContract: dummyBundleContract.getAddress(),
      });
      assert.equal(listings.length, 4, "filter doesn't work");
    });

    it("should filter asset contract with token contract address properly", async () => {
      const listings = await marketplaceContract.getAllListings({
        tokenContract: dummyNftContract.getAddress(),
      });
      assert.equal(listings.length, 2, "filter doesn't work");
    });

    it("should filter asset contract with token id properly", async () => {
      const listings0 = await marketplaceContract.getAllListings({
        tokenId: 0,
      });
      assert.equal(listings0.length, 4, "filter doesn't work");
      const listings1 = await marketplaceContract.getAllListings({
        tokenId: 1,
      });
      assert.equal(listings1.length, 2, "filter doesn't work");
    });

    it("should filter asset contract with token contract and id properly", async () => {
      const listings = await marketplaceContract.getAllListings({
        tokenContract: dummyNftContract.getAddress(),
        tokenId: 1,
      });
      assert.equal(listings.length, 1, "filter doesn't work");
    });
  });

  describe("Get Listing", () => {
    let directListingId: BigNumber;
    let auctionListingId: BigNumber;

    beforeEach(async () => {
      await sdk.updateSignerOrProvider(adminWallet);
      directListingId = await createDirectListing(
        dummyNftContract.getAddress(),
        0,
      );
      auctionListingId = await createAuctionListing(
        dummyNftContract.getAddress(),
        1,
      );
    });

    it("should return only active listings", async () => {
      const before = await marketplaceContract.getActiveListings();
      expect(before.length).to.eq(1);
      await sdk.updateSignerOrProvider(samWallet);
      await marketplaceContract.buyoutListing(directListingId, 1);
      const afterDirectBuyout = await marketplaceContract.getActiveListings();
      expect(afterDirectBuyout.length).to.eq(0);
      // TODO add test for buying out auctions too (needs time control)
    });

    it("should return an auction listing", async () => {
      const listing = (await marketplaceContract.getListing(
        auctionListingId,
      )) as AuctionListing;
      assert.equal(listing.type.toString(), ListingType.Auction.toString());
      assert.equal(listing.tokenId.toString(), "1");

      assert.equal(listing.asset.id.toString(), "1");
      assert.equal(listing.asset.name, "Test 2");
    });

    it("should return an auction listing", async () => {
      const listings = await marketplaceContract.getAllListings();
      assert(listings.length > 0);
    });

    it("should return a direct listing", async () => {
      const listing = (await marketplaceContract.getListing(
        directListingId,
      )) as DirectListing;
      assert.equal(listing.type.toString(), ListingType.Direct.toString());
      assert.equal(listing.tokenId.toString(), "0");

      assert.equal(listing.asset.id.toString(), "0");
      assert.equal(listing.asset.name, "Test 0");
    });

    it("should return a direct listing using getDirectListing", async () => {
      const listing = await marketplaceContract.direct.getListing(
        directListingId,
      );
      assert.equal(listing.type.toString(), ListingType.Direct.toString());
      assert.equal(listing.tokenId.toString(), "0");
    });

    it("should return a direct listing using getAuctionListing", async () => {
      const listing = await marketplaceContract.auction.getListing(
        auctionListingId,
      );
      assert.equal(listing.type.toString(), ListingType.Auction.toString());
      assert.equal(listing.tokenId.toString(), "1");
    });
  });

  describe("Offers", () => {
    let directListingId: BigNumber;
    let auctionListingId: BigNumber;

    beforeEach(async () => {
      await sdk.updateSignerOrProvider(adminWallet);
      directListingId = await createDirectListing(
        dummyNftContract.getAddress(),
        0,
        10,
      );
      auctionListingId = await createAuctionListing(
        dummyNftContract.getAddress(),
        1,
      );
    });

    it("should allow the seller to accept an offer", async () => {
      await sdk.updateSignerOrProvider(bobWallet);

      const currentBalance = await dummyNftContract.balanceOf(
        bobWallet.address,
      );
      assert.equal(
        currentBalance.toString(),
        "0",
        "The buyer should start with no tokens",
      );

      await marketplaceContract.direct.makeOffer(
        directListingId,
        10,
        tokenAddress,
        0.034,
        new Date(Date.now() + 60 * 60 * 24 * 10 * 1000),
      );

      await sdk.updateSignerOrProvider(adminWallet);
      await marketplaceContract.direct.acceptOffer(
        directListingId,
        bobWallet.address,
      );

      const balance = await dummyNftContract.balanceOf(bobWallet.address);
      assert.equal(
        balance.toString(),
        "1",
        "The buyer should have been awarded token",
      );
    });

    it("should allow a buyer to buyout a direct listing", async () => {
      await sdk.updateSignerOrProvider(bobWallet);

      const currentBalance = await dummyNftContract.balanceOf(
        bobWallet.address,
      );
      assert.equal(
        currentBalance.toString(),
        "0",
        "The buyer should start with no tokens",
      );
      await marketplaceContract.buyoutListing(directListingId, 1);
      const balance = await dummyNftContract.balanceOf(bobWallet.address);
      assert.equal(
        balance.toString(),
        "1",
        "The buyer should have been awarded token",
      );
    });

    it("should allow a buyer to buyout a direct listing after making an offer", async () => {
      await sdk.updateSignerOrProvider(bobWallet);

      const currentBalance = await dummyNftContract.balanceOf(
        bobWallet.address,
      );
      assert.equal(
        currentBalance.toString(),
        "0",
        "The buyer should start with no tokens",
      );
      await marketplaceContract.direct.makeOffer(
        directListingId,
        1,
        customTokenContract.getAddress(),
        0.05,
      );
      await marketplaceContract.buyoutListing(directListingId, 1);
      const balance = await dummyNftContract.balanceOf(bobWallet.address);
      assert.equal(
        balance.toString(),
        "1",
        "The buyer should have been awarded token",
      );
    });

    it("should allow a buyer to buyout a direct listing for someone else", async () => {
      await sdk.updateSignerOrProvider(bobWallet);

      const currentBalance = await dummyNftContract.balanceOf(w4.address);
      assert.equal(
        currentBalance.toString(),
        "0",
        "The buyer should start with no tokens",
      );
      await marketplaceContract.buyoutListing(directListingId, 1, w4.address);
      const balance = await dummyNftContract.balanceOf(w4.address);
      assert.equal(
        balance.toString(),
        "1",
        "The buyer should have been awarded token",
      );
    });

    it("should allow offers to be made on direct listings", async () => {
      sdk.updateSignerOrProvider(bobWallet);
      await marketplaceContract.direct.makeOffer(
        directListingId,
        1,
        tokenAddress,
        "1",
      );

      const offer = (await marketplaceContract.direct.getActiveOffer(
        directListingId,
        bobWallet.address,
      )) as Offer;

      assert.equal(offer.buyerAddress, bobWallet.address);
      assert.equal(
        offer.pricePerToken.toString(),
        ethers.utils.parseUnits("1").toString(),
      );
      assert.equal(offer.listingId.toString(), directListingId.toString());

      sdk.updateSignerOrProvider(samWallet);
      await marketplaceContract.direct.makeOffer(
        directListingId,
        1,
        tokenAddress,
        "1",
      );

      const secondOffer = (await marketplaceContract.direct.getActiveOffer(
        directListingId,
        samWallet.address,
      )) as Offer;

      assert.equal(secondOffer.buyerAddress, samWallet.address);
      assert.equal(
        offer.pricePerToken.toString(),
        ethers.utils.parseUnits("1").toString(),
      );
      assert.equal(offer.listingId.toString(), directListingId.toString());
    });

    it("should return undefined when checking offers on an address that hasn't made any", async () => {
      const offer = await marketplaceContract.direct.getActiveOffer(
        directListingId,
        adminWallet.address,
      );
      assert.isUndefined(offer);
    });

    it("should allow bids by the same person", async () => {
      await sdk.updateSignerOrProvider(bobWallet);
      await marketplaceContract.auction.makeBid(auctionListingId, 0.06);
      await marketplaceContract.auction.makeBid(auctionListingId, 0.08);

      const winningBid = (await marketplaceContract.auction.getWinningBid(
        auctionListingId,
      )) as Offer;

      assert.equal(winningBid.buyerAddress, bobWallet.address);
      assert.equal(
        winningBid.pricePerToken.toString(),
        ethers.utils.parseUnits("0.08").toString(),
      );
    });

    it("should allow bids to be made on auction listings", async () => {
      await sdk.updateSignerOrProvider(bobWallet);
      await marketplaceContract.auction.makeBid(auctionListingId, 0.06);

      let winningBid = (await marketplaceContract.auction.getWinningBid(
        auctionListingId,
      )) as Offer;

      assert.equal(winningBid.buyerAddress, bobWallet.address);
      assert.equal(
        winningBid.pricePerToken.toString(),
        ethers.utils.parseUnits("0.06").toString(),
      );
      assert.equal(
        winningBid.listingId.toString(),
        auctionListingId.toString(),
      );

      // Make a higher winning bid
      await sdk.updateSignerOrProvider(samWallet);
      await marketplaceContract.auction.makeBid(auctionListingId, 0.09);

      winningBid = (await marketplaceContract.auction.getWinningBid(
        auctionListingId,
      )) as Offer;
      assert.equal(winningBid.buyerAddress, samWallet.address);
      assert.equal(
        winningBid.pricePerToken.toString(),
        ethers.utils.parseUnits("0.09").toString(),
      );
      assert.equal(
        winningBid.listingId.toString(),
        auctionListingId.toString(),
      );
    });
  });

  describe("Validators", () => {
    let directListingId: BigNumber;
    let auctionListingId: BigNumber;

    beforeEach(async () => {
      await sdk.updateSignerOrProvider(adminWallet);
      directListingId = await createDirectListing(
        dummyNftContract.getAddress(),
        0,
      );
      auctionListingId = await createAuctionListing(
        dummyNftContract.getAddress(),
        1,
      );
    });

    it("should throw an error trying to fetch a listing of the wrong type", async () => {
      try {
        await marketplaceContract.direct.getListing(auctionListingId);
        assert.fail("Should have thrown an error");
      } catch (err) {
        if (!(err instanceof WrongListingTypeError)) {
          throw err;
        }
      }

      try {
        await marketplaceContract.auction.getListing(directListingId);
        assert.fail("Should have thrown an error");
      } catch (err) {
        if (!(err instanceof WrongListingTypeError)) {
          throw err;
        }
      }
    });
  });

  describe("Bidding", () => {
    let auctionListingId: BigNumber;

    beforeEach(async () => {
      await sdk.updateSignerOrProvider(adminWallet);
      auctionListingId = await createAuctionListing(
        dummyNftContract.getAddress(),
        1,
      );
    });

    it("should automatically award a buyout", async () => {
      await sdk.updateSignerOrProvider(bobWallet);
      const currentBalance = await dummyNftContract.balanceOf(
        bobWallet.address,
      );
      assert.equal(
        currentBalance.toString(),
        "0",
        "The buyer should start with no tokens",
      );
      await marketplaceContract.auction.makeBid(auctionListingId, "20");

      const balance = await dummyNftContract.balanceOf(bobWallet.address);
      assert.equal(
        balance.toString(),
        "1",
        "The buyer should have been awarded token",
      );
    });

    // TODO: idk if a seller can close out an auction before the auction
    // has ended and so the call to `acceptWinningBid` is failing on this
    // test because the listing is still active.
    it.skip("should allow the seller to accept the winning bid", async () => {
      await sdk.updateSignerOrProvider(bobWallet);
      const currentBalance = await dummyNftContract.balanceOf(
        bobWallet.address,
      );
      assert.equal(
        currentBalance.toString(),
        "0",
        "The buyer should start with no tokens",
      );
      await marketplaceContract.auction.makeBid(auctionListingId, "2");

      const winningBid = (await marketplaceContract.auction.getWinningBid(
        auctionListingId,
      )) as Offer;

      assert.equal(
        winningBid.buyerAddress,
        bobWallet.address,
        "Bob should be the winning bidder",
      );

      await sdk.updateSignerOrProvider(bobWallet);
      await marketplaceContract.auction.closeListing(auctionListingId);
      const balance = await dummyNftContract.balanceOf(bobWallet.address);
      assert.equal(
        balance.toString(),
        "1",
        "The buyer should have been awarded token",
      );

      // TODO: write test for calling closeAuctionListing with sellers wallet
    });

    it("should throw an error if a bid being placed is not a winning bid", async () => {
      await sdk.updateSignerOrProvider(bobWallet);
      const currentBalance = await dummyNftContract.balanceOf(
        bobWallet.address,
      );
      assert.equal(
        currentBalance.toString(),
        "0",
        "The buyer should start with no tokens",
      );
      await marketplaceContract.auction.makeBid(auctionListingId, "2");
      try {
        await marketplaceContract.auction.makeBid(auctionListingId, "2.01");
        // eslint-disable-next-line no-empty
      } catch (err) {}
    });

    it("should allow an auction buyout", async () => {
      const id = (
        await marketplaceContract.auction.createListing({
          assetContractAddress: dummyBundleContract.getAddress(),
          buyoutPricePerToken: 0.8,
          currencyContractAddress: tokenAddress,
          // to start tomorrow so we can update it
          startTimestamp: new Date(),
          listingDurationInSeconds: 60 * 60 * 24,
          tokenId: "1",
          quantity: 2,
          reservePricePerToken: 0.2,
        })
      ).id;
      await sdk.updateSignerOrProvider(bobWallet);
      await marketplaceContract.buyoutListing(id);

      const balance = await dummyBundleContract.balanceOf(
        bobWallet.address,
        "1",
      );
      assert.equal(balance.toString(), "2", "The buyer should have 2 tokens");
    });
  });

  describe("Closing listings", () => {
    let directListingId: BigNumber;
    let auctionListingId: BigNumber;

    beforeEach(async () => {
      await sdk.updateSignerOrProvider(adminWallet);
      directListingId = await createDirectListing(
        dummyNftContract.getAddress(),
        0,
      );
      auctionListingId = await createAuctionListing(
        dummyNftContract.getAddress(),
        1,
      );
    });

    it("should allow a seller to close an auction that hasn't started yet", async () => {
      const id = (
        await marketplaceContract.auction.createListing({
          assetContractAddress: dummyNftContract.getAddress(),
          buyoutPricePerToken: 0.1,
          currencyContractAddress: tokenAddress,
          // to start tomorrow so we can update it
          startTimestamp: new Date(),
          listingDurationInSeconds: 60 * 60 * 24,
          tokenId: "0",
          quantity: 1,
          reservePricePerToken: 0.05,
        })
      ).id;
      await marketplaceContract.auction.cancelListing(id);

      try {
        await marketplaceContract.auction.getListing(id);
      } catch (err) {
        if (!(err instanceof ListingNotFoundError)) {
          throw err;
        }
      }
    });

    it("should not throw an error when trying to close an auction that already started (no bids)", async () => {
      await marketplaceContract.auction.cancelListing(auctionListingId);
    });

    it("should throw an error when trying to close an auction that already started (with bids)", async () => {
      await marketplaceContract.auction.makeBid(auctionListingId, 0.06);
      try {
        await marketplaceContract.auction.cancelListing(auctionListingId);
        assert.fail("should have thrown an error");
      } catch (err: any) {
        if (
          !(err instanceof AuctionAlreadyStartedError) &&
          !(err.message as string).includes(
            "cannot close auction before it has ended",
          )
        ) {
          throw err;
        }
      }
    });

    it("should correctly close a direct listing", async () => {
      const listing = await marketplaceContract.direct.getListing(
        directListingId,
      );
      assert.equal(listing.quantity.toString(), "1");
      await marketplaceContract.direct.cancelListing(directListingId);
      try {
        await marketplaceContract.direct.getListing(directListingId);
      } catch (e) {
        if (!(e instanceof ListingNotFoundError)) {
          throw e;
        }
      }
    });

    // Skipping until decision is made on this:
    // https://github.com/nftlabs/nftlabs-sdk-ts/issues/119#issuecomment-1003199128
    it.skip("should allow the seller to cancel an auction that has started as long as there are no active bids", async () => {
      const startTime = new Date();
      const listingId = await createAuctionListing(
        dummyNftContract.getAddress(),
        2,
        1,
        startTime,
      );

      await marketplaceContract.auction.getListing(listingId);
      await marketplaceContract.auction.getWinningBid(listingId);

      try {
        await marketplaceContract.auction.cancelListing(auctionListingId);
        // eslint-disable-next-line no-empty
      } catch (err) {
        console.error("failed to cancel listing", err);
        assert.fail(
          "The seller should be able to cancel the auction if there are no active bids",
        );
      }
    });

    it("should distribute the tokens when a listing closes", async () => {
      await sdk.updateSignerOrProvider(adminWallet);
      const listingId = (
        await marketplaceContract.auction.createListing({
          assetContractAddress: dummyNftContract.getAddress(),
          buyoutPricePerToken: 10,
          currencyContractAddress: tokenAddress,
          startTimestamp: new Date(),
          listingDurationInSeconds: 60 * 60,
          tokenId: "2",
          quantity: "1",
          reservePricePerToken: 1,
        })
      ).id;

      await sdk.updateSignerOrProvider(bobWallet);

      await marketplaceContract.auction.makeBid(listingId, 2);

      await fastForwardTime(60 * 60 * 24);

      /**
       * Buyer
       */
      const oldBalance = await dummyNftContract.balanceOf(bobWallet.address);
      assert.equal(
        oldBalance.toString(),
        "0",
        "The buyer should have no tokens to start",
      );
      await marketplaceContract.auction.closeListing(listingId);

      const balance = await dummyNftContract.balanceOf(bobWallet.address);
      assert.equal(
        balance.toString(),
        "1",
        "The buyer should have been awarded token",
      );

      /**
       * Seller
       */
      await sdk.updateSignerOrProvider(adminWallet);
      const oldTokenBalance = await customTokenContract.balanceOf(
        adminWallet.address,
      );
      assert.deepEqual(
        oldTokenBalance.value,
        ethers.utils.parseUnits("1000"),
        "The buyer should have 1000 tokens to start",
      );

      await marketplaceContract.auction.closeListing(listingId);

      const newTokenBalance = await customTokenContract.balanceOf(
        adminWallet.address,
      );
      assert.deepEqual(
        newTokenBalance.value,
        ethers.utils
          .parseUnits("1000")
          // eslint-disable-next-line line-comment-position
          .add(ethers.utils.parseUnits("2.00")), // 2% taken out for royalties
        // TODO read the fee from the TWFee contract
        "The buyer should have two additional tokens after the listing closes",
      );
    });
  });

  describe("Updating listings", () => {
    let directListingId: BigNumber;

    beforeEach(async () => {
      await sdk.updateSignerOrProvider(adminWallet);
      directListingId = await createDirectListing(
        dummyNftContract.getAddress(),
        0,
      );
    });

    it("should allow you to update a direct listing", async () => {
      const buyoutPrice = ethers.utils.parseUnits("0.1");

      const directListing = await marketplaceContract.direct.getListing(
        directListingId,
      );
      assert.equal(
        directListing.buyoutPrice.toString(),
        buyoutPrice.toString(),
      );

      directListing.buyoutPrice = ethers.utils.parseUnits("20");
      const block = await hardhatEthers.provider.getBlock("latest");
      directListing.startTimeInSeconds = block.timestamp;

      await marketplaceContract.direct.updateListing(directListing);

      const updatedListing = await marketplaceContract.direct.getListing(
        directListingId,
      );
      assert.equal(
        updatedListing.buyoutPrice.toString(),
        ethers.utils.parseUnits("20").toString(),
      );
    });

    it("should allow you to update an auction listing", async () => {
      const buyoutPrice = ethers.utils.parseUnits("10");

      const id = (
        await marketplaceContract.auction.createListing({
          assetContractAddress: dummyNftContract.getAddress(),
          buyoutPricePerToken: 10,
          currencyContractAddress: tokenAddress,
          // to start tomorrow so we can update it
          startTimestamp: new Date(Date.now() + 24 * 60 * 60 * 100000),
          listingDurationInSeconds: 60 * 60 * 24,
          tokenId: "0",
          quantity: 1,
          reservePricePerToken: 1,
        })
      ).id;

      const auctionListing = await marketplaceContract.auction.getListing(id);
      assert.equal(
        auctionListing.buyoutPrice.toString(),
        buyoutPrice.toString(),
      );

      auctionListing.buyoutPrice = ethers.utils.parseUnits("9");

      await marketplaceContract.auction.updateListing(auctionListing);

      const updatedListing = await marketplaceContract.auction.getListing(id);
      assert.equal(
        updatedListing.buyoutPrice.toString(),
        ethers.utils.parseUnits("9").toString(),
      );
    });
  });

  describe("Utils", async () => {
    // TODO rewrite this test to actually try to place bids
    it("should return the correct bid buffer rules", async () => {
      const testCases: {
        winningBid: BigNumberish;
        newBid: BigNumberish;
        buffer: BigNumberish;
        valid: boolean;
      }[] = [
        {
          winningBid: 10,
          newBid: 12,
          buffer: 500,
          valid: true,
        },
        {
          winningBid: 100,
          newBid: 101,
          buffer: 500,
          valid: false,
        },
        {
          winningBid: 10,
          newBid: 12,
          buffer: 1000,
          valid: true,
        },
        {
          winningBid: 10,
          newBid: 15,
          buffer: 5001,
          valid: false,
        },
        {
          winningBid: 10,
          newBid: 15,
          buffer: 4999,
          valid: true,
        },
        {
          winningBid: 10,
          newBid: 9,
          buffer: 1000,
          valid: false,
        },
      ];

      for (const testCase of testCases) {
        const result = isWinningBid(
          testCase.winningBid,
          testCase.newBid,
          testCase.buffer,
        );
        assert.equal(
          result,
          testCase.valid,
          `should be valid: ${JSON.stringify(testCase)}`,
        );
      }
    });
  });

  describe("Buffers", () => {
    beforeEach(async () => {
      await sdk.updateSignerOrProvider(adminWallet);
    });

    it("should set the correct bid buffer default of 15 minutes", async () => {
      const buffer = await marketplaceContract.getTimeBufferInSeconds();
      assert.equal(buffer.toNumber(), 15 * 60);
    });

    it("should set the correct time buffer default of 500 bps", async () => {
      const buffer = await marketplaceContract.getBidBufferBps();
      assert.equal(buffer.toNumber(), 500);
    });

    it("should allow you to set the bid buffer", async () => {
      await marketplaceContract.setBidBufferBps(1000);
      const buffer = await marketplaceContract.getBidBufferBps();
      assert.equal(buffer.toNumber(), 1000);
    });

    it("should allow you to set the time buffer", async () => {
      await marketplaceContract.setTimeBufferInSeconds(1000);
      const buffer = await marketplaceContract.getTimeBufferInSeconds();
      assert.equal(buffer.toNumber(), 1000);
    });
  });

  describe("Invalid Listings", () => {
    let directListingId: BigNumber;

    beforeEach(async () => {
      await sdk.updateSignerOrProvider(adminWallet);
      directListingId = await createDirectListing(
        dummyNftContract.getAddress(),
        0,
      );
    });

    it("should throw an error when trying to buyout an invalid direct listing", async () => {
      await sdk.updateSignerOrProvider(adminWallet);
      await dummyNftContract.transfer(samWallet.address, "0");

      await sdk.updateSignerOrProvider(bobWallet);

      try {
        await marketplaceContract.direct.buyoutListing(directListingId, 1);
        assert.fail("should have thrown");
      } catch (err: any) {}
    });

    it("should not return invalid direct listings", async () => {
      await sdk.updateSignerOrProvider(adminWallet);
      await dummyNftContract.transfer(samWallet.address, "0");

      const allListings = await marketplaceContract.getActiveListings();
      const found = allListings.find(
        (l) => l.id.toString() === directListingId.toString(),
      );
      assert.isUndefined(
        found,
        "should not have found the listing because it is invalid",
      );
    });
  });
});<|MERGE_RESOLUTION|>--- conflicted
+++ resolved
@@ -14,12 +14,7 @@
   jsonProvider,
   sdk,
   signers,
-<<<<<<< HEAD
-} from "./before-setup";
-=======
 } from "./hooks";
-import "@nomiclabs/hardhat-ethers";
->>>>>>> a5cdd85c
 import { SignerWithAddress } from "@nomiclabs/hardhat-ethers/signers";
 import { assert, expect } from "chai";
 import { BigNumber, BigNumberish, ethers } from "ethers";
