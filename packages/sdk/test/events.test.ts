import { ContractEvent, NFTDrop, NFTCollection } from "../src";
<<<<<<< HEAD
import { sdk, signers } from "./before-setup";
=======
import { sdk, signers } from "./hooks";
>>>>>>> a5cdd85c
import { AddressZero } from "@ethersproject/constants";
import { SignerWithAddress } from "@nomiclabs/hardhat-ethers/signers";
import { expect } from "chai";
import { ethers, Wallet } from "ethers";

global.fetch = require("cross-fetch");

describe("Events", async () => {
  let dropContract: NFTDrop;
  let dropContract2: NFTDrop;
  let nftContract: NFTCollection;
  let adminWallet: SignerWithAddress,
    samWallet: SignerWithAddress,
    bobWallet: SignerWithAddress;

  before(() => {
    [adminWallet, samWallet, bobWallet] = signers;
  });

  beforeEach(async () => {
    dropContract = sdk.getNFTDrop(
      await sdk.deployer.deployBuiltInContract(NFTDrop.contractType, {
        name: `Testing drop from SDK`,
        description: "Test contract from tests",
        image:
          "https://pbs.twimg.com/profile_images/1433508973215367176/XBCfBn3g_400x400.jpg",
        primary_sale_recipient: AddressZero,
        seller_fee_basis_points: 500,
        fee_recipient: AddressZero,
        platform_fee_basis_points: 10,
        platform_fee_recipient: AddressZero,
      }),
    );

    dropContract2 = sdk.getNFTDrop(
      await sdk.deployer.deployBuiltInContract(NFTDrop.contractType, {
        name: `Testing drop from SDK`,
        description: "Test contract from tests",
        image:
          "https://pbs.twimg.com/profile_images/1433508973215367176/XBCfBn3g_400x400.jpg",
        primary_sale_recipient: AddressZero,
        seller_fee_basis_points: 500,
        fee_recipient: AddressZero,
        platform_fee_basis_points: 10,
        platform_fee_recipient: AddressZero,
      }),
    );

    nftContract = sdk.getNFTCollection(
      await sdk.deployer.deployBuiltInContract(NFTCollection.contractType, {
        name: "NFT Contract",
        description: "Test NFT contract from tests",
        image:
          "https://pbs.twimg.com/profile_images/1433508973215367176/XBCfBn3g_400x400.jpg",
        primary_sale_recipient: AddressZero,
        seller_fee_basis_points: 1000,
        fee_recipient: AddressZero,
        platform_fee_basis_points: 10,
        platform_fee_recipient: AddressZero,
      }),
    );
  });

  it("should emit Transaction events", async () => {
    let txStatus = "";
    dropContract.events.addTransactionListener((event) => {
      if (!txStatus) {
        expect(event.status).to.eq("submitted");
      } else if (txStatus === "submitted") {
        expect(event.status).to.eq("completed");
      }
      txStatus = event.status;
    });
    await dropContract.setApprovalForAll(ethers.constants.AddressZero, true);
    dropContract.events.removeAllListeners();
  });

  it("should emit Contract events", async () => {
    const events: ContractEvent[] = [];
    const remove = dropContract.events.addEventListener(
      "TokensLazyMinted",
      (event) => {
        events.push(event);
      },
    );
    await dropContract.createBatch([
      {
        name: "1",
      },
      {
        name: "2",
      },
    ]);
    await new Promise((resolve) => setTimeout(resolve, 5000));
    remove();
    expect(events.length).to.be.gt(0);
    expect(events.map((e) => e.eventName)).to.include("TokensLazyMinted");
  });

  it("should emit all Contract events", async () => {
    const events: ContractEvent[] = [];
    const remove = dropContract2.events.listenToAllEvents((event) => {
      events.push(event);
    });
    await dropContract2.createBatch([
      {
        name: "1",
      },
      {
        name: "2",
      },
    ]);
    await dropContract2.claimConditions.set([{}]);
    await dropContract2.claim(1);
    await new Promise((resolve) => setTimeout(resolve, 5000));
    remove();
    expect(events.length).to.be.gt(0);
    expect(events.map((e) => e.eventName)).to.include("TokensLazyMinted");
    expect(events.map((e) => e.eventName)).to.include("TokensClaimed");
  });

  it("should return single event", async () => {
    await nftContract.mint({
      name: "Test1",
    });

    const events = await nftContract.events.getEvents("TokensMinted");
    expect(events.length).to.be.equal(1);
  });

  it("should return multiple events", async () => {
    await nftContract.mint({
      name: "Test1",
    });

    await nftContract.transfer(samWallet.address, 0);

    const events = await nftContract.events.getAllEvents();
    expect(events.filter((e) => e.eventName === "Transfer").length).to.be.equal(
      2,
    );
    expect(
      events.filter((e) => e.eventName === "TokensMinted").length,
    ).to.be.equal(1);
  });
});<|MERGE_RESOLUTION|>--- conflicted
+++ resolved
@@ -1,9 +1,5 @@
 import { ContractEvent, NFTDrop, NFTCollection } from "../src";
-<<<<<<< HEAD
-import { sdk, signers } from "./before-setup";
-=======
 import { sdk, signers } from "./hooks";
->>>>>>> a5cdd85c
 import { AddressZero } from "@ethersproject/constants";
 import { SignerWithAddress } from "@nomiclabs/hardhat-ethers/signers";
 import { expect } from "chai";
