--- conflicted
+++ resolved
@@ -53,7 +53,6 @@
   PluginMap,
   PluginMap__factory,
   VoteERC20__factory,
-<<<<<<< HEAD
   MarketplaceEntrypoint__factory,
   Map,
   Map__factory,
@@ -64,10 +63,8 @@
   EnglishAuctions,
   Offers__factory,
   Offers,
-=======
   TWProxy__factory,
   TWProxy,
->>>>>>> d0d5a3c2
 } from "@thirdweb-dev/contracts-js";
 import { ThirdwebStorage } from "@thirdweb-dev/storage";
 import { ethers } from "ethers";
