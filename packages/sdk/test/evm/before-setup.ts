--- conflicted
+++ resolved
@@ -54,7 +54,6 @@
   PluginMap,
   PluginMap__factory,
   VoteERC20__factory,
-<<<<<<< HEAD
   MarketplaceRouter__factory,
   DirectListingsLogic__factory,
   DirectListingsLogic,
@@ -63,14 +62,9 @@
   EnglishAuctionsLogic,
   OffersLogic__factory,
   OffersLogic,
-  TWProxy__factory,
-  TWProxy,
-=======
->>>>>>> 431ab23e
 } from "@thirdweb-dev/contracts-js";
 import { ThirdwebStorage } from "@thirdweb-dev/storage";
 import { ethers } from "ethers";
-import { FormatTypes, FunctionFragment, Interface } from "ethers/lib/utils";
 import hardhat from "hardhat";
 
 // it's there, trust me bro
