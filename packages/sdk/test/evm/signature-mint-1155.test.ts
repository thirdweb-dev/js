--- conflicted
+++ resolved
@@ -195,20 +195,12 @@
         name: "Test2",
       });
       const toSign1 = {
-<<<<<<< HEAD
-        to: samWallet.address,
-=======
-        to: adminWallet.address,
->>>>>>> 64f24f1b
+        to: samWallet.address,
         metadata: uri1,
         quantity: 10,
       };
       const toSign2 = {
-<<<<<<< HEAD
-        to: samWallet.address,
-=======
-        to: adminWallet.address,
->>>>>>> 64f24f1b
+        to: samWallet.address,
         metadata: uri2,
         quantity: 10,
       };
@@ -244,11 +236,7 @@
     it("should mint additional supply", async () => {
       const tx = await editionContract.signature.mint(v1);
       const additional = await editionContract.signature.generateFromTokenId({
-<<<<<<< HEAD
-        to: samWallet.address,
-=======
-        to: adminWallet.address,
->>>>>>> 64f24f1b
+        to: samWallet.address,
         tokenId: tx.id,
         quantity: 100,
       });
