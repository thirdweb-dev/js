--- conflicted
+++ resolved
@@ -274,24 +274,6 @@
     expect(tx.id.toNumber()).to.eq(0);
   });
 
-<<<<<<< HEAD
-  it("should respect pagination for getOwned", async () => {
-    const _tokenIds: number[] = Array.from({ length: 11 }, (_, index) => index); // [0, 1, ... 10]
-    const metadata = _tokenIds.map((num) => ({ name: `Test${num}` }));
-    await nftContract.mintBatch(metadata);
-    const nftPage1 = await nftContract.getOwned(undefined, {
-      count: 2,
-      start: 1,
-    });
-    expect(nftPage1).to.be.an("array").length(2);
-    const nftPage2 = await nftContract.getOwned(undefined, {
-      count: 3,
-      start: 3,
-    });
-    expect(nftPage2).to.be.an("array").length(3);
-    expect(nftPage2[0].metadata.id).to.eq("6");
-    expect(nftPage2[1].metadata.id).to.eq("7");
-=======
   it("allOwners() should not return AddressZero as one of the owners", async () => {
     const metadata = [{ name: "Test1" }, { name: "Test2" }, { name: "Test3" }];
     await nftContract.mintBatch(metadata);
@@ -304,6 +286,23 @@
     expect(records).to.be.an("array").length(2);
     expect(records[0].tokenId).to.eq(1);
     expect(records[1].tokenId).to.eq(2);
->>>>>>> 6a5bbfd2
+  });
+
+  it("should respect pagination for getOwned", async () => {
+    const _tokenIds: number[] = Array.from({ length: 11 }, (_, index) => index); // [0, 1, ... 10]
+    const metadata = _tokenIds.map((num) => ({ name: `Test${num}` }));
+    await nftContract.mintBatch(metadata);
+    const nftPage1 = await nftContract.getOwned(undefined, {
+      count: 2,
+      page: 1,
+    });
+    expect(nftPage1).to.be.an("array").length(2);
+    const nftPage2 = await nftContract.getOwned(undefined, {
+      count: 3,
+      page: 3,
+    });
+    expect(nftPage2).to.be.an("array").length(3);
+    expect(nftPage2[0].metadata.id).to.eq("6");
+    expect(nftPage2[1].metadata.id).to.eq("7");
   });
 });