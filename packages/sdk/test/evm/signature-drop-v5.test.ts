--- conflicted
+++ resolved
@@ -49,11 +49,8 @@
           seller_fee_basis_points: 0,
         },
         "5",
-<<<<<<< HEAD
-      ), 'signature-drop'
-=======
-      ),
->>>>>>> d6913d70
+      ), 
+      'signature-drop'
     );
 
     meta = {
