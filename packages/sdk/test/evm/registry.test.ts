--- conflicted
+++ resolved
@@ -58,17 +58,6 @@
     expect(abi.length).to.equal(RouterABI.length);
   });
 
-<<<<<<< HEAD
-  it.skip("multichain registry: check plugin feature", async () => {
-    const realSDK = new ThirdwebSDK("polygon");
-    const multichainRegistry = await realSDK.getContract(
-      "0xcdAD8FA86e18538aC207872E8ff3536501431B73",
-    );
-    // console.log(multichainRegistry.abi);
-  });
-
-=======
->>>>>>> 431ab23e
   it("should allow adding and removing contracts", async () => {
     sdk.updateSignerOrProvider(adminWallet);
     // eslint-disable-next-line @typescript-eslint/no-non-null-assertion
