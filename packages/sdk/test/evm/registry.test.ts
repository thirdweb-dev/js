import { getMultichainRegistryAddress } from "../../src/evm";
import { MultichainRegistry } from "../../src/evm/core/classes/multichain-registry";
import { ContractRegistry } from "../../src/evm/core/classes/registry";
import { sdk, signers } from "./before-setup";
import { SignerWithAddress } from "@nomiclabs/hardhat-ethers/signers";
import { expect } from "chai";

describe("Contract Registry", () => {
  let registry: ContractRegistry;

  let multichainRegistry: MultichainRegistry;

  let adminWallet: SignerWithAddress;

  let address: string;

  before(async () => {
    [adminWallet] = signers;
  });

  it("multichain registry", async () => {
    sdk.updateSignerOrProvider(adminWallet);
    // eslint-disable-next-line @typescript-eslint/no-non-null-assertion
<<<<<<< HEAD
    multichainRegistry = sdk.registry;
=======
    multichainRegistry = sdk.multiChainRegistry;
>>>>>>> 9eaa21d0
    console.log(
      "multichain registry address: ",
      getMultichainRegistryAddress(),
    );

    address = await sdk.deployer.deployNFTCollection({
      name: "Test1",
      primary_sale_recipient: adminWallet.address,
    });

    const chainId: number = await adminWallet.getChainId();
    const metadataURI: string = "ipfs://metadata";
<<<<<<< HEAD
    const tx = await multichainRegistry.addContract({
=======
    await multichainRegistry.addContract({
>>>>>>> 9eaa21d0
      address,
      chainId,
      metadataURI,
    });

    let uri = await multichainRegistry.getContractMetadataURI(chainId, address);
    expect(uri).to.equal(metadataURI);

    let contracts = await multichainRegistry.getContractAddresses(
      adminWallet.address,
    );

    expect(contracts[0].address).to.equal(address);
<<<<<<< HEAD
    console.log(await sdk.getContractList(adminWallet.address));
=======
>>>>>>> 9eaa21d0
  });

  it("should allow adding and removing contracts", async () => {
    sdk.updateSignerOrProvider(adminWallet);
    // eslint-disable-next-line @typescript-eslint/no-non-null-assertion
    registry = (await sdk.deployer.getRegistry())!;

    address = await sdk.deployer.deployNFTCollection({
      name: "Test1",
      primary_sale_recipient: adminWallet.address,
    });

    let contracts = await registry.getContractAddresses(adminWallet.address);
    expect(contracts).to.contain(address);

    await registry.removeContract(address);
    contracts = await registry.getContractAddresses(adminWallet.address);
    expect(contracts).to.not.contain(address);

    await registry.addContract(address);
    contracts = await registry.getContractAddresses(adminWallet.address);
    expect(contracts).to.contain(address);
  });

  it("should allow deploying after removing", async () => {
    sdk.updateSignerOrProvider(adminWallet);
    // eslint-disable-next-line @typescript-eslint/no-non-null-assertion
    registry = (await sdk.deployer.getRegistry())!;

    address = await sdk.deployer.deployNFTCollection({
      name: "Test1",
      primary_sale_recipient: adminWallet.address,
    });

    let contracts = await registry.getContractAddresses(adminWallet.address);
    expect(contracts).to.contain(address);

    await registry.removeContract(address);
    contracts = await registry.getContractAddresses(adminWallet.address);
    expect(contracts).to.not.contain(address);

    address = await sdk.deployer.deployNFTCollection({
      name: "Test1",
      primary_sale_recipient: adminWallet.address,
    });
    const contracts2 = await registry.getContractAddresses(adminWallet.address);
    expect(contracts2).to.contain(address);
  });
});<|MERGE_RESOLUTION|>--- conflicted
+++ resolved
@@ -21,11 +21,7 @@
   it("multichain registry", async () => {
     sdk.updateSignerOrProvider(adminWallet);
     // eslint-disable-next-line @typescript-eslint/no-non-null-assertion
-<<<<<<< HEAD
-    multichainRegistry = sdk.registry;
-=======
     multichainRegistry = sdk.multiChainRegistry;
->>>>>>> 9eaa21d0
     console.log(
       "multichain registry address: ",
       getMultichainRegistryAddress(),
@@ -38,11 +34,7 @@
 
     const chainId: number = await adminWallet.getChainId();
     const metadataURI: string = "ipfs://metadata";
-<<<<<<< HEAD
-    const tx = await multichainRegistry.addContract({
-=======
     await multichainRegistry.addContract({
->>>>>>> 9eaa21d0
       address,
       chainId,
       metadataURI,
@@ -56,10 +48,6 @@
     );
 
     expect(contracts[0].address).to.equal(address);
-<<<<<<< HEAD
-    console.log(await sdk.getContractList(adminWallet.address));
-=======
->>>>>>> 9eaa21d0
   });
 
   it("should allow adding and removing contracts", async () => {
