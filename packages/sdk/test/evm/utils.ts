import { resolveContractUriFromAddress } from "../../src/evm";
import { defaultProvider } from "./before-setup";
import { mockUploadWithCID } from "./mock/MockStorage";
import { ContractInterface, ethers } from "ethers";

export const deployContractAndUploadMetadata = async (
  abi: ContractInterface,
  bytecode: string,
  signer: ethers.Signer,
  args: any[] = [],
  contractName: string = "default-name",
) => {
  const deployer = await new ethers.ContractFactory(abi, bytecode)
    .connect(signer)
    .deploy(...args);
  const deployed = await deployer.deployed();
  await mockUploadContractMetadata(contractName, deployed.address, abi);
  return deployed.address;
};

const mockUploadContractMetadata = async (
  contractName: string,
  address: string,
  abi: any,
) => {
  const ipfsHash = (await resolveContractUriFromAddress(
    address,
    defaultProvider,
  )) as string;

  const metadata = {
    compiler: {},
    output: {
      abi,
      devdoc: {},
      userdoc: {},
    },
    settings: {
      compilationTarget: {
        contract: contractName,
      },
      evmVersion: {},
      metadata: {},
      optimizer: {},
      remappings: [],
    },
    sources: {},
    version: 1,
  };
  const metadataCID = ipfsHash.replace("ipfs://", "");
  await mockUploadWithCID(metadataCID, JSON.stringify(metadata));

  // mock bytecode
  const bytecodeUri = ipfsHash.concat("bytecode");
  const bytecodeCID = bytecodeUri.replace("ipfs://", "");
  await mockUploadWithCID(bytecodeCID, "0x6060");

  // mock raw-metadata
  const rawMeta = {
<<<<<<< HEAD
    name: "name",
=======
    name: contractName,
>>>>>>> a1b92479
    metadataUri: ipfsHash,
    bytecodeUri: bytecodeUri,
  };
  const rawMetaUri = ipfsHash.concat("rawMeta");
  const rawMetaCID = rawMetaUri.replace("ipfs://", "");
  await mockUploadWithCID(rawMetaCID, JSON.stringify(rawMeta));
};<|MERGE_RESOLUTION|>--- conflicted
+++ resolved
@@ -57,11 +57,7 @@
 
   // mock raw-metadata
   const rawMeta = {
-<<<<<<< HEAD
-    name: "name",
-=======
     name: contractName,
->>>>>>> a1b92479
     metadataUri: ipfsHash,
     bytecodeUri: bytecodeUri,
   };
