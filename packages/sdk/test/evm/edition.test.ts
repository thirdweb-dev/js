--- conflicted
+++ resolved
@@ -260,7 +260,36 @@
     });
   });
 
-<<<<<<< HEAD
+  it("getOwned() should not return the ERC1155 if the supply is zero", async () => {
+    // According to the code: .filter((b) => b.balance.gt(0));
+    await bundleContract.mintBatch([
+      {
+        metadata: {
+          name: "To be burned",
+        },
+        supply: 5,
+      },
+      {
+        metadata: {
+          name: "Test1",
+        },
+        supply: 5,
+      },
+    ]);
+
+    // Burn the tokenId #0
+    await bundleContract.burn(0, 5);
+    const nfts = await bundleContract.getOwned(adminWallet.address);
+
+    // Only the editions from tokenId#1 should be returned
+    // since the editions from #0 were burned
+    expect(nfts).to.be.an("array").length(1);
+    expect(nfts[0].owner).to.be.equal(adminWallet.address);
+    expect(nfts[0].quantityOwned).to.be.equal("5");
+    expect(nfts[0].supply).to.be.equal("5");
+    expect(nfts[0].metadata.id).to.be.equal("1");
+  });
+
   it("should respect pagination for getOwned", async () => {
     const nfts = [] as { metadata: { name: string }; supply: number }[];
     for (let i = 0; i < 10; i++) {
@@ -300,35 +329,5 @@
       start: 0,
     });
     expect(items).to.be.an("array").length(nfts.length);
-=======
-  it("getOwned() should not return the ERC1155 if the supply is zero", async () => {
-    // According to the code: .filter((b) => b.balance.gt(0));
-    await bundleContract.mintBatch([
-      {
-        metadata: {
-          name: "To be burned",
-        },
-        supply: 5,
-      },
-      {
-        metadata: {
-          name: "Test1",
-        },
-        supply: 5,
-      },
-    ]);
-
-    // Burn the tokenId #0
-    await bundleContract.burn(0, 5);
-    const nfts = await bundleContract.getOwned(adminWallet.address);
-
-    // Only the editions from tokenId#1 should be returned
-    // since the editions from #0 were burned
-    expect(nfts).to.be.an("array").length(1);
-    expect(nfts[0].owner).to.be.equal(adminWallet.address);
-    expect(nfts[0].quantityOwned).to.be.equal("5");
-    expect(nfts[0].supply).to.be.equal("5");
-    expect(nfts[0].metadata.id).to.be.equal("1");
->>>>>>> 2ec4811f
   });
 });