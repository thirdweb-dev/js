import { Edition } from "../src/index";
<<<<<<< HEAD
import { sdk, signers } from "./before-setup";
=======
import { sdk, signers } from "./hooks";
>>>>>>> a5cdd85c
import { SignerWithAddress } from "@nomiclabs/hardhat-ethers/signers";
import { assert, expect } from "chai";

global.fetch = require("cross-fetch");

describe("Royalties", async () => {
  let bundleContract: Edition;

  let adminWallet: SignerWithAddress,
    samWallet: SignerWithAddress,
    bobWallet: SignerWithAddress;

  before(() => {
    [adminWallet, samWallet, bobWallet] = signers;
  });

  beforeEach(async () => {
    sdk.updateSignerOrProvider(adminWallet);

    bundleContract = sdk.getEdition(
      await sdk.deployer.deployBuiltInContract(Edition.contractType, {
        name: "NFT Contract",
        primary_sale_recipient: adminWallet.address,
        fee_recipient: adminWallet.address,
        seller_fee_basis_points: 1000,
      }),
    );

    await bundleContract.mint({
      metadata: {
        name: "Cool NFT",
      },
      supply: 100,
    });
  });

  it("should return default royalty", async () => {
    const info = await bundleContract.royalties.getDefaultRoyaltyInfo();
    expect(info.fee_recipient).to.eq(adminWallet.address);
    expect(info.seller_fee_basis_points).to.eq(1000);
  });

  it("should set default royalty", async () => {
    await bundleContract.royalties.setDefaultRoyaltyInfo({
      fee_recipient: samWallet.address,
      seller_fee_basis_points: 500,
    });
    const info = await bundleContract.royalties.getDefaultRoyaltyInfo();
    expect(info.fee_recipient).to.eq(samWallet.address);
    expect(info.seller_fee_basis_points).to.eq(500);
  });

  it("should return per token royalty", async () => {
    const info = await bundleContract.royalties.getTokenRoyaltyInfo("0");
    expect(info.fee_recipient).to.eq(adminWallet.address);
    expect(info.seller_fee_basis_points).to.eq(1000);
  });

  it("should set per token royalty", async () => {
    await bundleContract.royalties.setTokenRoyaltyInfo("0", {
      fee_recipient: samWallet.address,
      seller_fee_basis_points: 500,
    });
    const info = await bundleContract.royalties.getTokenRoyaltyInfo("0");
    expect(info.fee_recipient).to.eq(samWallet.address);
    expect(info.seller_fee_basis_points).to.eq(500);
  });
});<|MERGE_RESOLUTION|>--- conflicted
+++ resolved
@@ -1,9 +1,5 @@
 import { Edition } from "../src/index";
-<<<<<<< HEAD
-import { sdk, signers } from "./before-setup";
-=======
 import { sdk, signers } from "./hooks";
->>>>>>> a5cdd85c
 import { SignerWithAddress } from "@nomiclabs/hardhat-ethers/signers";
 import { assert, expect } from "chai";
 
