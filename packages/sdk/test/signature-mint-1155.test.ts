--- conflicted
+++ resolved
@@ -4,14 +4,10 @@
   PayloadToSign1155,
   SignedPayload1155,
 } from "../src/schema/contracts/common/signature";
-<<<<<<< HEAD
-import { sdk, signers, storage } from "./before-setup";
-=======
 import { sdk, signers, storage } from "./hooks";
->>>>>>> a5cdd85c
 import { SignerWithAddress } from "@nomiclabs/hardhat-ethers/signers";
 import { assert, expect } from "chai";
-import { BigNumber, ethers } from "ethers";
+import { BigNumber } from "ethers";
 
 global.fetch = require("cross-fetch");
 
