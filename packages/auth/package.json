{
  "name": "@thirdweb-dev/auth",
<<<<<<< HEAD
  "version": "2.0.38",
  "main": "dist/thirdweb-dev-auth.cjs.js",
  "module": "dist/thirdweb-dev-auth.esm.js",
=======
  "version": "2.0.39",
>>>>>>> d0d5a3c2
  "exports": {
    ".": {
      "module": "./dist/thirdweb-dev-auth.esm.js",
      "default": "./dist/thirdweb-dev-auth.cjs.js"
    },
    "./next": {
      "module": "./next/dist/thirdweb-dev-auth-next.esm.js",
      "default": "./next/dist/thirdweb-dev-auth-next.cjs.js"
    },
    "./express": {
      "module": "./express/dist/thirdweb-dev-auth-express.esm.js",
      "default": "./express/dist/thirdweb-dev-auth-express.cjs.js"
    },
    "./next-auth": {
      "module": "./next-auth/dist/thirdweb-dev-auth-next-auth.esm.js",
      "default": "./next-auth/dist/thirdweb-dev-auth-next-auth.cjs.js"
    },
    "./package.json": "./package.json"
  },
  "repository": "https://github.com/thirdweb-dev/js/tree/main/packages/auth",
  "author": "thirdweb eng <eng@thirdweb.com>",
  "license": "Apache-2.0",
  "scripts": {
    "build": "preconstruct build",
    "format": "prettier --write 'src/**/*'",
    "lint": "eslint src/",
    "fix": "eslint src/ --fix",
    "clean": "rm -rf dist/ && rm -rf node_modules/",
    "test": "NODE_OPTIONS=\"--loader ts-node/esm\" mocha --config './test/.mocharc.json' --timeout 30000 --parallel './test/**/*.test.ts'"
  },
  "preconstruct": {
    "entrypoints": [
      "index.ts",
      "express/index.ts",
      "next/index.ts",
      "next-auth/index.ts"
    ],
    "___experimentalFlags_WILL_CHANGE_IN_PATCH": {
      "exports": true
    },
    "exports": true
  },
  "devDependencies": {
    "@babel/core": "^7.19.3",
    "@babel/preset-env": "^7.18.10",
    "@babel/preset-typescript": "^7.18.6",
    "@microsoft/api-documenter": "^7.19.4",
    "@microsoft/api-extractor": "^7.29.2",
    "@microsoft/tsdoc": "^0.14.1",
    "@preconstruct/cli": "^2.2.1",
    "@swc-node/register": "^1.5.4",
    "@swc/core": "^1.3.23",
    "@thirdweb-dev/sdk": "*",
    "@thirdweb-dev/wallets": "*",
    "@types/chai": "^4.3.4",
    "@types/cookie": "^0.5.1",
    "@types/cookie-parser": "^1.4.3",
    "@types/express": "^4.17.13",
    "@types/mocha": "^10.0.1",
    "@typescript-eslint/eslint-plugin": "^5.33.0",
    "@typescript-eslint/parser": "^5.33.0",
    "chai": "^4.3.7",
    "eslint": "^8.21.0",
    "eslint-config-prettier": "^8.3.0",
    "eslint-plugin-import": "^2.26.0",
    "eslint-plugin-inclusive-language": "^2.2.0",
    "eslint-plugin-prettier": "^4.2.1",
    "eslint-plugin-tsdoc": "^0.2.16",
    "ethers": "^5.7.2",
    "express": "^4.18.1",
    "mocha": "^10.2.0",
    "next": "^12.2.0",
    "next-auth": "^4.10.3",
    "prettier": "^2.7.1",
    "react": "^18.2.0",
    "react-dom": "^18.2.0",
    "typescript": "^4.7.4"
  },
  "peerDependencies": {
    "@thirdweb-dev/sdk": "*",
    "ethers": ">=5.5.1",
    "express": "^4.18.1",
    "next": "^12.2.0",
    "next-auth": "^4.10.3"
  },
  "peerDependenciesMeta": {
    "express": {
      "optional": true
    },
    "next": {
      "optional": true
    },
    "next-auth": {
      "optional": true
    }
  },
  "dependencies": {
    "cookie": "^0.5.0",
    "cookie-parser": "^1.4.6",
    "uuid": "^9.0.0",
    "zod": "^3.20.2"
  }
}<|MERGE_RESOLUTION|>--- conflicted
+++ resolved
@@ -1,12 +1,6 @@
 {
   "name": "@thirdweb-dev/auth",
-<<<<<<< HEAD
-  "version": "2.0.38",
-  "main": "dist/thirdweb-dev-auth.cjs.js",
-  "module": "dist/thirdweb-dev-auth.esm.js",
-=======
   "version": "2.0.39",
->>>>>>> d0d5a3c2
   "exports": {
     ".": {
       "module": "./dist/thirdweb-dev-auth.esm.js",
