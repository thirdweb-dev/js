--- conflicted
+++ resolved
@@ -1,12 +1,8 @@
 {
   "name": "@thirdweb-dev/auth",
-<<<<<<< HEAD
-  "version": "2.0.40",
+  "version": "2.0.41",
   "main": "dist/thirdweb-dev-auth.cjs.js",
   "module": "dist/thirdweb-dev-auth.esm.js",
-=======
-  "version": "2.0.41",
->>>>>>> 431ab23e
   "exports": {
     ".": {
       "module": "./dist/thirdweb-dev-auth.esm.js",
