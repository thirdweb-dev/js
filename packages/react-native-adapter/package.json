{
  "name": "@thirdweb-dev/react-native-adapter",
  "version": "1.2.0",
  "repository": {
    "type": "git",
    "url": "git+https://github.com/thirdweb-dev/js.git#main"
  },
  "license": "Apache-2.0",
  "bugs": {
    "url": "https://github.com/thirdweb-dev/js/issues"
  },
  "author": "thirdweb eng <eng@thirdweb.com>",
  "type": "module",
  "main": "./dist/cjs/exports/thirdweb.js",
  "module": "./dist/esm/exports/thirdweb.js",
  "types": "./dist/types/exports/thirdweb.d.ts",
  "typings": "./dist/types/exports/thirdweb.d.ts",
  "exports": {
    ".": {
      "types": "./dist/types/exports/thirdweb.d.ts",
      "import": "./dist/esm/exports/thirdweb.js",
      "default": "./dist/cjs/exports/thirdweb.js"
    },
    "./package.json": "./package.json"
  },
  "files": [
    "dist/*",
    "src/*"
  ],
  "dependencies": {
    "@aws-sdk/client-lambda": "3.577.0",
    "@aws-sdk/credential-providers": "3.577.0",
<<<<<<< HEAD
    "@expo/vector-icons": "14.0.0",
    "@walletconnect/react-native-compat": "2.13.0",
    "aws-amplify": "5.3.18",
    "shamir-secret-sharing": "0.0.3"
=======
    "@walletconnect/react-native-compat": "2.13.2",
    "aws-amplify": "5.3.18"
>>>>>>> 1c533efc
  },
  "peerDependencies": {
    "typescript": ">=5.0.4",
    "@coinbase/wallet-mobile-sdk": "^1",
    "@react-native-async-storage/async-storage": "^1",
    "@react-native-community/netinfo": "^11",
    "amazon-cognito-identity-js": "^6",
    "expo-application": "^5",
    "expo-linking": "^6",
    "expo-web-browser": "^13",
    "react-native-aes-gcm-crypto": "^0.2",
    "react-native-quick-crypto": ">=0.7.0-rc.6 || >=0.7",
    "shamir-secret-sharing": "^0.0.3",
    "react-native": ">=0.70",
    "react-native-get-random-values": "^1",
    "react-native-svg": "^15"
  },
  "peerDependenciesMeta": {
    "typescript": {
      "optional": true
    }
  },
  "scripts": {
    "format": "biome format 'src/**/*' --write",
    "lint": "biome check src/",
    "fix": "biome check src/ --apply",
    "build": "pnpm clean && pnpm build:cjs && pnpm build:esm && pnpm build:types",
    "build:cjs": "tsc --project ./tsconfig.build.json --module commonjs --outDir ./dist/cjs --verbatimModuleSyntax false && printf '{\"type\":\"commonjs\"}' > ./dist/cjs/package.json",
    "build:esm": "tsc --project ./tsconfig.build.json --module es2020 --outDir ./dist/esm && printf '{\"type\": \"module\",\"sideEffects\":false}' > ./dist/esm/package.json",
    "build:types": "tsc --project ./tsconfig.build.json --module esnext --declarationDir ./dist/types --emitDeclarationOnly --declaration --declarationMap",
    "clean": "rimraf dist",
    "push": "yalc push"
  },
  "engines": {
    "node": ">=18"
  }
}<|MERGE_RESOLUTION|>--- conflicted
+++ resolved
@@ -23,22 +23,12 @@
     },
     "./package.json": "./package.json"
   },
-  "files": [
-    "dist/*",
-    "src/*"
-  ],
+  "files": ["dist/*", "src/*"],
   "dependencies": {
     "@aws-sdk/client-lambda": "3.577.0",
     "@aws-sdk/credential-providers": "3.577.0",
-<<<<<<< HEAD
-    "@expo/vector-icons": "14.0.0",
-    "@walletconnect/react-native-compat": "2.13.0",
-    "aws-amplify": "5.3.18",
-    "shamir-secret-sharing": "0.0.3"
-=======
     "@walletconnect/react-native-compat": "2.13.2",
     "aws-amplify": "5.3.18"
->>>>>>> 1c533efc
   },
   "peerDependencies": {
     "typescript": ">=5.0.4",
