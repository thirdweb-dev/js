--- conflicted
+++ resolved
@@ -145,14 +145,6 @@
         const signedMessage = await wallet.signMessage(message);
 
         response = formatJsonRpcResult(id, signedMessage);
-<<<<<<< HEAD
-        // const response = {
-        //   id,
-        //   jsonrpc: "2.0",
-        //   result: signedMessage,
-        // };
-=======
->>>>>>> f3b2ae3f
         break;
       // case EIP155_SIGNING_METHODS.ETH_SIGN_TYPED_DATA:
       // case EIP155_SIGNING_METHODS.ETH_SIGN_TYPED_DATA_V3:
@@ -169,18 +161,12 @@
       case EIP155_SIGNING_METHODS.ETH_SEND_TRANSACTION:
         const signer = await wallet.getSigner();
         const sendTransaction = request.params[0];
-<<<<<<< HEAD
-        const { hash } = await signer.sendTransaction(sendTransaction);
-
-        response = formatJsonRpcResult(id, hash);
-=======
 
         const tx = await signer.sendTransaction(sendTransaction);
 
         const { transactionHash } = await tx.wait();
 
         response = formatJsonRpcResult(id, transactionHash);
->>>>>>> f3b2ae3f
         break;
       case EIP155_SIGNING_METHODS.ETH_SIGN_TRANSACTION:
         const signerSign = await wallet.getSigner();
@@ -203,11 +189,7 @@
         });
     }
 
-<<<<<<< HEAD
-    this.#wcWallet?.respondSessionRequest({ topic, response });
-=======
     return this.#wcWallet?.respondSessionRequest({ topic, response });
->>>>>>> f3b2ae3f
   }
 
   async rejectEIP155Request() {
