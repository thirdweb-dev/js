--- conflicted
+++ resolved
@@ -1,11 +1,8 @@
 export const walletIds = {
   blocto: "blocto",
   coinbase: "coinbase",
-<<<<<<< HEAD
   comethConnect: "comethConnect",
-=======
   coreWallet: "coreWallet",
->>>>>>> 61760a18
   frame: "frame",
   localWallet: "localWallet",
   magicLink: "magicLink",
