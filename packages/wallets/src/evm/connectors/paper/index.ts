--- conflicted
+++ resolved
@@ -13,11 +13,7 @@
 import type { Chain } from "@thirdweb-dev/chains";
 import type { providers, Signer } from "ethers";
 import { utils } from "ethers";
-<<<<<<< HEAD
-import { walletIds } from "../../walletIds";
-=======
 import { walletIds } from "../../constants/walletIds";
->>>>>>> c7c2530c
 
 export const PaperChainMap = {
   1: "Ethereum",
