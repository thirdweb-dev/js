--- conflicted
+++ resolved
@@ -6,11 +6,7 @@
   UserRejectedRequestError,
 } from "../../../lib/wagmi-core/errors";
 import { assertWindowEthereum } from "../../utils/assertWindowEthereum";
-<<<<<<< HEAD
-import { walletIds } from "../../walletIds";
-=======
 import { walletIds } from "../../constants/walletIds";
->>>>>>> c7c2530c
 import { InjectedConnector, InjectedConnectorOptions } from "../injected";
 import { Ethereum } from "../injected/types";
 import type { Chain } from "@thirdweb-dev/chains";
