import { Chain, getChainByChainId } from "@thirdweb-dev/chains";
import { ConnectParams, Connector } from "../../interfaces/connector";
import { ERC4337EthersProvider } from "./lib/erc4337-provider";
import { getVerifyingPaymaster } from "./lib/paymaster";
import { create4337Provider } from "./lib/provider-utils";
import {
  AccountContractInfo,
  FactoryContractInfo,
  ProviderConfig,
  SmartWalletConfig,
  SmartWalletConnectionArgs,
} from "./types";
import { ENTRYPOINT_ADDRESS } from "./lib/constants";
import { EVMWallet } from "../../interfaces";
import { ERC4337EthersSigner } from "./lib/erc4337-signer";
import { BigNumber, ethers, providers } from "ethers";
import {
  ChainOrRpcUrl,
  getChainProvider,
  SmartContract,
  Transaction,
  TransactionResult,
} from "@thirdweb-dev/sdk";
import { AccountAPI } from "./lib/account";
import { DEFAULT_WALLET_API_KEY } from "../../constants/keys";

export class SmartWalletConnector extends Connector<SmartWalletConnectionArgs> {
  protected config: SmartWalletConfig;
  private aaProvider: ERC4337EthersProvider | undefined;
  private accountApi: AccountAPI | undefined;
  personalWallet?: EVMWallet;

  constructor(config: SmartWalletConfig) {
    super();
    this.config = config;
  }

  async initialize(personalWallet: EVMWallet) {
    const config = this.config;
    const originalProvider = getChainProvider(config.chain, {
      thirdwebApiKey: config.thirdwebApiKey || DEFAULT_WALLET_API_KEY,
    }) as providers.BaseProvider;
    const chainSlug = await this.getChainSlug(config.chain, originalProvider);
    const bundlerUrl =
      this.config.bundlerUrl || `https://${chainSlug}.bundler.thirdweb.com`;
    const paymasterUrl =
      this.config.paymasterUrl || `https://${chainSlug}.bundler.thirdweb.com`;
    const entryPointAddress = config.entryPointAddress || ENTRYPOINT_ADDRESS;
    const localSigner = await personalWallet.getSigner();
    const providerConfig: ProviderConfig = {
      chain: config.chain,
      localSigner,
      entryPointAddress,
      bundlerUrl,
      paymasterAPI: this.config.gasless
        ? this.config.paymasterAPI
          ? this.config.paymasterAPI
          : getVerifyingPaymaster(
            paymasterUrl,
            entryPointAddress,
            this.config.thirdwebApiKey,
          )
        : undefined,
      factoryAddress: config.factoryAddress,
      factoryInfo: config.factoryInfo || this.defaultFactoryInfo(),
      accountInfo: config.accountInfo || this.defaultAccountInfo(),
      thirdwebApiKey: config.thirdwebApiKey,
    };
    this.personalWallet = personalWallet;
    const accountApi = new AccountAPI(providerConfig, originalProvider);
    this.aaProvider = await create4337Provider(
      providerConfig,
      accountApi,
      originalProvider,
    );
    this.accountApi = accountApi;
  }

  async connect(
    connectionArgs: ConnectParams<SmartWalletConnectionArgs>,
  ): Promise<string> {
    await this.initialize(connectionArgs.personalWallet);
    return await this.getAddress();
  }

  getProvider(): Promise<providers.Provider> {
    if (!this.aaProvider) {
      throw new Error("Personal wallet not connected");
    }
    return Promise.resolve(this.aaProvider);
  }

  async getSigner(): Promise<ERC4337EthersSigner> {
    if (!this.aaProvider) {
      throw new Error("Personal wallet not connected");
    }
    return Promise.resolve(this.aaProvider.getSigner());
  }

  async getAddress(): Promise<string> {
    const signer = await this.getSigner();
    return signer.getAddress();
  }

  async isConnected(): Promise<boolean> {
    try {
      const address = await this.getAddress();
      return !!address;
    } catch (e) {
      return false;
    }
  }

  async disconnect(): Promise<void> {
    this.personalWallet = undefined;
    this.aaProvider = undefined;
  }
  // eslint-disable-next-line @typescript-eslint/no-unused-vars

  async switchChain(chainId: number): Promise<void> {
    // TODO implement chain switching
    const provider = await this.getProvider();
    const currentChainId = (await provider.getNetwork()).chainId;
    if (currentChainId !== chainId) {
      // only throw if actually trying to switch chains
      throw new Error("Not supported.");
    }
  }

  setupListeners(): Promise<void> {
    return Promise.resolve();
  }

  // eslint-disable-next-line @typescript-eslint/no-unused-vars
  updateChains(chains: Chain[]): void { }

  /**
   * Execute a single transaction
   * @param transactions
   * @returns the transaction receipt
   */
  async execute(transaction: Transaction): Promise<TransactionResult> {
    const signer = await this.getSigner();
    const tx = await signer.sendTransaction({
      to: transaction.getTarget(),
      data: transaction.encode(),
      value: await transaction.getValue(),
    });
    const receipt = await tx.wait();
    return {
      receipt,
    };
  }

  /**
   * Execute multiple transactions in a single batch
   * @param transactions
   * @returns the transaction receipt
   */
  async executeBatch(transactions: Transaction[]): Promise<TransactionResult> {
    if (!this.accountApi) {
      throw new Error("Personal wallet not connected");
    }
    const signer = await this.getSigner();
    const targets = transactions.map((tx) => tx.getTarget());
    const data = transactions.map((tx) => tx.encode());
    const values = transactions.map(() => BigNumber.from(0)); // TODO check if we can handle multiple values
    const callData = await this.accountApi.encodeExecuteBatch(
      targets,
      values,
      data,
    );
    const tx = await signer.sendTransaction(
      {
        to: await signer.getAddress(),
        data: callData,
        value: 0,
      },
      true, // batched tx flag
    );
    const receipt = await tx.wait();
    return {
      receipt,
    };
  }

  /**
   * Manually deploy the smart wallet contract. If already deployed this will throw an error.
   * Note that this is not necessary as the smart wallet will be deployed automatically on the first transaction the user makes.
   * @returns the transaction receipt
   */
  async deploy(): Promise<TransactionResult> {
    if (!this.accountApi) {
      throw new Error("Personal wallet not connected");
    }
    if (await this.accountApi.isAcountDeployed()) {
      throw new Error("Smart wallet already deployed");
    }
    const signer = await this.getSigner();
    const tx = await signer.sendTransaction({
      to: await signer.getAddress(),
      data: "0x",
    });
    const receipt = await tx.wait();
    return { receipt };
  }

  /**
   * Check if the smart wallet contract is deployed
   * @returns true if the smart wallet contract is deployed
   */
  async isDeployed(): Promise<boolean> {
    if (!this.accountApi) {
      throw new Error("Personal wallet not connected");
    }
    return await this.accountApi.isAcountDeployed();
  }

  protected defaultFactoryInfo(): FactoryContractInfo {
    return {
      createAccount: async (factory: SmartContract, owner: string) => {
        return factory.prepare("createAccount", [
          owner,
          ethers.utils.toUtf8Bytes(""),
        ]);
      },
      getAccountAddress: async (factory, owner) => {
        try {
          return await factory.call("getAddress", [
            owner,
            ethers.utils.toUtf8Bytes(""),
          ]);
        } catch (e) {
          console.log("Falling back to old factory");
          // TODO remove after a few versions
          return factory.call("getAddress", [owner]);
        }
      },
    };
  }

  protected defaultAccountInfo(): AccountContractInfo {
    return {
      execute: async (account, target, value, data) => {
        return account.prepare("execute", [target, value, data]);
      },
      getNonce: async (account) => {
        return account.call("getNonce", []);
      },
    };
  }

<<<<<<< HEAD
  set factoryAddress(value: string) {
    this.factoryAddress = value;
=======
  private async getChainSlug(
    chainOrRpc: ChainOrRpcUrl,
    provider: ethers.providers.Provider,
  ): Promise<string> {
    if (typeof chainOrRpc === "object") {
      return chainOrRpc.slug;
    }
    if (typeof chainOrRpc === "number") {
      const chain = getChainByChainId(chainOrRpc);
      return chain.slug;
    }
    if (typeof chainOrRpc === "string") {
      if (chainOrRpc.startsWith("http") || chainOrRpc.startsWith("ws")) {
        // if it's a url, try to get the chain id from the provider
        const chainId = (await provider.getNetwork()).chainId;
        const chain = getChainByChainId(chainId);
        return chain.slug;
      }
      // otherwise its the network name
      return chainOrRpc;
    } else {
      throw new Error(`Invalid network: ${chainOrRpc}`);
    }
>>>>>>> b4676e1b
  }
}<|MERGE_RESOLUTION|>--- conflicted
+++ resolved
@@ -250,10 +250,6 @@
     };
   }
 
-<<<<<<< HEAD
-  set factoryAddress(value: string) {
-    this.factoryAddress = value;
-=======
   private async getChainSlug(
     chainOrRpc: ChainOrRpcUrl,
     provider: ethers.providers.Provider,
@@ -277,6 +273,5 @@
     } else {
       throw new Error(`Invalid network: ${chainOrRpc}`);
     }
->>>>>>> b4676e1b
   }
 }