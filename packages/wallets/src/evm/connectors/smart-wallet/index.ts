import { Chain, getChainByChainId, getChainBySlug } from "@thirdweb-dev/chains";
import { ConnectParams, Connector } from "../../interfaces/connector";
import { ERC4337EthersProvider } from "./lib/erc4337-provider";
import { getVerifyingPaymaster } from "./lib/paymaster";
import { create4337Provider } from "./lib/provider-utils";
import {
  AccountContractInfo,
  FactoryContractInfo,
  ProviderConfig,
  SmartWalletConfig,
  SmartWalletConnectionArgs,
} from "./types";
import { ENTRYPOINT_ADDRESS } from "./lib/constants";
import { EVMWallet } from "../../interfaces";
import { ERC4337EthersSigner } from "./lib/erc4337-signer";
import { BigNumber, ethers, providers } from "ethers";
import {
  ChainOrRpcUrl,
  getChainProvider,
  SmartContract,
  ThirdwebSDK,
  Transaction,
  TransactionResult,
} from "@thirdweb-dev/sdk";
import { AccountAPI } from "./lib/account";

export class SmartWalletConnector extends Connector<SmartWalletConnectionArgs> {
  protected config: SmartWalletConfig;
  private aaProvider: ERC4337EthersProvider | undefined;
  private accountApi: AccountAPI | undefined;
  personalWallet?: EVMWallet;
  chainId?: number;

  constructor(config: SmartWalletConfig) {
    super();
    this.config = config;
  }

  async initialize(params: ConnectParams<SmartWalletConnectionArgs>) {
    const config = this.config;
    const originalProvider = getChainProvider(config.chain, {
      clientId: config.clientId,
      secretKey: config.secretKey,
    }) as providers.BaseProvider;
    this.chainId = (await originalProvider.getNetwork()).chainId;
    const chainSlug = await this.getChainSlug(config.chain, originalProvider);
    const bundlerUrl =
      this.config.bundlerUrl || `https://${chainSlug}.bundler.thirdweb.com`;
    const paymasterUrl =
      this.config.paymasterUrl || `https://${chainSlug}.bundler.thirdweb.com`;
    const entryPointAddress = config.entryPointAddress || ENTRYPOINT_ADDRESS;
    const localSigner = await params.personalWallet.getSigner();
    const providerConfig: ProviderConfig = {
      chain: config.chain,
      localSigner,
      entryPointAddress,
      bundlerUrl,
      paymasterAPI: this.config.gasless
        ? this.config.paymasterAPI
          ? this.config.paymasterAPI
          : getVerifyingPaymaster(
              paymasterUrl,
              entryPointAddress,
              this.config.clientId,
              this.config.secretKey,
            )
        : undefined,
      factoryAddress: config.factoryAddress,
      accountAddress: params.accountAddress,
      factoryInfo: config.factoryInfo || this.defaultFactoryInfo(),
      accountInfo: config.accountInfo || this.defaultAccountInfo(),
      clientId: config.clientId,
      secretKey: config.secretKey,
    };
    this.personalWallet = params.personalWallet;
    const accountApi = new AccountAPI(providerConfig, originalProvider);
    this.aaProvider = await create4337Provider(
      providerConfig,
      accountApi,
      originalProvider,
    );
    this.accountApi = accountApi;
  }

  async connect(
    connectionArgs: ConnectParams<SmartWalletConnectionArgs>,
  ): Promise<string> {
    await this.initialize(connectionArgs);
    return await this.getAddress();
  }

  getProvider(): Promise<providers.Provider> {
    if (!this.aaProvider) {
      throw new Error("Personal wallet not connected");
    }
    return Promise.resolve(this.aaProvider);
  }

  async getSigner(): Promise<ERC4337EthersSigner> {
    if (!this.aaProvider) {
      throw new Error("Personal wallet not connected");
    }
    return Promise.resolve(this.aaProvider.getSigner());
  }

  async getAddress(): Promise<string> {
    const signer = await this.getSigner();
    return signer.getAddress();
  }

  async isConnected(): Promise<boolean> {
    try {
      const address = await this.getAddress();
      return !!address;
    } catch (e) {
      return false;
    }
  }

  async disconnect(): Promise<void> {
    this.personalWallet = undefined;
    this.aaProvider = undefined;
  }
  // eslint-disable-next-line @typescript-eslint/no-unused-vars

  async switchChain(chainId: number): Promise<void> {
    // TODO implement chain switching
    const provider = await this.getProvider();
    const currentChainId = (await provider.getNetwork()).chainId;
    if (currentChainId !== chainId) {
      // only throw if actually trying to switch chains
      throw new Error("Not supported.");
    }
  }

  setupListeners(): Promise<void> {
    return Promise.resolve();
  }

  // eslint-disable-next-line @typescript-eslint/no-unused-vars
  updateChains(chains: Chain[]): void {}

  /**
   * Check whether the connected signer can execute a given transaction using the smart wallet.
   * @param transaction the transaction to execute using the smart wallet.
   * @returns whether the connected signer can execute the transaction using the smart wallet.
   */
  async hasPermissionToExecute(transaction: Transaction): Promise<boolean> {
    const accountContract = await this.getAccountContract();
    const signer = await this.getSigner();
    const signerAddress = await signer.getAddress();

    const restrictions = (await accountContract.account.getAllSigners()).filter(
      (item) =>
        ethers.utils.getAddress(item.signer) ===
        ethers.utils.getAddress(signerAddress),
    )[0].permissions;

    return restrictions.approvedCallTargets.includes(transaction.getTarget());
  }

  /**
   * Execute a single transaction
   * @param transactions
   * @returns the transaction receipt
   */
  async execute(transaction: Transaction): Promise<TransactionResult> {
    const signer = await this.getSigner();
    const tx = await signer.sendTransaction({
      to: transaction.getTarget(),
      data: transaction.encode(),
      value: await transaction.getValue(),
    });
    const receipt = await tx.wait();
    return {
      receipt,
    };
  }

  /**
   * Execute multiple transactions in a single batch
   * @param transactions
   * @returns the transaction receipt
   */
  async executeBatch(transactions: Transaction[]): Promise<TransactionResult> {
    if (!this.accountApi) {
      throw new Error("Personal wallet not connected");
    }
    const signer = await this.getSigner();
    const targets = transactions.map((tx) => tx.getTarget());
    const data = transactions.map((tx) => tx.encode());
    const values = transactions.map(() => BigNumber.from(0)); // TODO check if we can handle multiple values
    const callData = await this.accountApi.encodeExecuteBatch(
      targets,
      values,
      data,
    );
    const tx = await signer.sendTransaction(
      {
        to: await signer.getAddress(),
        data: callData,
        value: 0,
      },
      true, // batched tx flag
    );
    const receipt = await tx.wait();
    return {
      receipt,
    };
  }

  /**
   * Manually deploy the smart wallet contract. If already deployed this will throw an error.
   * Note that this is not necessary as the smart wallet will be deployed automatically on the first transaction the user makes.
   * @returns the transaction receipt
   */
  async deploy(): Promise<TransactionResult> {
    if (!this.accountApi) {
      throw new Error("Personal wallet not connected");
    }
    if (await this.accountApi.isAcountDeployed()) {
      throw new Error("Smart wallet already deployed");
    }
    const signer = await this.getSigner();
    const tx = await signer.sendTransaction({
      to: await signer.getAddress(),
      data: "0x",
    });
    const receipt = await tx.wait();
    return { receipt };
  }

  /**
   * Check if the smart wallet contract is deployed
   * @returns true if the smart wallet contract is deployed
   */
  async isDeployed(): Promise<boolean> {
    if (!this.accountApi) {
      throw new Error("Personal wallet not connected");
    }
    return await this.accountApi.isAcountDeployed();
  }

<<<<<<< HEAD
  protected defaultFactoryInfo(): FactoryContractInfo {
=======
  /**
   * Get the underlying account contract of the smart wallet.
   * @returns the account contract of the smart wallet.
   */
  async getAccountContract(): Promise<SmartContract> {
    const isDeployed = await this.isDeployed();
    if (!isDeployed) {
      throw new Error(
        "Account contract is not deployed yet. You can deploy it manually using SmartWallet.deploy(), or by executing a transaction from this wallet.",
      );
    }
    // getting a new instance everytime
    // to avoid caching issues pre/post deployment
    const sdk = ThirdwebSDK.fromSigner(
      await this.getSigner(),
      this.config.chain,
      {
        clientId: this.config.clientId,
        secretKey: this.config.secretKey,
      },
    );
    if (this.config.accountInfo?.abi) {
      return sdk.getContract(
        await this.getAddress(),
        this.config.accountInfo.abi,
      );
    } else {
      return sdk.getContract(await this.getAddress());
    }
  }

  /**
   * Get the underlying account factory contract of the smart wallet.
   * @returns the account factory contract.
   */
  async getFactoryContract(): Promise<SmartContract> {
    const sdk = ThirdwebSDK.fromSigner(
      await this.getSigner(),
      this.config.chain,
      {
        clientId: this.config.clientId,
        secretKey: this.config.secretKey,
      },
    );
    if (this.config.factoryInfo?.abi) {
      return sdk.getContract(
        this.config.factoryAddress,
        this.config.factoryInfo.abi,
      );
    }
    return sdk.getContract(this.config.factoryAddress);
  }

  private defaultFactoryInfo(): FactoryContractInfo {
>>>>>>> 53400858
    return {
      createAccount: async (factory, owner) => {
        return factory.prepare("createAccount", [
          owner,
          ethers.utils.toUtf8Bytes(""),
        ]);
      },
      getAccountAddress: async (factory, owner) => {
        try {
          return await factory.call("getAddress", [
            owner,
            ethers.utils.toUtf8Bytes(""),
          ]);
        } catch (e) {
          console.log("Falling back to old factory");
          // TODO remove after a few versions
          return factory.call("getAddress", [owner]);
        }
      },
    };
  }

  protected defaultAccountInfo(): AccountContractInfo {
    return {
      execute: async (account, target, value, data) => {
        return account.prepare("execute", [target, value, data]);
      },
      getNonce: async (account) => {
        return account.call("getNonce", []);
      },
    };
  }

  private async getChainSlug(
    chainOrRpc: ChainOrRpcUrl,
    provider: ethers.providers.Provider,
  ): Promise<string> {
    if (typeof chainOrRpc === "object") {
      return chainOrRpc.slug;
    }
    if (typeof chainOrRpc === "number") {
      const chain = getChainByChainId(chainOrRpc);
      return chain.slug;
    }
    if (typeof chainOrRpc === "string") {
      if (chainOrRpc.startsWith("http") || chainOrRpc.startsWith("ws")) {
        // if it's a url, try to get the chain id from the provider
        const chainId = (await provider.getNetwork()).chainId;
        const chain = getChainByChainId(chainId);
        return chain.slug;
      }
      // otherwise its the network name
      return chainOrRpc;
    } else {
      throw new Error(`Invalid network: ${chainOrRpc}`);
    }
  }
}<|MERGE_RESOLUTION|>--- conflicted
+++ resolved
@@ -1,4 +1,4 @@
-import { Chain, getChainByChainId, getChainBySlug } from "@thirdweb-dev/chains";
+import { Chain, getChainByChainId } from "@thirdweb-dev/chains";
 import { ConnectParams, Connector } from "../../interfaces/connector";
 import { ERC4337EthersProvider } from "./lib/erc4337-provider";
 import { getVerifyingPaymaster } from "./lib/paymaster";
@@ -241,9 +241,6 @@
     return await this.accountApi.isAcountDeployed();
   }
 
-<<<<<<< HEAD
-  protected defaultFactoryInfo(): FactoryContractInfo {
-=======
   /**
    * Get the underlying account contract of the smart wallet.
    * @returns the account contract of the smart wallet.
@@ -297,8 +294,7 @@
     return sdk.getContract(this.config.factoryAddress);
   }
 
-  private defaultFactoryInfo(): FactoryContractInfo {
->>>>>>> 53400858
+  protected defaultFactoryInfo(): FactoryContractInfo {
     return {
       createAccount: async (factory, owner) => {
         return factory.prepare("createAccount", [
