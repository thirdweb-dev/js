--- conflicted
+++ resolved
@@ -36,17 +36,7 @@
     this.userOpJsonRpcProvider = new providers.JsonRpcProvider(
       {
         url: this.bundlerUrl,
-<<<<<<< HEAD
-        headers: {
-          ...(clientId
-            ? { "x-client-id": clientId }
-            : secretKey
-            ? { "x-secret-key": secretKey }
-            : {}),
-        },
-=======
         headers,
->>>>>>> 39afeef0
       },
       {
         name: "Connected bundler network",
