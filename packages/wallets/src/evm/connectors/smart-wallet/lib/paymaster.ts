import { PaymasterAPI } from "@account-abstraction/sdk";
import { UserOperationStruct } from "@account-abstraction/contracts";
import { toJSON } from "./utils";
import fetch from "cross-fetch";

export const SIG_SIZE = 65;
export const DUMMY_PAYMASTER_AND_DATA =
  "0x0101010101010101010101010101010101010101000000000000000000000000000000000000000000000000000001010101010100000000000000000000000000000000000000000000000000000000000000000101010101010101010101010101010101010101010101010101010101010101010101010101010101010101010101010101010101010101010101010101010101";

class VerifyingPaymasterAPI extends PaymasterAPI {
  private paymasterUrl: string;
  private entryPoint: string;
  private clientId?: string;
  private secretKey?: string;
  constructor(
    paymasterUrl: string,
    entryPoint: string,
    clientId?: string,
    secretKey?: string,
  ) {
    super();
    this.paymasterUrl = paymasterUrl;
    this.entryPoint = entryPoint;
    this.clientId = clientId;
    this.secretKey = secretKey;
  }

  async getPaymasterAndData(
    userOp: Partial<UserOperationStruct>,
  ): Promise<string> {
    const headers: Record<string, string> = {
      "Content-Type": "application/json",
    };

    if (this.clientId) {
      headers["x-client-id"] = this.clientId;
    }

    if (this.secretKey) {
      headers["x-secret-key"] = this.secretKey;
    }

    // Ask the paymaster to sign the transaction and return a valid paymasterAndData value.
    const response = await fetch(this.paymasterUrl, {
      method: "POST",
<<<<<<< HEAD
      headers: {
        "Content-Type": "application/json",
        ...(this.clientId
          ? { "x-client-id": this.clientId }
          : this.secretKey
          ? { "x-secret-key": this.secretKey }
          : {}),
      },
=======
      headers,
>>>>>>> 39afeef0
      body: JSON.stringify({
        jsonrpc: "2.0",
        id: 1,
        method: "pm_sponsorUserOperation",
        params: [await toJSON(userOp), { entryPoint: this.entryPoint }],
      }),
    });
    const res = await response.json();

    if (!response.ok) {
      const error = res.error || response.statusText;
      const code = res.code || "UNKNOWN";

      throw new Error(
        `Paymaster error: ${error}
Status: ${response.status}
Code: ${code}`,
      );
    }

    if (res.result) {
      const result = (res.result as any).paymasterAndData || res.result;
      return result.toString();
    } else {
      throw new Error(`Paymaster returned no result from ${this.paymasterUrl}`);
    }
  }
}

export const getVerifyingPaymaster = (
  paymasterUrl: string,
  entryPoint: string,
  clientId?: string,
  secretKey?: string,
) => new VerifyingPaymasterAPI(paymasterUrl, entryPoint, clientId, secretKey);<|MERGE_RESOLUTION|>--- conflicted
+++ resolved
@@ -43,18 +43,7 @@
     // Ask the paymaster to sign the transaction and return a valid paymasterAndData value.
     const response = await fetch(this.paymasterUrl, {
       method: "POST",
-<<<<<<< HEAD
-      headers: {
-        "Content-Type": "application/json",
-        ...(this.clientId
-          ? { "x-client-id": this.clientId }
-          : this.secretKey
-          ? { "x-secret-key": this.secretKey }
-          : {}),
-      },
-=======
       headers,
->>>>>>> 39afeef0
       body: JSON.stringify({
         jsonrpc: "2.0",
         id: 1,
