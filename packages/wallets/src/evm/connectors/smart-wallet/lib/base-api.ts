--- conflicted
+++ resolved
@@ -233,16 +233,9 @@
         }));
     }
 
-<<<<<<< HEAD
-    const callGasLimitOverride = localStorage.getItem("callGasLimit");
-    if (callGasLimitOverride) {
-      callGasLimit = BigNumber.from(callGasLimitOverride);
-    }
-=======
     // callGasLimit = callGasLimit.mul(10); // add 100k for entrypoint checks
 
     console.log("callGasLimit", callGasLimit.toString());
->>>>>>> d2001ca4
 
     return {
       callData,
@@ -325,17 +318,6 @@
         const network = await this.provider.getNetwork();
         const chainId = network.chainId;
 
-<<<<<<< HEAD
-        const celoOverride = localStorage.getItem("celoOverride");
-        if (celoOverride === "true") {
-          if (
-            chainId === Celo.chainId ||
-            chainId === CeloAlfajoresTestnet.chainId ||
-            chainId === CeloBaklavaTestnet.chainId
-          ) {
-            maxPriorityFeePerGas = maxFeePerGas;
-          }
-=======
         console.log(
           "CELO maxFeePerGas",
           ethers.utils.formatUnits(maxFeePerGas || 0, "gwei"),
@@ -352,7 +334,6 @@
         ) {
           maxFeePerGas = maxFeePerGas?.mul(50);
           maxPriorityFeePerGas = maxFeePerGas;
->>>>>>> d2001ca4
         }
 
         console.log(
