import type {
  AuthAndWalletRpcReturnType,
  AuthLoginReturnType,
} from "../../interfaces/auth";
import type {
  ClientIdWithQuerierType,
  SendEmailOtpReturnType,
} from "../../interfaces/embedded-wallets/embedded-wallets";
import type { EmbeddedWalletIframeCommunicator } from "../../utils/iFrameCommunication/EmbeddedWalletIframeCommunicator";

export type LoginQuerierTypes = {
<<<<<<< HEAD
  loginWithCustomJwt: { jwt: string; encryptionKey: string };
=======
  loginWithCustomJwt: { jwt: string; encryptionKey?: string };
>>>>>>> 39abe701
  loginWithThirdwebModal: undefined | { email: string };
  sendThirdwebEmailLoginOtp: { email: string };
  verifyThirdwebEmailLoginOtp: {
    email: string;
    otp: string;
    recoveryCode?: string;
  };
  injectDeveloperClientId: void;
  getHeadlessGoogleLoginLink: void;
  loginWithGoogle: void;
};

export abstract class AbstractLogin<
  MODAL = void,
  EMAIL_MODAL extends { email: string } = { email: string },
  EMAIL_VERIFICATION extends { email: string; otp: string } = {
    email: string;
    otp: string;
    recoveryCode?: string;
  },
> {
  protected LoginQuerier: EmbeddedWalletIframeCommunicator<LoginQuerierTypes>;
  protected preLogin;
  protected postLogin: (
    authResults: AuthAndWalletRpcReturnType,
  ) => Promise<AuthLoginReturnType>;
  protected clientId;
  /**
   * Used to manage the user's auth states. This should not be instantiated directly.
   * Call {@link EmbeddedWalletSdk.auth} instead.
   *
   */
  constructor({
    querier,
    preLogin,
    postLogin,
    clientId,
  }: ClientIdWithQuerierType & {
    preLogin: () => Promise<void>;
    postLogin: (
      authDetails: AuthAndWalletRpcReturnType,
    ) => Promise<AuthLoginReturnType>;
  }) {
    this.LoginQuerier = querier;
    this.preLogin = preLogin;
    this.postLogin = postLogin;
    this.clientId = clientId;
  }

  abstract loginWithCustomJwt(args: {
    jwt: string;
    encryptionKey: string;
  }): Promise<AuthLoginReturnType>;
  abstract loginWithModal(args?: MODAL): Promise<AuthLoginReturnType>;
  abstract loginWithEmailOtp(args: EMAIL_MODAL): Promise<AuthLoginReturnType>;
  abstract loginWithGoogle(args?: {
    openedWindow?: Window | null;
    closeOpenedWindow?: (openedWindow: Window) => void;
  }): Promise<AuthLoginReturnType>;

  async sendEmailLoginOtp({
    email,
  }: LoginQuerierTypes["sendThirdwebEmailLoginOtp"]): Promise<SendEmailOtpReturnType> {
    await this.preLogin();
    const result = await this.LoginQuerier.call<SendEmailOtpReturnType>({
      procedureName: "sendThirdwebEmailLoginOtp",
      params: { email },
    });
    return result;
  }

  abstract verifyEmailLoginOtp(
    args: EMAIL_VERIFICATION,
  ): Promise<AuthLoginReturnType>;
}<|MERGE_RESOLUTION|>--- conflicted
+++ resolved
@@ -9,11 +9,7 @@
 import type { EmbeddedWalletIframeCommunicator } from "../../utils/iFrameCommunication/EmbeddedWalletIframeCommunicator";
 
 export type LoginQuerierTypes = {
-<<<<<<< HEAD
-  loginWithCustomJwt: { jwt: string; encryptionKey: string };
-=======
   loginWithCustomJwt: { jwt: string; encryptionKey?: string };
->>>>>>> 39abe701
   loginWithThirdwebModal: undefined | { email: string };
   sendThirdwebEmailLoginOtp: { email: string };
   verifyThirdwebEmailLoginOtp: {
