import { GET_IFRAME_BASE_URL } from "../../constants/settings";
import type {
  AuthAndWalletRpcReturnType,
  AuthLoginReturnType,
  GetHeadlessLoginLinkReturnType,
} from "../../interfaces/auth";
import { AbstractLogin, LoginQuerierTypes } from "./abstract-login";

export class BaseLogin extends AbstractLogin<
  void,
  { email: string },
  { email: string; otp: string; recoveryCode?: string }
> {
  private async getGoogleLoginUrl(): Promise<GetHeadlessLoginLinkReturnType> {
    const result = await this.LoginQuerier.call<GetHeadlessLoginLinkReturnType>(
      {
        procedureName: "getHeadlessGoogleLoginLink",
        params: undefined,
      },
    );
    return result;
  }

  override async loginWithModal(): Promise<AuthLoginReturnType> {
    await this.preLogin();
    const result = await this.LoginQuerier.call<AuthAndWalletRpcReturnType>({
      procedureName: "loginWithThirdwebModal",
      params: undefined,
      showIframe: true,
    });
    return this.postLogin(result);
  }

  override async loginWithEmailOtp({
    email,
  }: {
    email: string;
  }): Promise<AuthLoginReturnType> {
    await this.preLogin();
    const result = await this.LoginQuerier.call<AuthAndWalletRpcReturnType>({
      procedureName: "loginWithThirdwebModal",
      params: { email },
      showIframe: true,
    });
    return this.postLogin(result);
  }

  private closeWindow = ({
    isWindowOpenedByFn,
    win,
    closeOpenedWindow,
  }: {
    win?: Window | null;
    isWindowOpenedByFn: boolean;
    closeOpenedWindow?: (openedWindow: Window) => void;
  }) => {
    if (isWindowOpenedByFn) {
      win?.close();
    } else {
      if (win && closeOpenedWindow) {
        closeOpenedWindow(win);
      } else if (win) {
        win.close();
      }
    }
  };

  override async loginWithGoogle(args?: {
    openedWindow?: Window | null;
    closeOpenedWindow?: (openedWindow: Window) => void;
  }): Promise<AuthLoginReturnType> {
    let win = args?.openedWindow;
    let isWindowOpenedByFn = false;
    if (!win) {
      win = window.open("", "Login", "width=350, height=500");
      isWindowOpenedByFn = true;
    }
    if (!win) {
      throw new Error("Something went wrong opening pop-up");
    }
    // logout the user
    // fetch the url to open the login window from iframe
    const [{ loginLink }] = await Promise.all([
      this.getGoogleLoginUrl(),
      this.preLogin(),
    ]);
<<<<<<< HEAD

=======
>>>>>>> 39abe701
    win.location.href = loginLink;

    // listen to result from the login window
    const result = await new Promise<AuthAndWalletRpcReturnType>(
      (resolve, reject) => {
        // detect when the user closes the login window
        const pollTimer = window.setInterval(async () => {
          if (!win) {
            return;
          }
          if (win.closed) {
            clearInterval(pollTimer);
            window.removeEventListener("message", messageListener);
            reject(new Error("User closed login window"));
          }
        }, 1000);

        const messageListener = async (
          event: MessageEvent<{
            eventType: string;
            authResult?: AuthAndWalletRpcReturnType;
            error?: string;
          }>,
        ) => {
          if (event.origin !== GET_IFRAME_BASE_URL()) {
            return;
          }
          if (typeof event.data !== "object") {
            reject(new Error("Invalid event data"));
            return;
          }

          switch (event.data.eventType) {
            case "userLoginSuccess": {
              window.removeEventListener("message", messageListener);
              clearInterval(pollTimer);
              this.closeWindow({
                isWindowOpenedByFn,
                win,
                closeOpenedWindow: args?.closeOpenedWindow,
              });
              if (event.data.authResult) {
                resolve(event.data.authResult);
              }
              break;
            }
            case "userLoginFailed": {
              window.removeEventListener("message", messageListener);
              clearInterval(pollTimer);
              this.closeWindow({
                isWindowOpenedByFn,
                win,
                closeOpenedWindow: args?.closeOpenedWindow,
              });
              reject(new Error(event.data.error));
              break;
            }
            case "injectDeveloperClientId": {
              win?.postMessage(
                {
                  eventType: "injectDeveloperClientIdResult",
                  developerClientId: this.clientId,
                },
                GET_IFRAME_BASE_URL(),
              );
              break;
            }
          }
        };
        window.addEventListener("message", messageListener);
      },
    );

    return this.postLogin({
      storedToken: { ...result.storedToken, shouldStoreCookieString: true },
      walletDetails: { ...result.walletDetails, isIframeStorageEnabled: false },
    });
  }

  override async loginWithCustomJwt({
    encryptionKey,
    jwt,
  }: LoginQuerierTypes["loginWithCustomJwt"]): Promise<AuthLoginReturnType> {
    const result = await this.LoginQuerier.call<AuthAndWalletRpcReturnType>({
      procedureName: "loginWithCustomJwt",
      params: { encryptionKey, jwt },
    });
    return this.postLogin(result);
  }

  override async verifyEmailLoginOtp({
    email,
    otp,
    recoveryCode,
  }: LoginQuerierTypes["verifyThirdwebEmailLoginOtp"]): Promise<AuthLoginReturnType> {
    const result = await this.LoginQuerier.call<AuthAndWalletRpcReturnType>({
      procedureName: "verifyThirdwebEmailLoginOtp",
      params: { email, otp, recoveryCode },
    });
    return this.postLogin(result);
  }
}<|MERGE_RESOLUTION|>--- conflicted
+++ resolved
@@ -84,10 +84,6 @@
       this.getGoogleLoginUrl(),
       this.preLogin(),
     ]);
-<<<<<<< HEAD
-
-=======
->>>>>>> 39abe701
     win.location.href = loginLink;
 
     // listen to result from the login window
