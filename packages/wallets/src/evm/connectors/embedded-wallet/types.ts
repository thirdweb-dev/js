import type { Chain } from "@thirdweb-dev/chains";
<<<<<<< HEAD
import {
  EmbeddedWalletConstructorType,
  InitializedUser,
} from "./implementations";
=======
import { AuthAndWalletRpcReturnType, InitializedUser } from "./implementations";
>>>>>>> 22c93e07

export type EmbeddedWalletAdditionalOptions = {
  chain: Pick<Chain, "chainId" | "rpc">;
  clientId: string;
  onAuthSuccess?: (authResult: AuthAndWalletRpcReturnType) => void;
};

export interface EmbeddedWalletConnectorOptions {
  clientId: string;
  chains: Chain[];
  chain: Pick<Chain, "chainId" | "rpc">;
  onAuthSuccess?: (authResult: AuthAndWalletRpcReturnType) => void;
}

export type EmbeddedWalletConnectionArgs = {
  chainId?: number;
  authResult: AuthResult;
};

type EmailVerificationAuthParams = {
  strategy: "email_verification";
  email: string;
  verificationCode: string;
  recoveryCode?: string;
};

type GoogleAuthParams = {
  strategy: "google";
  openedWindow?: Window;
  closeOpenedWindow?: (window: Window) => void;
};

type JwtAuthParams = {
  strategy: "jwt";
  jwt: string;
  encryptionKey?: string;
};

// open iFrame to send and input the OTP
type IframeOtpAuthParams = {
  strategy: "iframe_email_verification";
  email: string;
};

// open iFrame to enter email and OTP
type IframeAuthParams = {
  strategy: "iframe";
};

// this is the input to 'authenticate'
export type AuthParams =
  | EmailVerificationAuthParams
  | GoogleAuthParams
  | JwtAuthParams
  | IframeOtpAuthParams
  | IframeAuthParams;

// TODO typed based off AuthParams["strategy"]
export type AuthResult = {
  user?: InitializedUser;
  isNewUser?: boolean;
  needsRecoveryCode?: boolean;
  verifyOTP?: (otp: string, recoveryCode?: string) => Promise<AuthResult>;
};<|MERGE_RESOLUTION|>--- conflicted
+++ resolved
@@ -1,12 +1,5 @@
 import type { Chain } from "@thirdweb-dev/chains";
-<<<<<<< HEAD
-import {
-  EmbeddedWalletConstructorType,
-  InitializedUser,
-} from "./implementations";
-=======
 import { AuthAndWalletRpcReturnType, InitializedUser } from "./implementations";
->>>>>>> 22c93e07
 
 export type EmbeddedWalletAdditionalOptions = {
   chain: Pick<Chain, "chainId" | "rpc">;
