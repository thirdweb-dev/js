import type { Chain } from "@thirdweb-dev/chains";
import {
  EmbeddedWalletConstructorType,
  InitializedUser,
} from "./implementations";

export type EmbeddedWalletAdditionalOptions = {
  chain: Pick<Chain, "chainId" | "rpc">;
  clientId: string;
  styles?: EmbeddedWalletConstructorType["styles"];
};

export interface EmbeddedWalletConnectorOptions {
  clientId: string;
  chains: Chain[];
  chain: Pick<Chain, "chainId" | "rpc">;
  styles?: EmbeddedWalletConstructorType["styles"];
}

export type EmbeddedWalletConnectionArgs = {
  chainId?: number;
  authResult: AuthResult;
};

<<<<<<< HEAD
type EmailAuthParams = {
  strategy: "email";
  email: string;
=======
type EmailOtpAuthParams = {
  strategy: "email_otp";
  email: string;
  otp: string;
  recoveryCode?: string;
>>>>>>> 39abe701
};

type GoogleAuthParams = {
  strategy: "google";
  openedWindow?: Window;
  closeOpenedWindow?: (window: Window) => void;
};

type JwtAuthParams = {
  strategy: "jwt";
  jwt: string;
<<<<<<< HEAD
=======
  encryptionKey?: string;
>>>>>>> 39abe701
};

// open iFrame to send and input the OTP
type IframeOtpAuthParams = {
  strategy: "iframe_otp";
  email: string;
};

// open iFrame to enter email and OTP
type IframeAuthParams = {
  strategy: "iframe";
};

// this is the input to 'authenticate'
export type AuthParams =
<<<<<<< HEAD
  | EmailAuthParams
=======
  | EmailOtpAuthParams
>>>>>>> 39abe701
  | GoogleAuthParams
  | JwtAuthParams
  | IframeOtpAuthParams
  | IframeAuthParams;

// TODO typed based off AuthParams["strategy"]
export type AuthResult = {
  user?: InitializedUser;
  isNewUser?: boolean;
  needsRecoveryCode?: boolean;
  verifyOTP?: (otp: string, recoveryCode?: string) => Promise<AuthResult>;
};<|MERGE_RESOLUTION|>--- conflicted
+++ resolved
@@ -22,17 +22,11 @@
   authResult: AuthResult;
 };
 
-<<<<<<< HEAD
-type EmailAuthParams = {
-  strategy: "email";
-  email: string;
-=======
 type EmailOtpAuthParams = {
   strategy: "email_otp";
   email: string;
   otp: string;
   recoveryCode?: string;
->>>>>>> 39abe701
 };
 
 type GoogleAuthParams = {
@@ -44,10 +38,7 @@
 type JwtAuthParams = {
   strategy: "jwt";
   jwt: string;
-<<<<<<< HEAD
-=======
   encryptionKey?: string;
->>>>>>> 39abe701
 };
 
 // open iFrame to send and input the OTP
@@ -63,11 +54,7 @@
 
 // this is the input to 'authenticate'
 export type AuthParams =
-<<<<<<< HEAD
-  | EmailAuthParams
-=======
   | EmailOtpAuthParams
->>>>>>> 39abe701
   | GoogleAuthParams
   | JwtAuthParams
   | IframeOtpAuthParams
