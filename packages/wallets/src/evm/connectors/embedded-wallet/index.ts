import { Chain } from "@thirdweb-dev/chains";
import type { Signer, providers } from "ethers";
import { utils } from "ethers";
import { normalizeChainId } from "../../../lib/wagmi-core";
import { walletIds } from "../../constants/walletIds";
import { Connector } from "../../interfaces/connector";

import {
  EmbeddedWalletSdk,
  InitializedUser,
  SendEmailOtpReturnType,
  UserWalletStatus,
} from "./implementations";
import {
  AuthParams,
  AuthResult,
  EmbeddedWalletConnectionArgs,
  EmbeddedWalletConnectorOptions,
} from "./types";

export class EmbeddedWalletConnector extends Connector<EmbeddedWalletConnectionArgs> {
  readonly id: string = walletIds.paper;
  readonly name: string = "Embedded Wallet";
  ready = true;

  private user: InitializedUser | null = null;
  #embeddedWalletSdk?: EmbeddedWalletSdk;
  private options: EmbeddedWalletConnectorOptions;

  #signer?: Signer;

  constructor(options: EmbeddedWalletConnectorOptions) {
    super();
    this.options = options;
  }

  getEmbeddedWalletSDK(): EmbeddedWalletSdk {
    if (!this.#embeddedWalletSdk) {
      this.#embeddedWalletSdk = new EmbeddedWalletSdk({
        clientId: this.options.clientId,
        chain: "Ethereum",
        styles: this.options.styles,
      });
    }
    return this.#embeddedWalletSdk;
  }

<<<<<<< HEAD
  async sendEmailOtp({
    email,
  }: {
    email: string;
  }): Promise<SendEmailOtpReturnType> {
    const ewSDK = this.getEmbeddedWalletSDK();
    return ewSDK.auth.sendEmailLoginOtp({ email });
  }

=======
>>>>>>> 39abe701
  async connect(args?: EmbeddedWalletConnectionArgs): Promise<string> {
    // backwards compatibility - options should really be required here
    if (!args) {
      // default to iframe flow
      const result = await this.authenticate({ strategy: "iframe" });
      if (!result.user) {
        throw new Error("Error connecting User");
      }
      this.user = result.user;
    } else {
      if (!args.authResult) {
        throw new Error(
          "Missing authData - call authenticate() first with your authentication strategy",
        );
      }
      if (!args.authResult.user) {
        throw new Error(
          "Missing authData.user - call authenticate() first with your authentication strategy",
        );
      }
      this.user = args.authResult.user;
    }

    if (args?.chainId) {
      this.switchChain(args.chainId);
    }

    return this.getAddress();
  }

  async disconnect(): Promise<void> {
    const paper = this.#embeddedWalletSdk;
    await paper?.auth.logout();
    this.#signer = undefined;
    this.#embeddedWalletSdk = undefined;
    this.user = null;
  }

  async getAddress(): Promise<string> {
    if (!this.user) {
      throw new Error("Embedded Wallet is not connected");
    }
    return this.user.walletAddress;
  }

  async isConnected(): Promise<boolean> {
    try {
      const addr = await this.getAddress();
      return !!addr;
    } catch (e) {
      return false;
    }
  }

  async getProvider(): Promise<providers.Provider> {
    const signer = await this.getSigner();
    if (!signer.provider) {
      throw new Error("Provider not found");
    }
    return signer.provider;
  }

  public async getSigner(): Promise<Signer> {
    if (this.#signer) {
      return this.#signer;
    }

    const user = await this.getUser();
    const signer = await user?.wallet.getEthersJsSigner({
      rpcEndpoint: this.options.chain.rpc[0] || "", // TODO: handle chain.rpc being empty array
    });

    if (!signer) {
      throw new Error("Signer not found");
    }

    this.#signer = signer;

    return signer;
  }

  async isAuthorized(): Promise<boolean> {
    return false;
  }

  async switchChain(chainId: number): Promise<void> {
    const chain = this.options.chains.find((c) => c.chainId === chainId);
    if (!chain) {
      throw new Error("Chain not configured");
    }

    // update chain in wallet
    await this.user?.wallet.setChain({ chain: "Ethereum" }); // just pass Ethereum no matter what chain we are going to connect

    // update signer
    this.#signer = await this.user?.wallet.getEthersJsSigner({
      rpcEndpoint: chain.rpc[0] || "", // TODO: handle chain.rpc being empty array
    });

    this.emit("change", { chain: { id: chainId, unsupported: false } });
  }

  async setupListeners() {
    return Promise.resolve();
  }

  updateChains(chains: Chain[]) {
    this.options.chains = chains;
  }

  protected onAccountsChanged = async (accounts: string[]) => {
    if (accounts.length === 0) {
      await this.onDisconnect();
    } else {
      this.emit("change", {
        account: utils.getAddress(accounts[0] as string),
      });
    }
  };

  protected onChainChanged = (chainId: number | string) => {
    const id = normalizeChainId(chainId);
    const unsupported =
      this.options.chains.findIndex((c) => c.chainId === id) === -1;
    this.emit("change", { chain: { id, unsupported } });
  };

  protected onDisconnect = async () => {
    this.emit("disconnect");
  };

  async getUser(): Promise<InitializedUser | null> {
<<<<<<< HEAD
    if (!this.user) {
=======
    if (
      !this.user ||
      !this.user.wallet ||
      !this.user.wallet.getEthersJsSigner
    ) {
>>>>>>> 39abe701
      const embeddedWalletSdk = this.getEmbeddedWalletSDK();
      const user = await embeddedWalletSdk.getUser();
      switch (user.status) {
        case UserWalletStatus.LOGGED_IN_WALLET_INITIALIZED: {
          this.user = user;
          break;
        }
      }
    }
    return this.user;
  }

  async getEmail() {
    // implicit call to set the user
    await this.getSigner();
    if (!this.user) {
      throw new Error("No user found, Embedded Wallet is not connected");
    }
    return this.user.authDetails.email;
  }

  async getRecoveryInformation() {
    // implicit call to set the user
    await this.getSigner();
    if (!this.user) {
      throw new Error("No user found, Embedded Wallet is not connected");
    }
    return this.user.authDetails;
  }

<<<<<<< HEAD
=======
  async sendEmailOtp({
    email,
  }: {
    email: string;
  }): Promise<SendEmailOtpReturnType> {
    const ewSDK = this.getEmbeddedWalletSDK();
    return ewSDK.auth.sendEmailLoginOtp({ email });
  }

>>>>>>> 39abe701
  async authenticate(params: AuthParams): Promise<AuthResult> {
    const ewSDK = this.getEmbeddedWalletSDK();
    const strategy = params.strategy;
    switch (strategy) {
<<<<<<< HEAD
      case "email": {
        const result = await ewSDK.auth.sendEmailLoginOtp({
          email: params.email,
        });
        return {
          user: undefined, // not logged in yet, needs OTP
          isNewUser: result.isNewUser,
          needsRecoveryCode:
            result.recoveryShareManagement === "USER_MANAGED" &&
            (result.isNewDevice || result.isNewUser),
          verifyOTP: async (otp: string, recoveryCode?: string) => {
            const authResult = await ewSDK.auth.verifyEmailLoginOtp({
              email: params.email,
              otp,
              recoveryCode,
            });
            return {
              user: authResult.user,
            };
          },
        };
=======
      case "email_otp": {
        return await ewSDK.auth.verifyEmailLoginOtp({
          email: params.email,
          otp: params.otp,
          recoveryCode: params.recoveryCode,
        });
>>>>>>> 39abe701
      }
      case "google": {
        return ewSDK.auth.loginWithGoogle({
          closeOpenedWindow: params.closeOpenedWindow,
          openedWindow: params.openedWindow,
        });
      }
      case "jwt": {
<<<<<<< HEAD
        const sub = extractSubFromJwt(params.jwt);
        if (!sub) {
          throw new Error(
            "No sub found in JWT - make sure the format is correct",
          );
        }
        return ewSDK.auth.loginWithCustomJwt({
          jwt: params.jwt,
          encryptionKey: sub,
=======
        return ewSDK.auth.loginWithCustomJwt({
          jwt: params.jwt,
          encryptionKey: params.encryptionKey,
>>>>>>> 39abe701
        });
      }
      case "iframe_otp": {
        return ewSDK.auth.loginWithEmailOtp({
          email: params.email,
        });
      }
      case "iframe":
      case undefined: {
        return ewSDK.auth.loginWithModal();
      }
      default:
        assertUnreachable(strategy);
    }
  }
}

function assertUnreachable(x: never): never {
  throw new Error("Invalid param: " + x);
<<<<<<< HEAD
}

function extractSubFromJwt(jwtToken: string): string | null {
  const parts = jwtToken.split(".");
  if (parts.length !== 3) {
    throw new Error("Invalid JWT format.");
  }

  const encodedPayload = parts[1];
  if (!encodedPayload) {
    throw new Error("Invalid JWT format.");
  }
  const decodedPayload = Buffer.from(encodedPayload, "base64").toString("utf8");

  try {
    const payloadObject = JSON.parse(decodedPayload);
    if (payloadObject && payloadObject.sub) {
      return payloadObject.sub;
    }
  } catch (error) {
    throw new Error("Error parsing JWT payload as JSON.");
  }

  return null;
=======
>>>>>>> 39abe701
}<|MERGE_RESOLUTION|>--- conflicted
+++ resolved
@@ -45,7 +45,173 @@
     return this.#embeddedWalletSdk;
   }
 
-<<<<<<< HEAD
+  async connect(args?: EmbeddedWalletConnectionArgs): Promise<string> {
+    // backwards compatibility - options should really be required here
+    if (!args) {
+      // default to iframe flow
+      const result = await this.authenticate({ strategy: "iframe" });
+      if (!result.user) {
+        throw new Error("Error connecting User");
+      }
+      this.user = result.user;
+    } else {
+      if (!args.authResult) {
+        throw new Error(
+          "Missing authData - call authenticate() first with your authentication strategy",
+        );
+      }
+      if (!args.authResult.user) {
+        throw new Error(
+          "Missing authData.user - call authenticate() first with your authentication strategy",
+        );
+      }
+      this.user = args.authResult.user;
+    }
+
+    if (args?.chainId) {
+      this.switchChain(args.chainId);
+    }
+
+    return this.getAddress();
+  }
+
+  async disconnect(): Promise<void> {
+    const paper = this.#embeddedWalletSdk;
+    await paper?.auth.logout();
+    this.#signer = undefined;
+    this.#embeddedWalletSdk = undefined;
+    this.user = null;
+  }
+
+  async getAddress(): Promise<string> {
+    if (!this.user) {
+      throw new Error("Embedded Wallet is not connected");
+    }
+    return this.user.walletAddress;
+  }
+
+  async isConnected(): Promise<boolean> {
+    try {
+      const addr = await this.getAddress();
+      return !!addr;
+    } catch (e) {
+      return false;
+    }
+  }
+
+  async getProvider(): Promise<providers.Provider> {
+    const signer = await this.getSigner();
+    if (!signer.provider) {
+      throw new Error("Provider not found");
+    }
+    return signer.provider;
+  }
+
+  public async getSigner(): Promise<Signer> {
+    if (this.#signer) {
+      return this.#signer;
+    }
+
+    const user = await this.getUser();
+    const signer = await user?.wallet.getEthersJsSigner({
+      rpcEndpoint: this.options.chain.rpc[0] || "", // TODO: handle chain.rpc being empty array
+    });
+
+    if (!signer) {
+      throw new Error("Signer not found");
+    }
+
+    this.#signer = signer;
+
+    return signer;
+  }
+
+  async isAuthorized(): Promise<boolean> {
+    return false;
+  }
+
+  async switchChain(chainId: number): Promise<void> {
+    const chain = this.options.chains.find((c) => c.chainId === chainId);
+    if (!chain) {
+      throw new Error("Chain not configured");
+    }
+
+    // update chain in wallet
+    await this.user?.wallet.setChain({ chain: "Ethereum" }); // just pass Ethereum no matter what chain we are going to connect
+
+    // update signer
+    this.#signer = await this.user?.wallet.getEthersJsSigner({
+      rpcEndpoint: chain.rpc[0] || "", // TODO: handle chain.rpc being empty array
+    });
+
+    this.emit("change", { chain: { id: chainId, unsupported: false } });
+  }
+
+  async setupListeners() {
+    return Promise.resolve();
+  }
+
+  updateChains(chains: Chain[]) {
+    this.options.chains = chains;
+  }
+
+  protected onAccountsChanged = async (accounts: string[]) => {
+    if (accounts.length === 0) {
+      await this.onDisconnect();
+    } else {
+      this.emit("change", {
+        account: utils.getAddress(accounts[0] as string),
+      });
+    }
+  };
+
+  protected onChainChanged = (chainId: number | string) => {
+    const id = normalizeChainId(chainId);
+    const unsupported =
+      this.options.chains.findIndex((c) => c.chainId === id) === -1;
+    this.emit("change", { chain: { id, unsupported } });
+  };
+
+  protected onDisconnect = async () => {
+    this.emit("disconnect");
+  };
+
+  async getUser(): Promise<InitializedUser | null> {
+    if (
+      !this.user ||
+      !this.user.wallet ||
+      !this.user.wallet.getEthersJsSigner
+    ) {
+      const embeddedWalletSdk = this.getEmbeddedWalletSDK();
+      const user = await embeddedWalletSdk.getUser();
+      switch (user.status) {
+        case UserWalletStatus.LOGGED_IN_WALLET_INITIALIZED: {
+          this.user = user;
+          break;
+        }
+      }
+    }
+    return this.user;
+  }
+
+  async getEmail() {
+    // implicit call to set the user
+    await this.getSigner();
+    if (!this.user) {
+      throw new Error("No user found, Embedded Wallet is not connected");
+    }
+    return this.user.authDetails.email;
+  }
+
+  async getRecoveryInformation() {
+    // implicit call to set the user
+    await this.getSigner();
+    if (!this.user) {
+      throw new Error("No user found, Embedded Wallet is not connected");
+    }
+    return this.user.authDetails;
+  }
+
   async sendEmailOtp({
     email,
   }: {
@@ -55,225 +221,16 @@
     return ewSDK.auth.sendEmailLoginOtp({ email });
   }
 
-=======
->>>>>>> 39abe701
-  async connect(args?: EmbeddedWalletConnectionArgs): Promise<string> {
-    // backwards compatibility - options should really be required here
-    if (!args) {
-      // default to iframe flow
-      const result = await this.authenticate({ strategy: "iframe" });
-      if (!result.user) {
-        throw new Error("Error connecting User");
-      }
-      this.user = result.user;
-    } else {
-      if (!args.authResult) {
-        throw new Error(
-          "Missing authData - call authenticate() first with your authentication strategy",
-        );
-      }
-      if (!args.authResult.user) {
-        throw new Error(
-          "Missing authData.user - call authenticate() first with your authentication strategy",
-        );
-      }
-      this.user = args.authResult.user;
-    }
-
-    if (args?.chainId) {
-      this.switchChain(args.chainId);
-    }
-
-    return this.getAddress();
-  }
-
-  async disconnect(): Promise<void> {
-    const paper = this.#embeddedWalletSdk;
-    await paper?.auth.logout();
-    this.#signer = undefined;
-    this.#embeddedWalletSdk = undefined;
-    this.user = null;
-  }
-
-  async getAddress(): Promise<string> {
-    if (!this.user) {
-      throw new Error("Embedded Wallet is not connected");
-    }
-    return this.user.walletAddress;
-  }
-
-  async isConnected(): Promise<boolean> {
-    try {
-      const addr = await this.getAddress();
-      return !!addr;
-    } catch (e) {
-      return false;
-    }
-  }
-
-  async getProvider(): Promise<providers.Provider> {
-    const signer = await this.getSigner();
-    if (!signer.provider) {
-      throw new Error("Provider not found");
-    }
-    return signer.provider;
-  }
-
-  public async getSigner(): Promise<Signer> {
-    if (this.#signer) {
-      return this.#signer;
-    }
-
-    const user = await this.getUser();
-    const signer = await user?.wallet.getEthersJsSigner({
-      rpcEndpoint: this.options.chain.rpc[0] || "", // TODO: handle chain.rpc being empty array
-    });
-
-    if (!signer) {
-      throw new Error("Signer not found");
-    }
-
-    this.#signer = signer;
-
-    return signer;
-  }
-
-  async isAuthorized(): Promise<boolean> {
-    return false;
-  }
-
-  async switchChain(chainId: number): Promise<void> {
-    const chain = this.options.chains.find((c) => c.chainId === chainId);
-    if (!chain) {
-      throw new Error("Chain not configured");
-    }
-
-    // update chain in wallet
-    await this.user?.wallet.setChain({ chain: "Ethereum" }); // just pass Ethereum no matter what chain we are going to connect
-
-    // update signer
-    this.#signer = await this.user?.wallet.getEthersJsSigner({
-      rpcEndpoint: chain.rpc[0] || "", // TODO: handle chain.rpc being empty array
-    });
-
-    this.emit("change", { chain: { id: chainId, unsupported: false } });
-  }
-
-  async setupListeners() {
-    return Promise.resolve();
-  }
-
-  updateChains(chains: Chain[]) {
-    this.options.chains = chains;
-  }
-
-  protected onAccountsChanged = async (accounts: string[]) => {
-    if (accounts.length === 0) {
-      await this.onDisconnect();
-    } else {
-      this.emit("change", {
-        account: utils.getAddress(accounts[0] as string),
-      });
-    }
-  };
-
-  protected onChainChanged = (chainId: number | string) => {
-    const id = normalizeChainId(chainId);
-    const unsupported =
-      this.options.chains.findIndex((c) => c.chainId === id) === -1;
-    this.emit("change", { chain: { id, unsupported } });
-  };
-
-  protected onDisconnect = async () => {
-    this.emit("disconnect");
-  };
-
-  async getUser(): Promise<InitializedUser | null> {
-<<<<<<< HEAD
-    if (!this.user) {
-=======
-    if (
-      !this.user ||
-      !this.user.wallet ||
-      !this.user.wallet.getEthersJsSigner
-    ) {
->>>>>>> 39abe701
-      const embeddedWalletSdk = this.getEmbeddedWalletSDK();
-      const user = await embeddedWalletSdk.getUser();
-      switch (user.status) {
-        case UserWalletStatus.LOGGED_IN_WALLET_INITIALIZED: {
-          this.user = user;
-          break;
-        }
-      }
-    }
-    return this.user;
-  }
-
-  async getEmail() {
-    // implicit call to set the user
-    await this.getSigner();
-    if (!this.user) {
-      throw new Error("No user found, Embedded Wallet is not connected");
-    }
-    return this.user.authDetails.email;
-  }
-
-  async getRecoveryInformation() {
-    // implicit call to set the user
-    await this.getSigner();
-    if (!this.user) {
-      throw new Error("No user found, Embedded Wallet is not connected");
-    }
-    return this.user.authDetails;
-  }
-
-<<<<<<< HEAD
-=======
-  async sendEmailOtp({
-    email,
-  }: {
-    email: string;
-  }): Promise<SendEmailOtpReturnType> {
-    const ewSDK = this.getEmbeddedWalletSDK();
-    return ewSDK.auth.sendEmailLoginOtp({ email });
-  }
-
->>>>>>> 39abe701
   async authenticate(params: AuthParams): Promise<AuthResult> {
     const ewSDK = this.getEmbeddedWalletSDK();
     const strategy = params.strategy;
     switch (strategy) {
-<<<<<<< HEAD
-      case "email": {
-        const result = await ewSDK.auth.sendEmailLoginOtp({
-          email: params.email,
-        });
-        return {
-          user: undefined, // not logged in yet, needs OTP
-          isNewUser: result.isNewUser,
-          needsRecoveryCode:
-            result.recoveryShareManagement === "USER_MANAGED" &&
-            (result.isNewDevice || result.isNewUser),
-          verifyOTP: async (otp: string, recoveryCode?: string) => {
-            const authResult = await ewSDK.auth.verifyEmailLoginOtp({
-              email: params.email,
-              otp,
-              recoveryCode,
-            });
-            return {
-              user: authResult.user,
-            };
-          },
-        };
-=======
       case "email_otp": {
         return await ewSDK.auth.verifyEmailLoginOtp({
           email: params.email,
           otp: params.otp,
           recoveryCode: params.recoveryCode,
         });
->>>>>>> 39abe701
       }
       case "google": {
         return ewSDK.auth.loginWithGoogle({
@@ -282,21 +239,9 @@
         });
       }
       case "jwt": {
-<<<<<<< HEAD
-        const sub = extractSubFromJwt(params.jwt);
-        if (!sub) {
-          throw new Error(
-            "No sub found in JWT - make sure the format is correct",
-          );
-        }
-        return ewSDK.auth.loginWithCustomJwt({
-          jwt: params.jwt,
-          encryptionKey: sub,
-=======
         return ewSDK.auth.loginWithCustomJwt({
           jwt: params.jwt,
           encryptionKey: params.encryptionKey,
->>>>>>> 39abe701
         });
       }
       case "iframe_otp": {
@@ -316,31 +261,4 @@
 
 function assertUnreachable(x: never): never {
   throw new Error("Invalid param: " + x);
-<<<<<<< HEAD
-}
-
-function extractSubFromJwt(jwtToken: string): string | null {
-  const parts = jwtToken.split(".");
-  if (parts.length !== 3) {
-    throw new Error("Invalid JWT format.");
-  }
-
-  const encodedPayload = parts[1];
-  if (!encodedPayload) {
-    throw new Error("Invalid JWT format.");
-  }
-  const decodedPayload = Buffer.from(encodedPayload, "base64").toString("utf8");
-
-  try {
-    const payloadObject = JSON.parse(decodedPayload);
-    if (payloadObject && payloadObject.sub) {
-      return payloadObject.sub;
-    }
-  } catch (error) {
-    throw new Error("Error parsing JWT payload as JSON.");
-  }
-
-  return null;
-=======
->>>>>>> 39abe701
 }