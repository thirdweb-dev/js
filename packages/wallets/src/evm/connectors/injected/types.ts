--- conflicted
+++ resolved
@@ -52,11 +52,8 @@
   isZerion?: true;
   isOkxWallet?: true;
   isCoreWallet?: true;
-<<<<<<< HEAD
   isDefiWallet?: true;
-=======
   isCoin98Wallet?: true;
->>>>>>> 1094a03a
 };
 type InjectedProviders = InjectedProviderFlags & {
   isMetaMask: true;
