type AddEthereumChainParameter = {
  /** A 0x-prefixed hexadecimal string */
  chainId: string;
  chainName: string;
  nativeCurrency?: {
    name: string;
    /** 2-6 characters long */
    symbol: string;
    decimals: number;
  };
  rpcUrls: string[];
  blockExplorerUrls?: string[];
  /** Currently ignored. */
  iconUrls?: string[];
};
type WalletPermissionCaveat = {
  type: string;
  value: any;
};
type WalletPermission = {
  caveats: WalletPermissionCaveat[];
  date: number;
  id: string;
  invoker: `http://${string}` | `https://${string}`;
  parentCapability: "eth_accounts" | string;
};

type InjectedProviderFlags = {
  isApexWallet?: true;
  isAvalanche?: true;
  isBitKeep?: true;
  isBitski?: true;
  isBraveWallet?: true;
  isCoinbaseWallet?: true;
  isExodus?: true;
  isFrame?: true;
  isKuCoinWallet?: true;
  isMathWallet?: true;
  isMetaMask?: true;
  isOneInchAndroidWallet?: true;
  isOneInchIOSWallet?: true;
  isOpera?: true;
  isPhantom?: true;
  isPortal?: true;
  isRainbow?: true;
  isTally?: true;
  isTokenPocket?: true;
  isTokenary?: true;
  isTrust?: true;
  isTrustWallet?: true;
  isXDEFI?: true;
  isZerion?: true;
  isOkxWallet?: true;
  isCoreWallet?: true;
<<<<<<< HEAD
  isDefiWallet?: true;
=======
  isRabbyWallet?: true;
>>>>>>> 8c2d4e5e
  isCoin98Wallet?: true;
};
type InjectedProviders = InjectedProviderFlags & {
  isMetaMask: true;
  /** Only exists in MetaMask as of 2022/04/03 */
  _events: {
    connect?: () => void;
  };
  /** Only exists in MetaMask as of 2022/04/03 */
  _state?: {
    accounts?: string[];
    initialized?: boolean;
    isConnected?: boolean;
    isPermanentlyDisconnected?: boolean;
    isUnlocked?: boolean;
  };
};
export interface Ethereum extends InjectedProviders {
  on?: (...args: any[]) => void;
  removeListener?: (...args: any[]) => void;
  providers?: Ethereum[];
  /**
   * EIP-1193: Ethereum Provider JavaScript API
   * https://eips.ethereum.org/EIPS/eip-1193
   */
  request(args: { method: "eth_accounts" }): Promise<string[]>;
  request(args: { method: "eth_chainId" }): Promise<string>;
  request(args: { method: "eth_requestAccounts" }): Promise<string[]>;
  /**
   * EIP-1474: Remote procedure call specification
   * https://eips.ethereum.org/EIPS/eip-1474
   */
  request(args: { method: "web3_clientVersion" }): Promise<string>;
  /**
   * EIP-2255: Wallet Permissions System
   * https://eips.ethereum.org/EIPS/eip-2255
   */
  request(args: {
    method: "wallet_requestPermissions";
    params: [
      {
        eth_accounts: Record<string, any>;
      },
    ];
  }): Promise<WalletPermission[]>;
  request(args: {
    method: "wallet_getPermissions";
  }): Promise<WalletPermission[]>;
  /**
   * EIP-3085: Wallet Add Ethereum Chain RPC Method
   * https://eips.ethereum.org/EIPS/eip-3085
   */
  request(args: {
    method: "wallet_addEthereumChain";
    params: AddEthereumChainParameter[];
  }): Promise<null>;
  /**
   * EIP-3326: Wallet Switch Ethereum Chain RPC Method
   * https://eips.ethereum.org/EIPS/eip-3326
   */
  request(args: {
    method: "wallet_switchEthereumChain";
    params: [
      {
        chainId: string;
      },
    ];
  }): Promise<null>;
}

export type { Ethereum as E };<|MERGE_RESOLUTION|>--- conflicted
+++ resolved
@@ -52,11 +52,8 @@
   isZerion?: true;
   isOkxWallet?: true;
   isCoreWallet?: true;
-<<<<<<< HEAD
   isDefiWallet?: true;
-=======
   isRabbyWallet?: true;
->>>>>>> 8c2d4e5e
   isCoin98Wallet?: true;
 };
 type InjectedProviders = InjectedProviderFlags & {
