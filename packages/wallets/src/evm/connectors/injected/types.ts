--- conflicted
+++ resolved
@@ -52,11 +52,8 @@
   isZerion?: true;
   isOkxWallet?: true;
   isCoreWallet?: true;
-<<<<<<< HEAD
   isRabbyWallet?: true;
-=======
   isCoin98Wallet?: true;
->>>>>>> 7c45941b
 };
 type InjectedProviders = InjectedProviderFlags & {
   isMetaMask: true;
