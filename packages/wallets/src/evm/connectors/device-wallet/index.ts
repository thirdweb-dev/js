import { normalizeChainId } from "../../../lib/wagmi-core";
import { ConnectParams, TWConnector } from "../../interfaces/tw-connector";
<<<<<<< HEAD
import type {
  AbstractDeviceWallet,
  DeviceWalletConnectionArgs,
  DeviceWalletImpl,
} from "../../wallets/device-wallet";
=======
import type { DeviceWalletConnectionArgs } from "../../wallets/device-wallet";
>>>>>>> 0b1f5229
import type { Chain } from "@thirdweb-dev/chains";
import type { Signer } from "ethers";
import { providers } from "ethers";
import type { Wallet } from "ethers";

export type DeviceWalletConnectorOptions = {
  chain: Chain;
<<<<<<< HEAD
  wallet: AbstractDeviceWallet;
=======
  ethersWallet: Wallet;
>>>>>>> 0b1f5229
  chains: Chain[];
};

export class DeviceWalletConnector extends TWConnector<DeviceWalletConnectionArgs> {
  readonly id: string = "device_wallet";
  readonly name: string = "Device Wallet";
  options: DeviceWalletConnectorOptions;

  #provider?: providers.Provider;
  #signer?: Signer;

  protected shimDisconnectKey = "deviceWallet.shimDisconnect";

  constructor(options: DeviceWalletConnectorOptions) {
    super();
    this.options = options;
  }

  async connect(args: ConnectParams<DeviceWalletConnectionArgs>) {
    if (args.chainId) {
      this.switchChain(args.chainId);
    }
    const signer = await this.getSigner();
    const address = await signer.getAddress();
    return address;
  }

  async disconnect() {
    this.#provider = undefined;
    this.#signer = undefined;
  }

  async getAddress(): Promise<string> {
    const signer = await this.getSigner();
    if (!signer) {
      throw new Error("No signer found");
    }
    return await signer.getAddress();
  }

  async isConnected(): Promise<boolean> {
    try {
      const addr = await this.getAddress();
      return !!addr;
    } catch {
      return false;
    }
  }

  async getProvider() {
    if (!this.#provider) {
      this.#provider = new providers.JsonRpcBatchProvider(
        this.options.chain.rpc[0],
      );
    }
    return this.#provider;
  }

  async getSigner() {
    if (!this.#signer) {
      const provider = await this.getProvider();
      this.#signer = getSignerFromEthersWallet(
        this.options.ethersWallet,
        provider,
      );
    }
    return this.#signer;
  }

  async switchChain(chainId: number): Promise<void> {
    const chain = this.options.chains.find((c) => c.chainId === chainId);
    if (!chain) {
      throw new Error("Chain not found");
    }

    this.#provider = new providers.JsonRpcBatchProvider(chain.rpc[0]);
    this.#signer = getSignerFromEthersWallet(
      this.options.ethersWallet,
      this.#provider,
    );
    this.onChainChanged(chainId);
  }

  protected onChainChanged = (chainId: number | string) => {
    const id = normalizeChainId(chainId);
    const unsupported = !this.options.chains.find((c) => c.chainId === id);
    this.emit("change", { chain: { id, unsupported } });
  };

  async setupListeners() {}

  updateChains(chains: Chain[]): void {
    this.options.chains = chains;
  }
}

function getSignerFromEthersWallet(
  ethersWallet: Wallet,
  provider?: providers.Provider,
) {
  if (provider) {
    return ethersWallet.connect(provider);
  }
  return ethersWallet;
}<|MERGE_RESOLUTION|>--- conflicted
+++ resolved
@@ -1,14 +1,6 @@
 import { normalizeChainId } from "../../../lib/wagmi-core";
 import { ConnectParams, TWConnector } from "../../interfaces/tw-connector";
-<<<<<<< HEAD
-import type {
-  AbstractDeviceWallet,
-  DeviceWalletConnectionArgs,
-  DeviceWalletImpl,
-} from "../../wallets/device-wallet";
-=======
 import type { DeviceWalletConnectionArgs } from "../../wallets/device-wallet";
->>>>>>> 0b1f5229
 import type { Chain } from "@thirdweb-dev/chains";
 import type { Signer } from "ethers";
 import { providers } from "ethers";
@@ -16,11 +8,7 @@
 
 export type DeviceWalletConnectorOptions = {
   chain: Chain;
-<<<<<<< HEAD
-  wallet: AbstractDeviceWallet;
-=======
   ethersWallet: Wallet;
->>>>>>> 0b1f5229
   chains: Chain[];
 };
 
