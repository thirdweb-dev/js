--- conflicted
+++ resolved
@@ -7,16 +7,7 @@
 import { ethers } from "ethers";
 
 export type DeviceWalletConnectorOptions = {
-<<<<<<< HEAD
-  chain:
-  | {
-    // chainId: number;
-    rpc: string[];
-  }
-  | Chain;
-=======
   chain: Pick<Chain, "chainId" | "rpc">;
->>>>>>> 78536ba6
   wallet: DeviceWalletImpl;
 };
 
