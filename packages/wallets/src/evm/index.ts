--- conflicted
+++ resolved
@@ -1,7 +1,4 @@
 export { Connector } from "../lib/wagmi-connectors";
-<<<<<<< HEAD
-export { WagmiAdapter } from "./interfaces/tw-connector";
-
 export type { DAppMetaData } from "../core/types/dAppMeta";
 export {
   AddChainError,
@@ -13,11 +10,7 @@
 } from "../lib/wagmi-core";
 export type { EVMWallet } from "./interfaces";
 export type { ConnectParams, TWConnector } from "./interfaces/tw-connector";
-=======
-export type { EVMWallet } from "./interfaces";
-export type { ConnectParams, TWConnector } from "./interfaces/tw-connector";
 export { WagmiAdapter } from "./interfaces/tw-connector";
->>>>>>> f13f2b9b
 export type {
   AbstractWallet,
   WalletData,
@@ -41,20 +34,7 @@
 export type { WalletConnectOptions } from "./wallets/wallet-connect";
 
 export type { Chain } from "../lib/wagmi-core";
+
 export * from "./wallets/wallet-connect-v1";
 export type { WalletConnectV1Options } from "./wallets/wallet-connect-v1";
-<<<<<<< HEAD
-export type { CoinbaseWalletOptions } from "./wallets/coinbase-wallet";
-=======
-export type { WalletConnectOptions } from "./wallets/wallet-connect";
-
-export type { Chain } from "../lib/wagmi-core";
-export {
-  UserRejectedRequestError,
-  ChainNotConfiguredError,
-  AddChainError,
-  SwitchChainError,
-  normalizeChainId,
-  ProviderRpcError,
-} from "../lib/wagmi-core";
->>>>>>> f13f2b9b
+export type { CoinbaseWalletOptions } from "./wallets/coinbase-wallet";