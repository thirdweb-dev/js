<<<<<<< HEAD
export { Connector } from "../lib/wagmi-connectors";
export type { EVMWallet } from "./interfaces";
export type { ConnectParams, TWConnector } from "./interfaces/tw-connector";
export { WagmiAdapter } from "./interfaces/tw-connector";
=======
export type { DAppMetaData } from "../core/types/dAppMeta";
export {
  AddChainError,
  ChainNotConfiguredError,
  normalizeChainId,
  ProviderRpcError,
  SwitchChainError,
  UserRejectedRequestError,
} from "../lib/wagmi-core";
export type { EVMWallet } from "./interfaces";
export type { ConnectParams, TWConnector } from "./interfaces/tw-connector";
>>>>>>> 9f773e69
export type {
  AbstractWallet,
  WalletData,
  WalletEvents,
} from "./wallets/abstract";
export * from "./wallets/aws-kms";
export * from "./wallets/aws-secrets-manager";
// just the types
export type { WalletOptions } from "./wallets/base";
export { AbstractBrowserWallet } from "./wallets/base";
export * from "./wallets/coinbase-wallet";
<<<<<<< HEAD
=======
// export * from "./wallets/coinbase-wallet-mobile";
>>>>>>> 9f773e69
export * from "./wallets/device-wallet";
export type { DeviceWalletConnectionArgs } from "./wallets/device-wallet";
export * from "./wallets/ethers";
export * from "./wallets/injected";
export * from "./wallets/magic-auth";
export * from "./wallets/metamask";
export type { MetamaskWalletOptions } from "./wallets/metamask";
export * from "./wallets/private-key";
export * from "./wallets/wallet-connect";
export type { WalletConnectOptions } from "./wallets/wallet-connect";
export * from "./wallets/wallet-connect-v1";
export type { WalletConnectV1Options } from "./wallets/wallet-connect-v1";
<<<<<<< HEAD
export type { WalletConnectOptions } from "./wallets/wallet-connect";

export type { Chain } from "../lib/wagmi-core";
export {
  UserRejectedRequestError,
  ChainNotConfiguredError,
  AddChainError,
  SwitchChainError,
  normalizeChainId,
  ProviderRpcError,
} from "../lib/wagmi-core";
=======
export type { CoinbaseWalletOptions } from "./wallets/coinbase-wallet";
>>>>>>> 9f773e69
<|MERGE_RESOLUTION|>--- conflicted
+++ resolved
@@ -1,9 +1,6 @@
-<<<<<<< HEAD
 export { Connector } from "../lib/wagmi-connectors";
-export type { EVMWallet } from "./interfaces";
-export type { ConnectParams, TWConnector } from "./interfaces/tw-connector";
 export { WagmiAdapter } from "./interfaces/tw-connector";
-=======
+
 export type { DAppMetaData } from "../core/types/dAppMeta";
 export {
   AddChainError,
@@ -15,7 +12,6 @@
 } from "../lib/wagmi-core";
 export type { EVMWallet } from "./interfaces";
 export type { ConnectParams, TWConnector } from "./interfaces/tw-connector";
->>>>>>> 9f773e69
 export type {
   AbstractWallet,
   WalletData,
@@ -27,10 +23,6 @@
 export type { WalletOptions } from "./wallets/base";
 export { AbstractBrowserWallet } from "./wallets/base";
 export * from "./wallets/coinbase-wallet";
-<<<<<<< HEAD
-=======
-// export * from "./wallets/coinbase-wallet-mobile";
->>>>>>> 9f773e69
 export * from "./wallets/device-wallet";
 export type { DeviceWalletConnectionArgs } from "./wallets/device-wallet";
 export * from "./wallets/ethers";
@@ -41,20 +33,8 @@
 export * from "./wallets/private-key";
 export * from "./wallets/wallet-connect";
 export type { WalletConnectOptions } from "./wallets/wallet-connect";
+
+export type { Chain } from "../lib/wagmi-core";
 export * from "./wallets/wallet-connect-v1";
 export type { WalletConnectV1Options } from "./wallets/wallet-connect-v1";
-<<<<<<< HEAD
-export type { WalletConnectOptions } from "./wallets/wallet-connect";
-
-export type { Chain } from "../lib/wagmi-core";
-export {
-  UserRejectedRequestError,
-  ChainNotConfiguredError,
-  AddChainError,
-  SwitchChainError,
-  normalizeChainId,
-  ProviderRpcError,
-} from "../lib/wagmi-core";
-=======
-export type { CoinbaseWalletOptions } from "./wallets/coinbase-wallet";
->>>>>>> 9f773e69
+export type { CoinbaseWalletOptions } from "./wallets/coinbase-wallet";