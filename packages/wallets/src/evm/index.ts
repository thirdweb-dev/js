--- conflicted
+++ resolved
@@ -40,17 +40,11 @@
 export * from "./wallets/rainbow-wallet";
 export * from "./wallets/safe";
 export * from "./wallets/smart-wallet";
-<<<<<<< HEAD
-export * from "./wallets/token-bound-smart-wallet";
-export * from "./wallets/ethers";
-export * from "./wallets/private-key";
-export * from "./wallets/zerion";
-=======
->>>>>>> 6573556d
 export * from "./wallets/trust";
 export * from "./wallets/wallet-connect";
 export * from "./wallets/wallet-connect-v1";
 export * from "./wallets/zerion";
+export * from "./wallets/token-bound-smart-wallet";
 
 export type { Chain } from "@thirdweb-dev/chains";
 
