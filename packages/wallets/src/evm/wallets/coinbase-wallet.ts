import type { CoinbaseWalletConnector } from "../connectors/coinbase-wallet";
import { TWConnector, WagmiAdapter } from "../interfaces/tw-connector";
<<<<<<< HEAD
import { walletIds } from "../walletIds";
=======
import { walletIds } from "../constants/walletIds";
>>>>>>> c7c2530c
import { AbstractClientWallet, WalletOptions } from "./base";
import { Buffer } from "buffer";

if (typeof window !== "undefined") {
  // Coinbase SDK uses Buffer for rendering the QRCode which requires a global polyfill
  window.Buffer = Buffer;
}

export type CoinbaseWalletOptions = WalletOptions<{ headlessMode?: boolean }>;

export class CoinbaseWallet extends AbstractClientWallet {
  connector?: TWConnector;
  coinbaseConnector?: CoinbaseWalletConnector;
  static meta = {
    iconURL:
      "ipfs://QmcJBHopbwfJcLqJpX2xEufSS84aLbF7bHavYhaXUcrLaH/coinbase.svg",
    name: "Coinbase Wallet",
    urls: {
      chrome:
        "https://chrome.google.com/webstore/detail/coinbase-wallet-extension/hnfanknocfeofbddgcijnmhnfnkdnaad",
      android: "https://play.google.com/store/apps/details?id=org.toshi",
      ios: "https://apps.apple.com/us/app/coinbase-wallet-nfts-crypto/id1278383455",
    },
  };

  static id = walletIds.coinbase;
  public get walletName() {
    return "Coinbase Wallet" as const;
  }

  headlessMode: boolean;

  constructor(options?: CoinbaseWalletOptions) {
    super(CoinbaseWallet.id, options);
    this.headlessMode = options?.headlessMode || false;
  }

  protected async getConnector(): Promise<TWConnector> {
    if (!this.connector) {
      // import the connector dynamically
      const { CoinbaseWalletConnector } = await import(
        "../connectors/coinbase-wallet"
      );

      const cbConnector = new CoinbaseWalletConnector({
        chains: this.chains,
        options: {
          appName: this.dappMetadata.name,
          reloadOnDisconnect: false,
          darkMode: this.dappMetadata.isDarkMode,
          headlessMode: this.headlessMode,
        },
      });

      cbConnector.on("connect", () => {});

      this.coinbaseConnector = cbConnector;
      this.connector = new WagmiAdapter(cbConnector);
    }
    return this.connector;
  }

  async getQrUrl() {
    await this.getConnector();
    if (!this.coinbaseConnector) {
      throw new Error("Coinbase connector not initialized");
    }
    return this.coinbaseConnector.getQrUrl();
  }
}<|MERGE_RESOLUTION|>--- conflicted
+++ resolved
@@ -1,10 +1,6 @@
 import type { CoinbaseWalletConnector } from "../connectors/coinbase-wallet";
 import { TWConnector, WagmiAdapter } from "../interfaces/tw-connector";
-<<<<<<< HEAD
-import { walletIds } from "../walletIds";
-=======
 import { walletIds } from "../constants/walletIds";
->>>>>>> c7c2530c
 import { AbstractClientWallet, WalletOptions } from "./base";
 import { Buffer } from "buffer";
 
