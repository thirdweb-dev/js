import type { CoinbaseWalletConnector } from "../connectors/coinbase-wallet";
import { TWConnector, WagmiAdapter } from "../interfaces/tw-connector";
import { AbstractBrowserWallet, WalletOptions } from "./base";
import { Buffer } from "buffer";

if (typeof window !== "undefined") {
  // Coinbase SDK uses Buffer for rendering the QRCode which requires a global polyfill
  window.Buffer = Buffer;
}

<<<<<<< HEAD
export type CoinbaseWalletOptions = WalletOptions<{headlessMode?: boolean}>;
=======
export type CoinbaseWalletOptions = WalletOptions<{ headlessMode?: boolean }>;
>>>>>>> 3ff8eecf

export class CoinbaseWallet extends AbstractBrowserWallet {
  connector?: TWConnector;
  coinbaseConnector?: CoinbaseWalletConnector;
  static meta = {
    iconURL:
      "ipfs://QmcJBHopbwfJcLqJpX2xEufSS84aLbF7bHavYhaXUcrLaH/coinbase.svg",
    name: "Coinbase Wallet",
  };

  static id = "coinbaseWallet" as const;
  public get walletName() {
    return "Coinbase Wallet" as const;
  }

  headlessMode: boolean;

  constructor(options?: CoinbaseWalletOptions) {
    super(CoinbaseWallet.id, options);
    this.headlessMode = options?.headlessMode || false;
  }

  protected async getConnector(): Promise<TWConnector> {
    if (!this.connector) {
      // import the connector dynamically
      const { CoinbaseWalletConnector } = await import(
        "../connectors/coinbase-wallet"
      );

      const cbConnector = new CoinbaseWalletConnector({
        chains: this.chains,
        options: {
          appName: this.dappMetadata.name,
          reloadOnDisconnect: false,
          darkMode: this.dappMetadata.isDarkMode,
          headlessMode: this.headlessMode,
        },
      });

      cbConnector.on("connect", () => {});

      this.coinbaseConnector = cbConnector;
      this.connector = new WagmiAdapter(cbConnector);
    }
    return this.connector;
  }

  async getQrUrl() {
    await this.getConnector();
    if (!this.coinbaseConnector) {
      throw new Error("Coinbase connector not initialized");
    }
    return this.coinbaseConnector.getQrUrl();
  }
}<|MERGE_RESOLUTION|>--- conflicted
+++ resolved
@@ -8,11 +8,7 @@
   window.Buffer = Buffer;
 }
 
-<<<<<<< HEAD
-export type CoinbaseWalletOptions = WalletOptions<{headlessMode?: boolean}>;
-=======
 export type CoinbaseWalletOptions = WalletOptions<{ headlessMode?: boolean }>;
->>>>>>> 3ff8eecf
 
 export class CoinbaseWallet extends AbstractBrowserWallet {
   connector?: TWConnector;
