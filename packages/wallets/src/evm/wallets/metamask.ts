import { AsyncStorage, createAsyncLocalStorage } from "../../core/AsyncStorage";
import type { WalletConnectV1Connector as WalletConnectV1ConnectorType } from "../connectors/wallet-connect-v1";
import { TWConnector, WagmiAdapter } from "../interfaces/tw-connector";
import { assertWindowEthereum } from "../utils/assertWindowEthereum";
import { AbstractBrowserWallet, WalletOptions } from "./base";

type MetamaskAdditionalOptions = {
  /**
   * Storage interface to store whether metamask is connected or disconnected.
   */
  connectorStorage?: AsyncStorage;
  /**
   * Whether to display the Wallet Connect QR code Modal for connecting to MetaMask on mobile if MetaMask is not injected.
   */
  qrcode?: boolean;
};

export type MetamaskWalletOptions = WalletOptions<MetamaskAdditionalOptions>;

type ConnectWithQrCodeArgs = {
  chainId?: number;
  onQrCodeUri: (uri: string) => void;
  onConnected: (accountAddress: string) => void;
};

export class MetaMaskWallet extends AbstractBrowserWallet<MetamaskAdditionalOptions> {
  connector?: TWConnector;
  connectorStorage: AsyncStorage;
  walletConnectConnector?: WalletConnectV1ConnectorType;
  isInjected: boolean;

  static meta = {
    name: "MetaMask",
    iconURL:
      "ipfs://QmZZHcw7zcXursywnLDAyY6Hfxzqop5GKgwoq8NB9jjrkN/metamask.svg",
  };

  static id = "metamask" as const;

  public get walletName() {
    return "MetaMask" as const;
  }

<<<<<<< HEAD
  constructor(options: MetamaskWalletOptions) {
    super(MetaMaskWallet.id, options);
    this.connectorStorage =
      options.connectorStorage || createAsyncLocalStorage("connector");

    if (assertWindowEthereum(globalThis.window)) {
      this.isInjected = !!globalThis.window.ethereum?.isMetaMask;
    } else {
      this.isInjected = false;
    }
=======
  constructor(options?: MetamaskWalletOptions) {
    super(MetaMask.id, options);
    this.connectorStorage =
      options?.connectorStorage || createAsyncLocalStorage("connector");
    this.isInjected = options?.isInjected || false;
>>>>>>> 4bdeefe6
  }

  protected async getConnector(): Promise<TWConnector> {
    if (!this.connector) {
      // if metamask is injected, use the injected connector
      // otherwise, use the wallet connect connector for using the metamask app on mobile via QR code scan

      if (this.isInjected) {
        // import the connector dynamically
        const { MetaMaskConnector } = await import("../connectors/metamask");
        const metamaskConnector = new MetaMaskConnector({
          chains: this.chains,
          connectorStorage: this.connectorStorage,
          options: {
            shimDisconnect: true,
          },
        });

        this.connector = new WagmiAdapter(metamaskConnector);
      } else {
        const { WalletConnectV1Connector } = await import(
          "../connectors/wallet-connect-v1"
        );

        const walletConnectConnector = new WalletConnectV1Connector({
          chains: this.chains,
          storage: this.connectorStorage,
          options: {
            clientMeta: {
              name: this.dappMetadata.name,
              description: this.dappMetadata.description || "",
              url: this.dappMetadata.url,
              icons: [this.dappMetadata.logoUrl || ""],
            },
            qrcode: this.options?.qrcode,
          },
        });

        // need to save this for getting the QR code URI
        this.walletConnectConnector = walletConnectConnector;
        this.connector = new WagmiAdapter(walletConnectConnector);
      }
    }

    return this.connector;
  }

  /**
   * connect to wallet with QR code
   *
   * @example
   * ```typescript
   * metamask.connectWithQrCode({
   *  chainId: 1,
   *  onQrCodeUri(qrCodeUri) {
   *    // render the QR code with `qrCodeUri`
   *  },
   *  onConnected(accountAddress)  {
   *    // update UI to show connected state
   *  },
   * })
   * ```
   */
  async connectWithQrCode(options: ConnectWithQrCodeArgs) {
    await this.getConnector();
    const wcConnector = this.walletConnectConnector;

    if (!wcConnector) {
      throw new Error("WalletConnect connector not found");
    }

    const wcProvider = await wcConnector.getProvider();

    // set a listener for display_uri event
    wcProvider.connector.on(
      "display_uri",
      (error, payload: { params: string[] }) => {
        options.onQrCodeUri(payload.params[0]);
      },
    );

    // trigger the display_uri event to get the QR code
    await wcProvider.enable();
    // connected to app here

    // trigger connect flow
    this.connect({ chainId: options.chainId }).then(options.onConnected);
  }
}<|MERGE_RESOLUTION|>--- conflicted
+++ resolved
@@ -41,7 +41,6 @@
     return "MetaMask" as const;
   }
 
-<<<<<<< HEAD
   constructor(options: MetamaskWalletOptions) {
     super(MetaMaskWallet.id, options);
     this.connectorStorage =
@@ -52,13 +51,6 @@
     } else {
       this.isInjected = false;
     }
-=======
-  constructor(options?: MetamaskWalletOptions) {
-    super(MetaMask.id, options);
-    this.connectorStorage =
-      options?.connectorStorage || createAsyncLocalStorage("connector");
-    this.isInjected = options?.isInjected || false;
->>>>>>> 4bdeefe6
   }
 
   protected async getConnector(): Promise<TWConnector> {
