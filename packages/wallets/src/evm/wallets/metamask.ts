import type { WalletConnectV1Connector as WalletConnectV1ConnectorType } from "../connectors/wallet-connect-v1";
import { TWConnector, WagmiAdapter } from "../interfaces/tw-connector";
import { assertWindowEthereum } from "../utils/assertWindowEthereum";
import { AbstractClientWallet, WalletOptions } from "./base";
import type { MetaMaskConnector as MetamaskConnectorType } from "../connectors/metamask";
<<<<<<< HEAD
import { walletIds } from "../walletIds";
=======
import { walletIds } from "../constants/walletIds";
>>>>>>> c7c2530c

type MetamaskAdditionalOptions = {
  /**
   * Whether to display the Wallet Connect QR code Modal for connecting to MetaMask on mobile if MetaMask is not injected.
   */
  qrcode?: boolean;
};

export type MetamaskWalletOptions = WalletOptions<MetamaskAdditionalOptions>;

type ConnectWithQrCodeArgs = {
  chainId?: number;
  onQrCodeUri: (uri: string) => void;
  onConnected: (accountAddress: string) => void;
};

export class MetaMaskWallet extends AbstractClientWallet<MetamaskAdditionalOptions> {
  connector?: TWConnector;
  walletConnectConnector?: WalletConnectV1ConnectorType;
  metamaskConnector?: MetamaskConnectorType;
  isInjected: boolean;

  static meta = {
    name: "MetaMask",
    iconURL:
      "ipfs://QmZZHcw7zcXursywnLDAyY6Hfxzqop5GKgwoq8NB9jjrkN/metamask.svg",
    urls: {
      chrome:
        "https://chrome.google.com/webstore/detail/metamask/nkbihfbeogaeaoehlefnkodbefgpgknn",
      android: "https://play.google.com/store/apps/details?id=io.metamask",
      ios: "https://apps.apple.com/us/app/metamask-blockchain-wallet/id1438144202",
    },
  };

  static id = walletIds.metamask;

  public get walletName() {
    return "MetaMask" as const;
  }

  constructor(options: MetamaskWalletOptions) {
    super(MetaMaskWallet.id, options);

    if (assertWindowEthereum(globalThis.window)) {
      this.isInjected = !!globalThis.window.ethereum?.isMetaMask;
    } else {
      this.isInjected = false;
    }
  }

  protected async getConnector(): Promise<TWConnector> {
    if (!this.connector) {
      // if metamask is injected, use the injected connector
      // otherwise, use the wallet connect connector for using the metamask app on mobile via QR code scan

      if (this.isInjected) {
        // import the connector dynamically
        const { MetaMaskConnector } = await import("../connectors/metamask");
        const metamaskConnector = new MetaMaskConnector({
          chains: this.chains,
          connectorStorage: this.walletStorage,
          options: {
            shimDisconnect: true,
          },
        });

        this.metamaskConnector = metamaskConnector;

        this.connector = new WagmiAdapter(metamaskConnector);
      } else {
        const { WalletConnectV1Connector } = await import(
          "../connectors/wallet-connect-v1"
        );

        const walletConnectConnector = new WalletConnectV1Connector({
          chains: this.chains,
          storage: this.walletStorage,
          options: {
            clientMeta: {
              name: this.dappMetadata.name,
              description: this.dappMetadata.description || "",
              url: this.dappMetadata.url,
              icons: [this.dappMetadata.logoUrl || ""],
            },
            qrcode: this.options?.qrcode,
          },
        });

        // need to save this for getting the QR code URI
        this.walletConnectConnector = walletConnectConnector;
        this.connector = new WagmiAdapter(walletConnectConnector);
      }
    }

    return this.connector;
  }

  /**
   * connect to wallet with QR code
   *
   * @example
   * ```typescript
   * metamask.connectWithQrCode({
   *  chainId: 1,
   *  onQrCodeUri(qrCodeUri) {
   *    // render the QR code with `qrCodeUri`
   *  },
   *  onConnected(accountAddress)  {
   *    // update UI to show connected state
   *  },
   * })
   * ```
   */
  async connectWithQrCode(options: ConnectWithQrCodeArgs) {
    await this.getConnector();
    const wcConnector = this.walletConnectConnector;

    if (!wcConnector) {
      throw new Error("WalletConnect connector not found");
    }

    const wcProvider = await wcConnector.getProvider();

    // set a listener for display_uri event
    wcProvider.connector.on(
      "display_uri",
      (error, payload: { params: string[] }) => {
        options.onQrCodeUri(payload.params[0]);
      },
    );

    // trigger the display_uri event to get the QR code
    await wcProvider.enable();
    // connected to app here

    // trigger connect flow
    this.connect({ chainId: options.chainId }).then(options.onConnected);
  }

  async switchAccount() {
    if (!this.metamaskConnector) {
      throw new Error("Can not switch Account");
    }

    await this.metamaskConnector.switchAccount();
  }
}<|MERGE_RESOLUTION|>--- conflicted
+++ resolved
@@ -3,11 +3,7 @@
 import { assertWindowEthereum } from "../utils/assertWindowEthereum";
 import { AbstractClientWallet, WalletOptions } from "./base";
 import type { MetaMaskConnector as MetamaskConnectorType } from "../connectors/metamask";
-<<<<<<< HEAD
-import { walletIds } from "../walletIds";
-=======
 import { walletIds } from "../constants/walletIds";
->>>>>>> c7c2530c
 
 type MetamaskAdditionalOptions = {
   /**
