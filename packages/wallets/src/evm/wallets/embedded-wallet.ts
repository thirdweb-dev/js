--- conflicted
+++ resolved
@@ -113,14 +113,11 @@
     return connector.getRecoveryInformation();
   }
 
-<<<<<<< HEAD
-=======
   async sendEmailOTP({ email }: { email: string }) {
     const connector = (await this.getConnector()) as EmbeddedWalletConnector;
     return connector.sendEmailOtp({ email });
   }
 
->>>>>>> 39abe701
   async authenticate(params: AuthParams) {
     const connector = (await this.getConnector()) as EmbeddedWalletConnector;
     return connector.authenticate(params);
