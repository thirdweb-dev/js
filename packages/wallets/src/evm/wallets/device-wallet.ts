--- conflicted
+++ resolved
@@ -9,12 +9,8 @@
 export type DeviceWalletOptions = {
   chain?: Chain;
   storageType?: "asyncStore" | "credentialStore";
-<<<<<<< HEAD
-  storage: AsyncStorage;
+  storage?: AsyncStorage;
   wallet?: AbstractDeviceWallet;
-=======
-  storage?: AsyncStorage;
->>>>>>> 9fdcf311
 };
 
 export type DeviceWalletConnectionArgs = {
@@ -59,27 +55,9 @@
       const { DeviceWalletConnector } = await import(
         "../connectors/device-wallet"
       );
-<<<<<<< HEAD
       const wallet = this.#walletImpl;
       if (!wallet) {
         throw new Error("Wallet not initialized");
-=======
-      let wallet: DeviceWalletImpl;
-      switch (this.options.storageType) {
-        case "asyncStore":
-          wallet = await DeviceWalletImpl.fromAsyncStorage(
-            this.options.storage || createAsyncLocalStorage("deviceWallet"),
-          );
-          break;
-        case "credentialStore":
-          wallet = await DeviceWalletImpl.fromCredentialStore();
-          break;
-        default:
-          // default to local storage
-          wallet = await DeviceWalletImpl.fromAsyncStorage(
-            this.options.storage || createAsyncLocalStorage("deviceWallet"),
-          );
->>>>>>> 9fdcf311
       }
       this.connector = new DeviceWalletConnector({
         chain: this.options.chain || Ethereum,
@@ -96,14 +74,18 @@
     }
     switch (this.options.storageType) {
       case "asyncStore":
-        return DeviceWalletImpl.fromAsyncStorage(this.options.storage);
+        return DeviceWalletImpl.fromAsyncStorage(
+          this.options.storage || createAsyncLocalStorage("deviceWallet"),
+        );
         break;
       case "credentialStore":
         return DeviceWalletImpl.fromCredentialStore();
         break;
       default:
         // default to local storage
-        return DeviceWalletImpl.fromAsyncStorage(this.options.storage);
+        return DeviceWalletImpl.fromAsyncStorage(
+          this.options.storage || createAsyncLocalStorage("deviceWallet"),
+        );
     }
   }
 
