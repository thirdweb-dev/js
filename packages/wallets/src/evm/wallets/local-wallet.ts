--- conflicted
+++ resolved
@@ -1,10 +1,6 @@
 import { AsyncStorage, createAsyncLocalStorage } from "../../core";
 import { TWConnector } from "../interfaces/tw-connector";
-<<<<<<< HEAD
-import { walletIds } from "../walletIds";
-=======
 import { walletIds } from "../constants/walletIds";
->>>>>>> c7c2530c
 import { AbstractClientWallet, WalletOptions } from "./base";
 import { Chain, defaultChains, Ethereum } from "@thirdweb-dev/chains";
 import { Wallet, utils } from "ethers";
