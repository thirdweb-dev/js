--- conflicted
+++ resolved
@@ -3,11 +3,7 @@
 import type { Chain } from "@thirdweb-dev/chains";
 import type { SafeConnectionArgs } from "../connectors/safe/types";
 import type { SafeConnector as SafeConnectorType } from "../connectors/safe";
-<<<<<<< HEAD
-import { walletIds } from "../walletIds";
-=======
 import { walletIds } from "../constants/walletIds";
->>>>>>> c7c2530c
 
 export { SafeSupportedChainsSet } from "../connectors/safe";
 
