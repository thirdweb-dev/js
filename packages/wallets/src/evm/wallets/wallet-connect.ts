--- conflicted
+++ resolved
@@ -4,11 +4,7 @@
 import { AbstractClientWallet, WalletOptions } from "./base";
 import type WalletConnectProvider from "@walletconnect/ethereum-provider";
 import { TW_WC_PROJECT_ID } from "../constants/wc";
-<<<<<<< HEAD
-import { walletIds } from "../walletIds";
-=======
 import { walletIds } from "../constants/walletIds";
->>>>>>> c7c2530c
 
 export type WalletConnectOptions = {
   projectId?: string;
