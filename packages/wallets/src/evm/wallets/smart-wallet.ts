import { AbstractClientWallet, WalletOptions } from "./base";
import { checkContractWalletSignature } from "./abstract";
import type { ConnectParams } from "../interfaces/connector";
import type {
  SmartWalletConfig,
  SmartWalletConnectionArgs,
} from "../connectors/smart-wallet/types";
import type { SmartWalletConnector as SmartWalletConnectorType } from "../connectors/smart-wallet";
import {
  Transaction,
  TransactionResult,
  SmartContract,
  SignerPermissionsInput,
  SignerWithPermissions,
} from "@thirdweb-dev/sdk";
import { walletIds } from "../constants/walletIds";
<<<<<<< HEAD
import {
  WCSession,
  WalletConnectHandler,
  WCProposal,
  WCRequest,
  IWalletConnectReceiver,
} from "../../core/types/walletConnect";
import { WalletConnectV2Handler } from "../../core/WalletConnect/WalletConnectV2Handler";
import { NoOpWalletConnectHandler } from "../../core/WalletConnect/constants";
import { getValidChainRPCs } from "@thirdweb-dev/chains/utils";
import { providers, utils } from "ethers";
=======
import { getValidChainRPCs } from "@thirdweb-dev/chains";
import { providers, utils, Bytes, Signer } from "ethers";
import { signTypedDataInternal } from "@thirdweb-dev/sdk";
>>>>>>> 17fe41d4

// export types and utils for convenience
export type * from "../connectors/smart-wallet/types";
export {
  type AccessibleSmartWallets,
  getAllSigners,
  getAllSmartWallets,
  getSmartWalletAddress,
  isSmartWalletDeployed,
} from "../connectors/smart-wallet/utils";

export type { PaymasterAPI } from "@account-abstraction/sdk";

export class SmartWallet extends AbstractClientWallet<
  SmartWalletConfig,
  SmartWalletConnectionArgs
> {
  connector?: SmartWalletConnectorType;

  static meta = {
    name: "Smart Wallet",
    iconURL:
      "ipfs://QmeAJVqn17aDNQhjEU3kcWVZCFBrfta8LzaDGkS8Egdiyk/smart-wallet.svg",
  };

  static id = walletIds.smartWallet as string;
  public get walletName() {
    return "Smart Wallet";
  }

  constructor(options: WalletOptions<SmartWalletConfig>) {
    if (options.clientId && typeof options.chain === "object") {
      try {
        options.chain = {
          ...options.chain,
          rpc: getValidChainRPCs(options.chain, options.clientId),
        };
      } catch {}
    }

    super(SmartWallet.id, {
      ...options,
    });
  }

  async getConnector(): Promise<SmartWalletConnectorType> {
    if (!this.connector) {
      const { SmartWalletConnector } = await import(
        "../connectors/smart-wallet"
      );
      this.connector = new SmartWalletConnector(
        this.options as SmartWalletConfig,
      );
    }
    return this.connector;
  }

  getPersonalWallet() {
    return this.connector?.personalWallet;
  }

  /**
   * @returns the signature of the message
   */
  public async signMessage(message: Bytes | string): Promise<string> {
    // Deploy smart wallet if needed
    const connector = await this.getConnector();
    await connector.deployIfNeeded();

    const erc4337Signer = await this.getSigner();
    const chainId = await erc4337Signer.getChainId();
    const address = await connector.getAddress();

    /**
     * We first try to sign the EIP-712 typed data i.e. the message mixed with the smart wallet's domain separator.
     * If this fails, we fallback to the legacy signing method.
     */
    try {
      const result = await signTypedDataInternal(
        erc4337Signer,
        {
          name: "Account",
          version: "1",
          chainId,
          verifyingContract: address,
        },
        { AccountMessage: [{ name: "message", type: "bytes" }] },
        {
          message: utils.defaultAbiCoder.encode(
            ["bytes32"],
            [utils.hashMessage(message)],
          ),
        },
      );

      const isValid = await checkContractWalletSignature(
        message as string,
        result.signature,
        address,
        chainId,
      );

      if (!isValid) {
        throw new Error("Invalid signature");
      }

      return result.signature;
    } catch {
      return await this.signMessageLegacy(erc4337Signer, message);
    }
  }

  /**
   * @returns the signature of the message (for legacy EIP-1271 signature verification)
   */
  private async signMessageLegacy(
    signer: Signer,
    message: Bytes | string,
  ): Promise<string> {
    return await signer.signMessage(message);
  }

  /**
   * Check whether the connected signer can execute a given transaction using the smart wallet.
   * @param transaction - the transaction to execute using the smart wallet.
   * @returns whether the connected signer can execute the transaction using the smart wallet.
   */
  async hasPermissionToExecute(transaction: Transaction): Promise<boolean> {
    const connector = await this.getConnector();
    return connector.hasPermissionToExecute(transaction);
  }

  /**
   * Send a single transaction without waiting for confirmations
   * @param transaction - the transaction to send
   * @returns the transaction result
   */
  async send(transaction: Transaction): Promise<providers.TransactionResponse> {
    const connector = await this.getConnector();
    return connector.send(transaction);
  }

  /**
   * Execute a single transaction and wait for confirmations
   * @param transaction - the transaction to execute
   * @returns the transaction receipt
   */
  async execute(transaction: Transaction): Promise<TransactionResult> {
    const connector = await this.getConnector();
    return connector.execute(transaction);
  }

  /**
   * Send a multiple transaction in a batch without waiting for confirmations
   * @param transactions - the transactions to send
   * @returns the transaction result
   */
  async sendBatch(
    transactions: Transaction[],
  ): Promise<providers.TransactionResponse> {
    const connector = await this.getConnector();
    return connector.sendBatch(transactions);
  }

  /**
   * Execute multiple transactions in a single batch and wait for confirmations
   * @param transactions - the transactions to execute
   * @returns the transaction receipt
   */
  async executeBatch(
    transactions: Transaction<any>[],
  ): Promise<TransactionResult> {
    const connector = await this.getConnector();
    return connector.executeBatch(transactions);
  }

  /**
   * Send a single raw transaction without waiting for confirmations
   * @param transaction - the transaction to send
   * @returns the transaction result
   */
  async sendRaw(
    transaction: utils.Deferrable<providers.TransactionRequest>,
  ): Promise<providers.TransactionResponse> {
    const connector = await this.getConnector();
    return connector.sendRaw(transaction);
  }

  /**
   * Execute a single raw transaction and wait for confirmations
   * @param transaction - the transaction to execute
   * @returns the transaction receipt
   */
  async executeRaw(
    transaction: utils.Deferrable<providers.TransactionRequest>,
  ): Promise<TransactionResult> {
    const connector = await this.getConnector();
    return connector.executeRaw(transaction);
  }

  /**
   * Estimate the gas cost of a single transaction
   * @param transaction - the transaction to estimate
   * @returns
   */
  async estimate(transaction: Transaction<any>) {
    const connector = await this.getConnector();
    return connector.estimate(transaction);
  }

  /**
   * Estimate the gas cost of a batch of transactions
   * @param transactions - the transactions to estimate
   * @returns
   */
  async estimateBatch(transactions: Transaction<any>[]) {
    const connector = await this.getConnector();
    return connector.estimateBatch(transactions);
  }

  /**
   * Estimate the gas cost of a single raw transaction
   * @param transactions - the transactions to estimate
   * @returns
   */
  async estimateRaw(
    transactions: utils.Deferrable<providers.TransactionRequest>,
  ) {
    const connector = await this.getConnector();
    return connector.estimateRaw(transactions);
  }

  /**
   * Estimate the gas cost of a batch of raw transactions
   * @param transactions - the transactions to estimate
   * @returns
   */
  async estimateBatchRaw(
    transactions: utils.Deferrable<providers.TransactionRequest>[],
  ) {
    const connector = await this.getConnector();
    return connector.estimateBatchRaw(transactions);
  }

  /**
   * Send multiple raw transaction in a batch without waiting for confirmations
   * @param transactions - the transactions to send
   * @returns the transaction result
   */
  async sendBatchRaw(
    transactions: utils.Deferrable<providers.TransactionRequest>[],
  ): Promise<providers.TransactionResponse> {
    const connector = await this.getConnector();
    return connector.sendBatchRaw(transactions);
  }

  /**
   * Execute multiple raw transactions in a single batch and wait for confirmations
   * @param transactions - the transactions to execute
   * @returns the transaction receipt
   */
  async executeBatchRaw(
    transactions: utils.Deferrable<providers.TransactionRequest>[],
  ): Promise<TransactionResult> {
    const connector = await this.getConnector();
    return connector.executeBatchRaw(transactions);
  }

  /**
   * Manually deploy the smart wallet contract. If already deployed this will throw an error.
   * Note that this is not necessary as the smart wallet will be deployed automatically on the first transaction the user makes.
   * @returns the transaction receipt
   */
  async deploy(): Promise<TransactionResult> {
    const connector = await this.getConnector();
    return connector.deploy();
  }

  /**
   * Manually deploy the smart wallet contract. If already deployed this will do nothing.
   * Note that this is not necessary as the smart wallet will be deployed automatically on the first transaction the user makes.
   * @returns the transaction receipt
   */
  async deployIfNeeded(): Promise<void> {
    const connector = await this.getConnector();
    return connector.deployIfNeeded();
  }

  /**
   * Check if the smart wallet contract is deployed
   * @returns true if the smart wallet contract is deployed
   */
  async isDeployed(): Promise<boolean> {
    const connector = await this.getConnector();
    return connector.isDeployed();
  }

  /**
   * Create and add a session key to the smart wallet.
   * @param keyAddress - the address of the session key to add.
   * @param permissions - the permissions to grant to the session key.
   */
  async createSessionKey(
    keyAddress: string,
    permissions: SignerPermissionsInput,
  ): Promise<TransactionResult> {
    const connector = await this.getConnector();
    return connector.grantPermissions(keyAddress, permissions);
  }

  /**
   * Remove a session key from the smart wallet.
   * @param keyAddress - the address of the session key to remove.
   */
  async revokeSessionKey(keyAddress: string): Promise<TransactionResult> {
    const connector = await this.getConnector();
    return connector.revokePermissions(keyAddress);
  }

  /**
   * Add another admin to the smart wallet.
   * @param adminAddress - the address of the admin to add.
   */
  async addAdmin(adminAddress: string): Promise<TransactionResult> {
    const connector = await this.getConnector();
    return connector.addAdmin(adminAddress);
  }

  /**
   * Remove an admin from the smart wallet.
   * @param adminAddress - the address of the admin to remove.
   */
  async removeAdmin(adminAddress: string): Promise<TransactionResult> {
    const connector = await this.getConnector();
    return connector.removeAdmin(adminAddress);
  }

  /**
   * Get all the admins and session keys active on the smart wallet.
   */
  async getAllActiveSigners(): Promise<SignerWithPermissions[]> {
    const connector = await this.getConnector();
    return connector.getAllActiveSigners();
  }

  /**
   * Get the underlying account contract of the smart wallet.
   * @returns the account contract of the smart wallet.
   */
  async getAccountContract(): Promise<SmartContract> {
    const connector = await this.getConnector();
    return connector.getAccountContract();
  }

  /**
   * Get the underlying account factory contract of the smart wallet.
   * @returns the account factory contract.
   */
  async getFactoryContract(): Promise<SmartContract> {
    const connector = await this.getConnector();
    return connector.getFactoryContract();
  }

  autoConnect(params: ConnectParams<SmartWalletConnectionArgs>) {
    return this.connect(params);
  }
}<|MERGE_RESOLUTION|>--- conflicted
+++ resolved
@@ -14,23 +14,9 @@
   SignerWithPermissions,
 } from "@thirdweb-dev/sdk";
 import { walletIds } from "../constants/walletIds";
-<<<<<<< HEAD
-import {
-  WCSession,
-  WalletConnectHandler,
-  WCProposal,
-  WCRequest,
-  IWalletConnectReceiver,
-} from "../../core/types/walletConnect";
-import { WalletConnectV2Handler } from "../../core/WalletConnect/WalletConnectV2Handler";
-import { NoOpWalletConnectHandler } from "../../core/WalletConnect/constants";
 import { getValidChainRPCs } from "@thirdweb-dev/chains/utils";
-import { providers, utils } from "ethers";
-=======
-import { getValidChainRPCs } from "@thirdweb-dev/chains";
 import { providers, utils, Bytes, Signer } from "ethers";
 import { signTypedDataInternal } from "@thirdweb-dev/sdk";
->>>>>>> 17fe41d4
 
 // export types and utils for convenience
 export type * from "../connectors/smart-wallet/types";
