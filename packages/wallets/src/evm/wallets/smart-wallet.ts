import { AbstractClientWallet, WalletOptions } from "./base";
import type { ConnectParams } from "../interfaces/tw-connector";
import type {
  SmartWalletConfig,
  SmartWalletConnectionArgs,
} from "../connectors/smart-wallet/types";
import type { SmartWalletConnector as SmartWalletConnectorType } from "../connectors/smart-wallet";
import { Transaction, TransactionResult } from "@thirdweb-dev/sdk";

// export types and utils for convenience
export * from "../connectors/smart-wallet/types";
export * from "../connectors/smart-wallet/utils";

export class SmartWallet extends AbstractClientWallet<
  SmartWalletConfig,
  SmartWalletConnectionArgs
> {
  connector?: SmartWalletConnectorType;

  static meta = {
    name: "SmartWallet",
    iconURL:
      "ipfs://QmPSPvHvYWh9BfvLLPDHjVoCuJTd2hSMSgF3N6JCrjuX4v/SmartWallet.svg",
  };

  static id = "SmartWallet" as const;
  public get walletName() {
    return "Smart Wallet" as const;
  }

  constructor(options: WalletOptions<SmartWalletConfig>) {
    super(SmartWallet.id, {
      ...options,
    });
  }

  async getConnector(): Promise<SmartWalletConnectorType> {
    if (!this.connector) {
      const { SmartWalletConnector } = await import(
        "../connectors/smart-wallet"
      );
      this.connector = new SmartWalletConnector(
        this.options as SmartWalletConfig,
      );
    }
    return this.connector;
  }

  getPersonalWallet() {
    return this.connector?.personalWallet;
  }

  autoConnect(params: ConnectParams<SmartWalletConnectionArgs>) {
    return this.connect(params);
  }

  async execute(transaction: Transaction): Promise<TransactionResult> {
    const connector = await this.getConnector();
    return connector.execute(transaction);
  }

<<<<<<< HEAD
  async executeBatch(transactions: Transaction[]): Promise<TransactionResult> {
    const connector = await this.getConnector();
    return connector.executeBatch(transactions);
=======
  autoConnect(params: ConnectParams<SmartWalletConnectionArgs>) {
    return this.connect(params);
>>>>>>> bc639f82
  }
}<|MERGE_RESOLUTION|>--- conflicted
+++ resolved
@@ -50,22 +50,17 @@
     return this.connector?.personalWallet;
   }
 
-  autoConnect(params: ConnectParams<SmartWalletConnectionArgs>) {
-    return this.connect(params);
-  }
-
   async execute(transaction: Transaction): Promise<TransactionResult> {
     const connector = await this.getConnector();
     return connector.execute(transaction);
   }
 
-<<<<<<< HEAD
   async executeBatch(transactions: Transaction[]): Promise<TransactionResult> {
     const connector = await this.getConnector();
     return connector.executeBatch(transactions);
-=======
+  }
+
   autoConnect(params: ConnectParams<SmartWalletConnectionArgs>) {
     return this.connect(params);
->>>>>>> bc639f82
   }
 }