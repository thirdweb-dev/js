--- conflicted
+++ resolved
@@ -48,18 +48,7 @@
 
     this.enableConnectApp = options?.enableConnectApp || false;
     this.#wcWallet = this.enableConnectApp
-<<<<<<< HEAD
-      ? options?.wcVersion === "v1"
-        ? new WalletConnectV1Handler({
-          walletConnectWalletMetadata: options?.walletConnectWalletMetadata,
-          walletConenctV2ProjectId: options?.walletConenctV2ProjectId,
-          walletConnectV2RelayUrl: options?.walletConnectV2RelayUrl,
-          storage: options?.wcStorage || createLocalStorage("smart-wallet"),
-        })
-        : new WalletConnectV2Handler({
-=======
       ? new WalletConnectV2Handler({
->>>>>>> b4676e1b
           walletConnectWalletMetadata: options?.walletConnectWalletMetadata,
           walletConenctV2ProjectId: options?.walletConenctV2ProjectId,
           walletConnectV2RelayUrl: options?.walletConnectV2RelayUrl,
