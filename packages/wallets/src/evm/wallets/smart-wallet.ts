import { AbstractClientWallet, WalletOptions } from "./base";
import type { ConnectParams } from "../interfaces/connector";
import type {
  SmartWalletConfig,
  SmartWalletConnectionArgs,
} from "../connectors/smart-wallet/types";
import type { SmartWalletConnector as SmartWalletConnectorType } from "../connectors/smart-wallet";
import {
  Transaction,
  TransactionResult,
  SmartContract,
  SignerPermissionsInput,
  SignerWithPermissions,
} from "@thirdweb-dev/sdk";
import { walletIds } from "../constants/walletIds";
import {
  WCSession,
  WalletConnectHandler,
  WCProposal,
  WCRequest,
  IWalletConnectReceiver,
} from "../../core/types/walletConnect";
import { WalletConnectV2Handler } from "../../core/WalletConnect/WalletConnectV2Handler";
import { NoOpWalletConnectHandler } from "../../core/WalletConnect/constants";
import { getValidChainRPCs } from "@thirdweb-dev/chains";

// export types and utils for convenience
export * from "../connectors/smart-wallet/types";
export * from "../connectors/smart-wallet/utils";
export type { PaymasterAPI } from "@account-abstraction/sdk";

export class SmartWallet
  extends AbstractClientWallet<SmartWalletConfig, SmartWalletConnectionArgs>
  implements IWalletConnectReceiver {
  connector?: SmartWalletConnectorType;

  public enableConnectApp: boolean = false;
  protected wcWallet: WalletConnectHandler;

  static meta = {
    name: "Smart Wallet",
    iconURL:
      "ipfs://QmeAJVqn17aDNQhjEU3kcWVZCFBrfta8LzaDGkS8Egdiyk/smart-wallet.svg",
  };

  static id = walletIds.smartWallet as string;
  public get walletName() {
    return "Smart Wallet";
  }

  constructor(options: WalletOptions<SmartWalletConfig>) {
<<<<<<< HEAD
    super(options.walletId || SmartWallet.id, {
=======
    if (options.clientId && typeof options.chain === "object") {
      try {
        options.chain = {
          ...options.chain,
          rpc: getValidChainRPCs(options.chain, options.clientId),
        };
      } catch {}
    }

    super(SmartWallet.id, {
>>>>>>> 6573556d
      ...options,
    });

    this.enableConnectApp = options?.enableConnectApp || false;
    this.wcWallet = this.enableConnectApp
      ? new WalletConnectV2Handler({
<<<<<<< HEAD
        walletConnectWalletMetadata: options?.walletConnectWalletMetadata,
        walletConenctV2ProjectId: options?.walletConenctV2ProjectId,
        walletConnectV2RelayUrl: options?.walletConnectV2RelayUrl,
      })
=======
          walletConnectWalletMetadata: options?.walletConnectWalletMetadata,
          walletConnectV2ProjectId: options?.walletConnectV2ProjectId,
          walletConnectV2RelayUrl: options?.walletConnectV2RelayUrl,
        })
>>>>>>> 6573556d
      : new NoOpWalletConnectHandler();
  }

  async getConnector(): Promise<SmartWalletConnectorType> {
    if (!this.connector) {
      if (this.enableConnectApp) {
        await this.wcWallet.init();

        this.setupWalletConnectEventsListeners();
      }

      const { SmartWalletConnector } = await import(
        "../connectors/smart-wallet"
      );
      this.connector = new SmartWalletConnector(
        this.options as SmartWalletConfig,
      );
    }
    return this.connector;
  }

  getPersonalWallet() {
    return this.connector?.personalWallet;
  }

  /**
   * Check whether the connected signer can execute a given transaction using the smart wallet.
   * @param transaction the transaction to execute using the smart wallet.
   * @returns whether the connected signer can execute the transaction using the smart wallet.
   */
  async hasPermissionToExecute(transaction: Transaction): Promise<boolean> {
    const connector = await this.getConnector();
    return connector.hasPermissionToExecute(transaction);
  }

  /**
   * Execute a single transaction
   * @param transactions
   * @returns the transaction receipt
   */
  async execute(transaction: Transaction): Promise<TransactionResult> {
    const connector = await this.getConnector();
    return connector.execute(transaction);
  }

  /**
   * Execute multiple transactions in a single batch
   * @param transactions
   * @returns the transaction receipt
   */
  async executeBatch(
    transactions: Transaction<any>[],
  ): Promise<TransactionResult> {
    const connector = await this.getConnector();
    return connector.executeBatch(transactions);
  }

  /**
   * Manually deploy the smart wallet contract. If already deployed this will throw an error.
   * Note that this is not necessary as the smart wallet will be deployed automatically on the first transaction the user makes.
   * @returns the transaction receipt
   */
  async deploy(): Promise<TransactionResult> {
    const connector = await this.getConnector();
    return connector.deploy();
  }

  /**
   * Manually deploy the smart wallet contract. If already deployed this will do nothing.
   * Note that this is not necessary as the smart wallet will be deployed automatically on the first transaction the user makes.
   * @returns the transaction receipt
   */
  async deployIfNeeded(): Promise<void> {
    const connector = await this.getConnector();
    return connector.deployIfNeeded();
  }

  /**
   * Check if the smart wallet contract is deployed
   * @returns true if the smart wallet contract is deployed
   */
  async isDeployed(): Promise<boolean> {
    const connector = await this.getConnector();
    return connector.isDeployed();
  }

  /**
   * Create and add a session key to the smart wallet.
   * @param keyAddress the address of the session key to add.
   * @param permissions the permissions to grant to the session key.
   */
  async createSessionKey(
    keyAddress: string,
    permissions: SignerPermissionsInput,
  ): Promise<TransactionResult> {
    const connector = await this.getConnector();
    return connector.grantPermissions(keyAddress, permissions);
  }

  /**
   * Remove a session key from the smart wallet.
   * @param keyAddress the address of the session key to remove.
   */
  async revokeSessionKey(keyAddress: string): Promise<TransactionResult> {
    const connector = await this.getConnector();
    return connector.revokePermissions(keyAddress);
  }

  /**
   * Add another admin to the smart wallet.
   * @param adminAddress the address of the admin to add.
   */
  async addAdmin(adminAddress: string): Promise<TransactionResult> {
    const connector = await this.getConnector();
    return connector.addAdmin(adminAddress);
  }

  /**
   * Remove an admin from the smart wallet.
   * @param adminAddress the address of the admin to remove.
   */
  async removeAdmin(adminAddress: string): Promise<TransactionResult> {
    const connector = await this.getConnector();
    return connector.removeAdmin(adminAddress);
  }

  /**
   * Get all the admins and session keys active on the smart wallet.
   */
  async getAllActiveSigners(): Promise<SignerWithPermissions[]> {
    const connector = await this.getConnector();
    return connector.getAllActiveSigners();
  }

  /**
   * Get the underlying account contract of the smart wallet.
   * @returns the account contract of the smart wallet.
   */
  async getAccountContract(): Promise<SmartContract> {
    const connector = await this.getConnector();
    return connector.getAccountContract();
  }

  /**
   * Get the underlying account factory contract of the smart wallet.
   * @returns the account factory contract.
   */
  async getFactoryContract(): Promise<SmartContract> {
    const connector = await this.getConnector();
    return connector.getFactoryContract();
  }

  autoConnect(params: ConnectParams<SmartWalletConnectionArgs>) {
    return this.connect(params);
  }

  // wcv2
  async connectApp(uri: string) {
    if (!this.enableConnectApp) {
      throw new Error("enableConnectApp is set to false in this wallet config");
    }

    this.wcWallet?.connectApp(uri);
  }

  async approveSession(): Promise<void> {
    await this.wcWallet.approveSession(this);

    this.emit("message", { type: "session_approved" });
  }

  rejectSession() {
    return this.wcWallet.rejectSession();
  }

  approveRequest() {
    return this.wcWallet.approveEIP155Request(this);
  }

  rejectRequest() {
    return this.wcWallet.rejectEIP155Request();
  }

  getActiveSessions(): WCSession[] {
    if (!this.wcWallet) {
      throw new Error(
        "Please, init the wallet before making session requests.",
      );
    }

    return this.wcWallet.getActiveSessions();
  }

  disconnectSession(): Promise<void> {
    return this.wcWallet?.disconnectSession();
  }

  isWCReceiverEnabled() {
    return this.enableConnectApp;
  }

  setupWalletConnectEventsListeners() {
    if (!this.wcWallet) {
      throw new Error(
        "Please, init the wallet before making session requests.",
      );
    }

    this.wcWallet.on("session_proposal", (proposal: WCProposal) => {
      this.emit("message", {
        type: "session_proposal",
        data: proposal,
      });
    });

    this.wcWallet.on("session_delete", () => {
      this.emit("message", { type: "session_delete" });
    });

    this.wcWallet.on("switch_chain", (request: WCRequest) => {
      const chainId = request.params[0].chainId;

      this.emit("message", {
        type: "switch_chain",
        data: { chainId },
      });

      this.wcWallet.disconnectSession();
    });

    this.wcWallet.on("session_request", (request: WCRequest) => {
      this.emit("message", {
        type: "session_request",
        data: request,
      });
    });
  }
}<|MERGE_RESOLUTION|>--- conflicted
+++ resolved
@@ -31,7 +31,8 @@
 
 export class SmartWallet
   extends AbstractClientWallet<SmartWalletConfig, SmartWalletConnectionArgs>
-  implements IWalletConnectReceiver {
+  implements IWalletConnectReceiver
+{
   connector?: SmartWalletConnectorType;
 
   public enableConnectApp: boolean = false;
@@ -49,9 +50,6 @@
   }
 
   constructor(options: WalletOptions<SmartWalletConfig>) {
-<<<<<<< HEAD
-    super(options.walletId || SmartWallet.id, {
-=======
     if (options.clientId && typeof options.chain === "object") {
       try {
         options.chain = {
@@ -62,24 +60,16 @@
     }
 
     super(SmartWallet.id, {
->>>>>>> 6573556d
       ...options,
     });
 
     this.enableConnectApp = options?.enableConnectApp || false;
     this.wcWallet = this.enableConnectApp
       ? new WalletConnectV2Handler({
-<<<<<<< HEAD
-        walletConnectWalletMetadata: options?.walletConnectWalletMetadata,
-        walletConenctV2ProjectId: options?.walletConenctV2ProjectId,
-        walletConnectV2RelayUrl: options?.walletConnectV2RelayUrl,
-      })
-=======
           walletConnectWalletMetadata: options?.walletConnectWalletMetadata,
           walletConnectV2ProjectId: options?.walletConnectV2ProjectId,
           walletConnectV2RelayUrl: options?.walletConnectV2RelayUrl,
         })
->>>>>>> 6573556d
       : new NoOpWalletConnectHandler();
   }
 
