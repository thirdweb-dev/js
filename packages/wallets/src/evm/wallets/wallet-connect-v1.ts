import type { ConnectorData } from "../../lib/wagmi-core";
import type { WalletConnectV1Connector } from "../connectors/wallet-connect-v1";
import type WalletConnectProvider from "../connectors/wallet-connect-v1/walletconnect-legacy-provider";
import { TWConnector, WagmiAdapter } from "../interfaces/tw-connector";
import { AbstractBrowserWallet, WalletOptions } from "./base";

export type WalletConnectV1Options = {
  qrcode?: boolean;
} & Omit<ConstructorParameters<typeof WalletConnectProvider>[0], "clientMeta">;

export class WalletConnectV1 extends AbstractBrowserWallet<WalletConnectV1Options> {
  #walletConnectConnector?: WalletConnectV1Connector;
  #provider?: WalletConnectProvider;

  connector?: TWConnector;

  static id = "walletConnectV1";

  static meta = {
    name: "Wallet Connect",
    iconURL:
      "ipfs://QmX58KPRaTC9JYZ7KriuBzeoEaV2P9eZcA3qbFnTHZazKw/wallet-connect.svg",
  };

  public get walletName() {
    return (
      this.#walletConnectConnector?.walletName || ("WalletConnect" as const)
    );
  }

  qrcode: boolean;

  constructor(options?: WalletOptions<WalletConnectV1Options>) {
    super(options?.walletId || WalletConnectV1.id, options);

<<<<<<< HEAD
    this.qrcode = options?.qrcode || false;
=======
    this.qrcode = options?.qrcode || true;
>>>>>>> 3ff8eecf
  }

  protected async getConnector(): Promise<TWConnector> {
    if (!this.connector) {
      // import the connector dynamically
      const { WalletConnectV1Connector } = await import(
        "../connectors/wallet-connect-v1"
      );
      this.#walletConnectConnector = new WalletConnectV1Connector({
        chains: this.chains,
        storage: this.walletStorage,
        options: {
          qrcode: this.qrcode,
          clientMeta: {
            description: this.dappMetadata.description || "",
            url: this.dappMetadata.url,
            icons: [this.dappMetadata.logoUrl || ""],
            name: this.dappMetadata.name,
          },
        },
      });
      this.connector = new WagmiAdapter(this.#walletConnectConnector);
      this.#provider = await this.#walletConnectConnector.getProvider();
      this.#setupListeners();
    }
    return this.connector;
  }

  #onConnect = (data: ConnectorData<WalletConnectProvider>) => {
    this.#provider = data.provider;
    if (!this.#provider) {
      throw new Error("WalletConnect provider not found after connecting.");
    }
  };

  #onDisconnect = () => {
    this.#removeListeners();
  };

  #onChange = async (payload: any) => {
    if (payload.chain) {
      // chain changed
    } else if (payload.account) {
      //account change
    }
  };

  #onMessage = (payload: any) => {
    switch (payload.type) {
      case "request": // open wallet after request is sent
      case "add_chain": // open wallet after chain is added
      case "switch_chain": // open wallet after chain is switched
        this.emit("open_wallet");
        break;
      case "display_uri":
        this.emit("open_wallet", payload.data);
        break;
    }
  };

  #setupListeners() {
    if (!this.#walletConnectConnector) {
      return;
    }
    this.#walletConnectConnector.on("connect", this.#onConnect);
    this.#walletConnectConnector.on("disconnect", this.#onDisconnect);
    this.#walletConnectConnector.on("change", this.#onChange);
    this.#walletConnectConnector.on("message", this.#onMessage);
  }

  #removeListeners() {
    if (!this.#walletConnectConnector) {
      return;
    }
    this.#walletConnectConnector.removeListener("connect", this.#onConnect);
    this.#walletConnectConnector.removeListener(
      "disconnect",
      this.#onDisconnect,
    );
    this.#walletConnectConnector.removeListener("change", this.#onChange);
    this.#walletConnectConnector.removeListener("message", this.#onMessage);
  }
}<|MERGE_RESOLUTION|>--- conflicted
+++ resolved
@@ -33,11 +33,7 @@
   constructor(options?: WalletOptions<WalletConnectV1Options>) {
     super(options?.walletId || WalletConnectV1.id, options);
 
-<<<<<<< HEAD
-    this.qrcode = options?.qrcode || false;
-=======
     this.qrcode = options?.qrcode || true;
->>>>>>> 3ff8eecf
   }
 
   protected async getConnector(): Promise<TWConnector> {
