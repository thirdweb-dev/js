--- conflicted
+++ resolved
@@ -190,21 +190,19 @@
       },
       "default": "./evm/wallets/aws-secrets-manager/dist/thirdweb-dev-wallets-evm-wallets-aws-secrets-manager.cjs.js"
     },
-<<<<<<< HEAD
+    "./evm/wallets/device-walllet-node": {
+      "module": {
+        "browser": "./evm/wallets/device-walllet-node/dist/thirdweb-dev-wallets-evm-wallets-device-walllet-node.browser.esm.js",
+        "default": "./evm/wallets/device-walllet-node/dist/thirdweb-dev-wallets-evm-wallets-device-walllet-node.esm.js"
+      },
+      "default": "./evm/wallets/device-walllet-node/dist/thirdweb-dev-wallets-evm-wallets-device-walllet-node.cjs.js"
+    },
     "./evm/connectors/smart-wallet": {
       "module": {
         "browser": "./evm/connectors/smart-wallet/dist/thirdweb-dev-wallets-evm-connectors-smart-wallet.browser.esm.js",
         "default": "./evm/connectors/smart-wallet/dist/thirdweb-dev-wallets-evm-connectors-smart-wallet.esm.js"
       },
       "default": "./evm/connectors/smart-wallet/dist/thirdweb-dev-wallets-evm-connectors-smart-wallet.cjs.js"
-=======
-    "./evm/wallets/device-walllet-node": {
-      "module": {
-        "browser": "./evm/wallets/device-walllet-node/dist/thirdweb-dev-wallets-evm-wallets-device-walllet-node.browser.esm.js",
-        "default": "./evm/wallets/device-walllet-node/dist/thirdweb-dev-wallets-evm-wallets-device-walllet-node.esm.js"
-      },
-      "default": "./evm/wallets/device-walllet-node/dist/thirdweb-dev-wallets-evm-wallets-device-walllet-node.cjs.js"
->>>>>>> 82bea3fa
     },
     "./evm/connectors/device-wallet": {
       "module": {
@@ -284,11 +282,8 @@
     "@walletconnect/legacy-types": "^2.0.0-rc.0",
     "@walletconnect/legacy-utils": "^2.0.0-rc.0",
     "buffer": "^6.0.3",
-<<<<<<< HEAD
     "cross-fetch": "^3.1.5",
-=======
     "crypto-js": "^4.1.1",
->>>>>>> 82bea3fa
     "eip1193-provider": "^1.0.1",
     "eventemitter3": "^5.0.0"
   },
