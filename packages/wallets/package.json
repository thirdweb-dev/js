{
  "name": "@thirdweb-dev/wallets",
  "version": "2.1.7",
  "main": "dist/thirdweb-dev-wallets.cjs.js",
  "module": "dist/thirdweb-dev-wallets.esm.js",
  "browser": {
    "./dist/thirdweb-dev-wallets.esm.js": "./dist/thirdweb-dev-wallets.browser.esm.js"
  },
  "exports": {
    ".": {
      "module": {
        "browser": "./dist/thirdweb-dev-wallets.browser.esm.js",
        "default": "./dist/thirdweb-dev-wallets.esm.js"
      },
      "default": "./dist/thirdweb-dev-wallets.cjs.js"
    },
    "./evm": {
      "module": {
        "browser": "./evm/dist/thirdweb-dev-wallets-evm.browser.esm.js",
        "default": "./evm/dist/thirdweb-dev-wallets-evm.esm.js"
      },
      "default": "./evm/dist/thirdweb-dev-wallets-evm.cjs.js"
    },
    "./evm/wallets/okx": {
      "module": {
        "browser": "./evm/wallets/okx/dist/thirdweb-dev-wallets-evm-wallets-okx.browser.esm.js",
        "default": "./evm/wallets/okx/dist/thirdweb-dev-wallets-evm-wallets-okx.esm.js"
      },
      "default": "./evm/wallets/okx/dist/thirdweb-dev-wallets-evm-wallets-okx.cjs.js"
    },
    "./evm/wallets/base": {
      "module": {
        "browser": "./evm/wallets/base/dist/thirdweb-dev-wallets-evm-wallets-base.browser.esm.js",
        "default": "./evm/wallets/base/dist/thirdweb-dev-wallets-evm-wallets-base.esm.js"
      },
      "default": "./evm/wallets/base/dist/thirdweb-dev-wallets-evm-wallets-base.cjs.js"
    },
    "./evm/wallets/safe": {
      "module": {
        "browser": "./evm/wallets/safe/dist/thirdweb-dev-wallets-evm-wallets-safe.browser.esm.js",
        "default": "./evm/wallets/safe/dist/thirdweb-dev-wallets-evm-wallets-safe.esm.js"
      },
      "default": "./evm/wallets/safe/dist/thirdweb-dev-wallets-evm-wallets-safe.cjs.js"
    },
    "./evm/wallets/async": {
      "module": {
        "browser": "./evm/wallets/async/dist/thirdweb-dev-wallets-evm-wallets-async.browser.esm.js",
        "default": "./evm/wallets/async/dist/thirdweb-dev-wallets-evm-wallets-async.esm.js"
      },
      "default": "./evm/wallets/async/dist/thirdweb-dev-wallets-evm-wallets-async.cjs.js"
    },
    "./evm/wallets/frame": {
      "module": {
        "browser": "./evm/wallets/frame/dist/thirdweb-dev-wallets-evm-wallets-frame.browser.esm.js",
        "default": "./evm/wallets/frame/dist/thirdweb-dev-wallets-evm-wallets-frame.esm.js"
      },
      "default": "./evm/wallets/frame/dist/thirdweb-dev-wallets-evm-wallets-frame.cjs.js"
    },
    "./evm/wallets/magic": {
      "module": {
        "browser": "./evm/wallets/magic/dist/thirdweb-dev-wallets-evm-wallets-magic.browser.esm.js",
        "default": "./evm/wallets/magic/dist/thirdweb-dev-wallets-evm-wallets-magic.esm.js"
      },
      "default": "./evm/wallets/magic/dist/thirdweb-dev-wallets-evm-wallets-magic.cjs.js"
    },
    "./evm/wallets/trust": {
      "module": {
        "browser": "./evm/wallets/trust/dist/thirdweb-dev-wallets-evm-wallets-trust.browser.esm.js",
        "default": "./evm/wallets/trust/dist/thirdweb-dev-wallets-evm-wallets-trust.esm.js"
      },
      "default": "./evm/wallets/trust/dist/thirdweb-dev-wallets-evm-wallets-trust.cjs.js"
    },
    "./evm/wallets/blocto": {
      "module": {
        "browser": "./evm/wallets/blocto/dist/thirdweb-dev-wallets-evm-wallets-blocto.browser.esm.js",
        "default": "./evm/wallets/blocto/dist/thirdweb-dev-wallets-evm-wallets-blocto.esm.js"
      },
      "default": "./evm/wallets/blocto/dist/thirdweb-dev-wallets-evm-wallets-blocto.cjs.js"
    },
<<<<<<< HEAD
    "./evm/wallets/coin98": {
      "module": {
        "browser": "./evm/wallets/coin98/dist/thirdweb-dev-wallets-evm-wallets-coin98.browser.esm.js",
        "default": "./evm/wallets/coin98/dist/thirdweb-dev-wallets-evm-wallets-coin98.esm.js"
      },
      "default": "./evm/wallets/coin98/dist/thirdweb-dev-wallets-evm-wallets-coin98.cjs.js"
=======
    "./evm/wallets/engine": {
      "module": {
        "browser": "./evm/wallets/engine/dist/thirdweb-dev-wallets-evm-wallets-engine.browser.esm.js",
        "default": "./evm/wallets/engine/dist/thirdweb-dev-wallets-evm-wallets-engine.esm.js"
      },
      "default": "./evm/wallets/engine/dist/thirdweb-dev-wallets-evm-wallets-engine.cjs.js"
>>>>>>> 6cc38b06
    },
    "./evm/wallets/ethers": {
      "module": {
        "browser": "./evm/wallets/ethers/dist/thirdweb-dev-wallets-evm-wallets-ethers.browser.esm.js",
        "default": "./evm/wallets/ethers/dist/thirdweb-dev-wallets-evm-wallets-ethers.esm.js"
      },
      "default": "./evm/wallets/ethers/dist/thirdweb-dev-wallets-evm-wallets-ethers.cjs.js"
    },
    "./evm/wallets/signer": {
      "module": {
        "browser": "./evm/wallets/signer/dist/thirdweb-dev-wallets-evm-wallets-signer.browser.esm.js",
        "default": "./evm/wallets/signer/dist/thirdweb-dev-wallets-evm-wallets-signer.esm.js"
      },
      "default": "./evm/wallets/signer/dist/thirdweb-dev-wallets-evm-wallets-signer.cjs.js"
    },
    "./evm/wallets/zerion": {
      "module": {
        "browser": "./evm/wallets/zerion/dist/thirdweb-dev-wallets-evm-wallets-zerion.browser.esm.js",
        "default": "./evm/wallets/zerion/dist/thirdweb-dev-wallets-evm-wallets-zerion.esm.js"
      },
      "default": "./evm/wallets/zerion/dist/thirdweb-dev-wallets-evm-wallets-zerion.cjs.js"
    },
    "./evm/wallets/aws-kms": {
      "module": {
        "browser": "./evm/wallets/aws-kms/dist/thirdweb-dev-wallets-evm-wallets-aws-kms.browser.esm.js",
        "default": "./evm/wallets/aws-kms/dist/thirdweb-dev-wallets-evm-wallets-aws-kms.esm.js"
      },
      "default": "./evm/wallets/aws-kms/dist/thirdweb-dev-wallets-evm-wallets-aws-kms.cjs.js"
    },
    "./evm/wallets/gcp-kms": {
      "module": {
        "browser": "./evm/wallets/gcp-kms/dist/thirdweb-dev-wallets-evm-wallets-gcp-kms.browser.esm.js",
        "default": "./evm/wallets/gcp-kms/dist/thirdweb-dev-wallets-evm-wallets-gcp-kms.esm.js"
      },
      "default": "./evm/wallets/gcp-kms/dist/thirdweb-dev-wallets-evm-wallets-gcp-kms.cjs.js"
    },
    "./evm/wallets/phantom": {
      "module": {
        "browser": "./evm/wallets/phantom/dist/thirdweb-dev-wallets-evm-wallets-phantom.browser.esm.js",
        "default": "./evm/wallets/phantom/dist/thirdweb-dev-wallets-evm-wallets-phantom.esm.js"
      },
      "default": "./evm/wallets/phantom/dist/thirdweb-dev-wallets-evm-wallets-phantom.cjs.js"
    },
    "./evm/wallets/abstract": {
      "module": {
        "browser": "./evm/wallets/abstract/dist/thirdweb-dev-wallets-evm-wallets-abstract.browser.esm.js",
        "default": "./evm/wallets/abstract/dist/thirdweb-dev-wallets-evm-wallets-abstract.esm.js"
      },
      "default": "./evm/wallets/abstract/dist/thirdweb-dev-wallets-evm-wallets-abstract.cjs.js"
    },
    "./evm/wallets/injected": {
      "module": {
        "browser": "./evm/wallets/injected/dist/thirdweb-dev-wallets-evm-wallets-injected.browser.esm.js",
        "default": "./evm/wallets/injected/dist/thirdweb-dev-wallets-evm-wallets-injected.esm.js"
      },
      "default": "./evm/wallets/injected/dist/thirdweb-dev-wallets-evm-wallets-injected.cjs.js"
    },
    "./evm/wallets/metamask": {
      "module": {
        "browser": "./evm/wallets/metamask/dist/thirdweb-dev-wallets-evm-wallets-metamask.browser.esm.js",
        "default": "./evm/wallets/metamask/dist/thirdweb-dev-wallets-evm-wallets-metamask.esm.js"
      },
      "default": "./evm/wallets/metamask/dist/thirdweb-dev-wallets-evm-wallets-metamask.cjs.js"
    },
    "./evm/wallets/core-wallet": {
      "module": {
        "browser": "./evm/wallets/core-wallet/dist/thirdweb-dev-wallets-evm-wallets-core-wallet.browser.esm.js",
        "default": "./evm/wallets/core-wallet/dist/thirdweb-dev-wallets-evm-wallets-core-wallet.esm.js"
      },
      "default": "./evm/wallets/core-wallet/dist/thirdweb-dev-wallets-evm-wallets-core-wallet.cjs.js"
    },
    "./evm/wallets/private-key": {
      "module": {
        "browser": "./evm/wallets/private-key/dist/thirdweb-dev-wallets-evm-wallets-private-key.browser.esm.js",
        "default": "./evm/wallets/private-key/dist/thirdweb-dev-wallets-evm-wallets-private-key.esm.js"
      },
      "default": "./evm/wallets/private-key/dist/thirdweb-dev-wallets-evm-wallets-private-key.cjs.js"
    },
    "./evm/connectors/okx": {
      "module": {
        "browser": "./evm/connectors/okx/dist/thirdweb-dev-wallets-evm-connectors-okx.browser.esm.js",
        "default": "./evm/connectors/okx/dist/thirdweb-dev-wallets-evm-connectors-okx.esm.js"
      },
      "default": "./evm/connectors/okx/dist/thirdweb-dev-wallets-evm-connectors-okx.cjs.js"
    },
    "./evm/wallets/local-wallet": {
      "module": {
        "browser": "./evm/wallets/local-wallet/dist/thirdweb-dev-wallets-evm-wallets-local-wallet.browser.esm.js",
        "default": "./evm/wallets/local-wallet/dist/thirdweb-dev-wallets-evm-wallets-local-wallet.esm.js"
      },
      "default": "./evm/wallets/local-wallet/dist/thirdweb-dev-wallets-evm-wallets-local-wallet.cjs.js"
    },
    "./evm/wallets/paper-wallet": {
      "module": {
        "browser": "./evm/wallets/paper-wallet/dist/thirdweb-dev-wallets-evm-wallets-paper-wallet.browser.esm.js",
        "default": "./evm/wallets/paper-wallet/dist/thirdweb-dev-wallets-evm-wallets-paper-wallet.esm.js"
      },
      "default": "./evm/wallets/paper-wallet/dist/thirdweb-dev-wallets-evm-wallets-paper-wallet.cjs.js"
    },
    "./evm/wallets/smart-wallet": {
      "module": {
        "browser": "./evm/wallets/smart-wallet/dist/thirdweb-dev-wallets-evm-wallets-smart-wallet.browser.esm.js",
        "default": "./evm/wallets/smart-wallet/dist/thirdweb-dev-wallets-evm-wallets-smart-wallet.esm.js"
      },
      "default": "./evm/wallets/smart-wallet/dist/thirdweb-dev-wallets-evm-wallets-smart-wallet.cjs.js"
    },
    "./evm/connectors/safe": {
      "module": {
        "browser": "./evm/connectors/safe/dist/thirdweb-dev-wallets-evm-connectors-safe.browser.esm.js",
        "default": "./evm/connectors/safe/dist/thirdweb-dev-wallets-evm-connectors-safe.esm.js"
      },
      "default": "./evm/connectors/safe/dist/thirdweb-dev-wallets-evm-connectors-safe.cjs.js"
    },
    "./evm/connectors/frame": {
      "module": {
        "browser": "./evm/connectors/frame/dist/thirdweb-dev-wallets-evm-connectors-frame.browser.esm.js",
        "default": "./evm/connectors/frame/dist/thirdweb-dev-wallets-evm-connectors-frame.esm.js"
      },
      "default": "./evm/connectors/frame/dist/thirdweb-dev-wallets-evm-connectors-frame.cjs.js"
    },
    "./evm/connectors/magic": {
      "module": {
        "browser": "./evm/connectors/magic/dist/thirdweb-dev-wallets-evm-connectors-magic.browser.esm.js",
        "default": "./evm/connectors/magic/dist/thirdweb-dev-wallets-evm-connectors-magic.esm.js"
      },
      "default": "./evm/connectors/magic/dist/thirdweb-dev-wallets-evm-connectors-magic.cjs.js"
    },
    "./evm/connectors/paper": {
      "module": {
        "browser": "./evm/connectors/paper/dist/thirdweb-dev-wallets-evm-connectors-paper.browser.esm.js",
        "default": "./evm/connectors/paper/dist/thirdweb-dev-wallets-evm-connectors-paper.esm.js"
      },
      "default": "./evm/connectors/paper/dist/thirdweb-dev-wallets-evm-connectors-paper.cjs.js"
    },
    "./evm/connectors/trust": {
      "module": {
        "browser": "./evm/connectors/trust/dist/thirdweb-dev-wallets-evm-connectors-trust.browser.esm.js",
        "default": "./evm/connectors/trust/dist/thirdweb-dev-wallets-evm-connectors-trust.esm.js"
      },
      "default": "./evm/connectors/trust/dist/thirdweb-dev-wallets-evm-connectors-trust.cjs.js"
    },
    "./evm/wallets/rainbow-wallet": {
      "module": {
        "browser": "./evm/wallets/rainbow-wallet/dist/thirdweb-dev-wallets-evm-wallets-rainbow-wallet.browser.esm.js",
        "default": "./evm/wallets/rainbow-wallet/dist/thirdweb-dev-wallets-evm-wallets-rainbow-wallet.esm.js"
      },
      "default": "./evm/wallets/rainbow-wallet/dist/thirdweb-dev-wallets-evm-wallets-rainbow-wallet.cjs.js"
    },
    "./evm/wallets/wallet-connect": {
      "module": {
        "browser": "./evm/wallets/wallet-connect/dist/thirdweb-dev-wallets-evm-wallets-wallet-connect.browser.esm.js",
        "default": "./evm/wallets/wallet-connect/dist/thirdweb-dev-wallets-evm-wallets-wallet-connect.esm.js"
      },
      "default": "./evm/wallets/wallet-connect/dist/thirdweb-dev-wallets-evm-wallets-wallet-connect.cjs.js"
    },
    "./evm/connectors/blocto": {
      "module": {
        "browser": "./evm/connectors/blocto/dist/thirdweb-dev-wallets-evm-connectors-blocto.browser.esm.js",
        "default": "./evm/connectors/blocto/dist/thirdweb-dev-wallets-evm-connectors-blocto.esm.js"
      },
      "default": "./evm/connectors/blocto/dist/thirdweb-dev-wallets-evm-connectors-blocto.cjs.js"
    },
    "./evm/connectors/coin98": {
      "module": {
        "browser": "./evm/connectors/coin98/dist/thirdweb-dev-wallets-evm-connectors-coin98.browser.esm.js",
        "default": "./evm/connectors/coin98/dist/thirdweb-dev-wallets-evm-connectors-coin98.esm.js"
      },
      "default": "./evm/connectors/coin98/dist/thirdweb-dev-wallets-evm-connectors-coin98.cjs.js"
    },
    "./evm/connectors/signer": {
      "module": {
        "browser": "./evm/connectors/signer/dist/thirdweb-dev-wallets-evm-connectors-signer.browser.esm.js",
        "default": "./evm/connectors/signer/dist/thirdweb-dev-wallets-evm-connectors-signer.esm.js"
      },
      "default": "./evm/connectors/signer/dist/thirdweb-dev-wallets-evm-connectors-signer.cjs.js"
    },
    "./evm/connectors/zerion": {
      "module": {
        "browser": "./evm/connectors/zerion/dist/thirdweb-dev-wallets-evm-connectors-zerion.browser.esm.js",
        "default": "./evm/connectors/zerion/dist/thirdweb-dev-wallets-evm-connectors-zerion.esm.js"
      },
      "default": "./evm/connectors/zerion/dist/thirdweb-dev-wallets-evm-connectors-zerion.cjs.js"
    },
    "./evm/wallets/coinbase-wallet": {
      "module": {
        "browser": "./evm/wallets/coinbase-wallet/dist/thirdweb-dev-wallets-evm-wallets-coinbase-wallet.browser.esm.js",
        "default": "./evm/wallets/coinbase-wallet/dist/thirdweb-dev-wallets-evm-wallets-coinbase-wallet.esm.js"
      },
      "default": "./evm/wallets/coinbase-wallet/dist/thirdweb-dev-wallets-evm-wallets-coinbase-wallet.cjs.js"
    },
    "./evm/wallets/embedded-wallet": {
      "module": {
        "browser": "./evm/wallets/embedded-wallet/dist/thirdweb-dev-wallets-evm-wallets-embedded-wallet.browser.esm.js",
        "default": "./evm/wallets/embedded-wallet/dist/thirdweb-dev-wallets-evm-wallets-embedded-wallet.esm.js"
      },
      "default": "./evm/wallets/embedded-wallet/dist/thirdweb-dev-wallets-evm-wallets-embedded-wallet.cjs.js"
    },
    "./evm/connectors/phantom": {
      "module": {
        "browser": "./evm/connectors/phantom/dist/thirdweb-dev-wallets-evm-connectors-phantom.browser.esm.js",
        "default": "./evm/connectors/phantom/dist/thirdweb-dev-wallets-evm-connectors-phantom.esm.js"
      },
      "default": "./evm/connectors/phantom/dist/thirdweb-dev-wallets-evm-connectors-phantom.cjs.js"
    },
    "./evm/connectors/rainbow": {
      "module": {
        "browser": "./evm/connectors/rainbow/dist/thirdweb-dev-wallets-evm-connectors-rainbow.browser.esm.js",
        "default": "./evm/connectors/rainbow/dist/thirdweb-dev-wallets-evm-connectors-rainbow.esm.js"
      },
      "default": "./evm/connectors/rainbow/dist/thirdweb-dev-wallets-evm-connectors-rainbow.cjs.js"
    },
    "./evm/connectors/injected": {
      "module": {
        "browser": "./evm/connectors/injected/dist/thirdweb-dev-wallets-evm-connectors-injected.browser.esm.js",
        "default": "./evm/connectors/injected/dist/thirdweb-dev-wallets-evm-connectors-injected.esm.js"
      },
      "default": "./evm/connectors/injected/dist/thirdweb-dev-wallets-evm-connectors-injected.cjs.js"
    },
    "./evm/connectors/metamask": {
      "module": {
        "browser": "./evm/connectors/metamask/dist/thirdweb-dev-wallets-evm-connectors-metamask.browser.esm.js",
        "default": "./evm/connectors/metamask/dist/thirdweb-dev-wallets-evm-connectors-metamask.esm.js"
      },
      "default": "./evm/connectors/metamask/dist/thirdweb-dev-wallets-evm-connectors-metamask.cjs.js"
    },
    "./evm/wallets/local-wallet-node": {
      "module": {
        "browser": "./evm/wallets/local-wallet-node/dist/thirdweb-dev-wallets-evm-wallets-local-wallet-node.browser.esm.js",
        "default": "./evm/wallets/local-wallet-node/dist/thirdweb-dev-wallets-evm-wallets-local-wallet-node.esm.js"
      },
      "default": "./evm/wallets/local-wallet-node/dist/thirdweb-dev-wallets-evm-wallets-local-wallet-node.cjs.js"
    },
    "./evm/wallets/wallet-connect-v1": {
      "module": {
        "browser": "./evm/wallets/wallet-connect-v1/dist/thirdweb-dev-wallets-evm-wallets-wallet-connect-v1.browser.esm.js",
        "default": "./evm/wallets/wallet-connect-v1/dist/thirdweb-dev-wallets-evm-wallets-wallet-connect-v1.esm.js"
      },
      "default": "./evm/wallets/wallet-connect-v1/dist/thirdweb-dev-wallets-evm-wallets-wallet-connect-v1.cjs.js"
    },
    "./evm/wallets/aws-secrets-manager": {
      "module": {
        "browser": "./evm/wallets/aws-secrets-manager/dist/thirdweb-dev-wallets-evm-wallets-aws-secrets-manager.browser.esm.js",
        "default": "./evm/wallets/aws-secrets-manager/dist/thirdweb-dev-wallets-evm-wallets-aws-secrets-manager.esm.js"
      },
      "default": "./evm/wallets/aws-secrets-manager/dist/thirdweb-dev-wallets-evm-wallets-aws-secrets-manager.cjs.js"
    },
    "./evm/connectors/core-wallet": {
      "module": {
        "browser": "./evm/connectors/core-wallet/dist/thirdweb-dev-wallets-evm-connectors-core-wallet.browser.esm.js",
        "default": "./evm/connectors/core-wallet/dist/thirdweb-dev-wallets-evm-connectors-core-wallet.esm.js"
      },
      "default": "./evm/connectors/core-wallet/dist/thirdweb-dev-wallets-evm-connectors-core-wallet.cjs.js"
    },
    "./evm/connectors/local-wallet": {
      "module": {
        "browser": "./evm/connectors/local-wallet/dist/thirdweb-dev-wallets-evm-connectors-local-wallet.browser.esm.js",
        "default": "./evm/connectors/local-wallet/dist/thirdweb-dev-wallets-evm-connectors-local-wallet.esm.js"
      },
      "default": "./evm/connectors/local-wallet/dist/thirdweb-dev-wallets-evm-connectors-local-wallet.cjs.js"
    },
    "./evm/connectors/smart-wallet": {
      "module": {
        "browser": "./evm/connectors/smart-wallet/dist/thirdweb-dev-wallets-evm-connectors-smart-wallet.browser.esm.js",
        "default": "./evm/connectors/smart-wallet/dist/thirdweb-dev-wallets-evm-connectors-smart-wallet.esm.js"
      },
      "default": "./evm/connectors/smart-wallet/dist/thirdweb-dev-wallets-evm-connectors-smart-wallet.cjs.js"
    },
    "./evm/connectors/wallet-connect": {
      "module": {
        "browser": "./evm/connectors/wallet-connect/dist/thirdweb-dev-wallets-evm-connectors-wallet-connect.browser.esm.js",
        "default": "./evm/connectors/wallet-connect/dist/thirdweb-dev-wallets-evm-connectors-wallet-connect.esm.js"
      },
      "default": "./evm/connectors/wallet-connect/dist/thirdweb-dev-wallets-evm-connectors-wallet-connect.cjs.js"
    },
    "./evm/connectors/coinbase-wallet": {
      "module": {
        "browser": "./evm/connectors/coinbase-wallet/dist/thirdweb-dev-wallets-evm-connectors-coinbase-wallet.browser.esm.js",
        "default": "./evm/connectors/coinbase-wallet/dist/thirdweb-dev-wallets-evm-connectors-coinbase-wallet.esm.js"
      },
      "default": "./evm/connectors/coinbase-wallet/dist/thirdweb-dev-wallets-evm-connectors-coinbase-wallet.cjs.js"
    },
    "./evm/connectors/embedded-wallet": {
      "module": {
        "browser": "./evm/connectors/embedded-wallet/dist/thirdweb-dev-wallets-evm-connectors-embedded-wallet.browser.esm.js",
        "default": "./evm/connectors/embedded-wallet/dist/thirdweb-dev-wallets-evm-connectors-embedded-wallet.esm.js"
      },
      "default": "./evm/connectors/embedded-wallet/dist/thirdweb-dev-wallets-evm-connectors-embedded-wallet.cjs.js"
    },
    "./evm/wallets/token-bound-smart-wallet": {
      "module": {
        "browser": "./evm/wallets/token-bound-smart-wallet/dist/thirdweb-dev-wallets-evm-wallets-token-bound-smart-wallet.browser.esm.js",
        "default": "./evm/wallets/token-bound-smart-wallet/dist/thirdweb-dev-wallets-evm-wallets-token-bound-smart-wallet.esm.js"
      },
      "default": "./evm/wallets/token-bound-smart-wallet/dist/thirdweb-dev-wallets-evm-wallets-token-bound-smart-wallet.cjs.js"
    },
    "./evm/connectors/wallet-connect-v1": {
      "module": {
        "browser": "./evm/connectors/wallet-connect-v1/dist/thirdweb-dev-wallets-evm-connectors-wallet-connect-v1.browser.esm.js",
        "default": "./evm/connectors/wallet-connect-v1/dist/thirdweb-dev-wallets-evm-connectors-wallet-connect-v1.esm.js"
      },
      "default": "./evm/connectors/wallet-connect-v1/dist/thirdweb-dev-wallets-evm-connectors-wallet-connect-v1.cjs.js"
    },
    "./evm/connectors/token-bound-smart-wallet": {
      "module": {
        "browser": "./evm/connectors/token-bound-smart-wallet/dist/thirdweb-dev-wallets-evm-connectors-token-bound-smart-wallet.browser.esm.js",
        "default": "./evm/connectors/token-bound-smart-wallet/dist/thirdweb-dev-wallets-evm-connectors-token-bound-smart-wallet.esm.js"
      },
      "default": "./evm/connectors/token-bound-smart-wallet/dist/thirdweb-dev-wallets-evm-connectors-token-bound-smart-wallet.cjs.js"
    },
    "./evm/connectors/embedded-wallet/implementations": {
      "module": {
        "browser": "./evm/connectors/embedded-wallet/implementations/dist/thirdweb-dev-wallets-evm-connectors-embedded-wallet-implementations.browser.esm.js",
        "default": "./evm/connectors/embedded-wallet/implementations/dist/thirdweb-dev-wallets-evm-connectors-embedded-wallet-implementations.esm.js"
      },
      "default": "./evm/connectors/embedded-wallet/implementations/dist/thirdweb-dev-wallets-evm-connectors-embedded-wallet-implementations.cjs.js"
    },
    "./package.json": "./package.json"
  },
  "types": "dist/thirdweb-dev-wallets.cjs.d.ts",
  "repository": "https://github.com/thirdweb-dev/js/tree/main/packages/wallets",
  "license": "Apache-2.0",
  "bugs": {
    "url": "https://github.com/thirdweb-dev/js/issues"
  },
  "author": "thirdweb eng <eng@thirdweb.com>",
  "files": [
    "dist/",
    "evm/"
  ],
  "preconstruct": {
    "entrypoints": [
      "index.ts",
      "evm/index.ts",
      "evm/connectors/*/index.ts",
      "evm/connectors/embedded-wallet/implementations/index.ts",
      "evm/wallets/**"
    ],
    "exports": {
      "envConditions": [
        "browser"
      ]
    }
  },
  "sideEffects": false,
  "dependencies": {
    "@account-abstraction/contracts": "^0.5.0",
    "@account-abstraction/sdk": "^0.5.0",
    "@account-abstraction/utils": "^0.5.0",
    "@blocto/sdk": "^0.5.4",
    "@coinbase/wallet-sdk": "^3.7.1",
    "@google-cloud/kms": "3.0.1",
    "@magic-ext/connect": "^6.7.2",
    "@magic-ext/oauth": "^7.6.2",
    "@magic-sdk/provider": "^13.6.2",
    "@metamask/eth-sig-util": "^4.0.0",
    "@paperxyz/embedded-wallet-service-sdk": "^1.2.5",
    "@paperxyz/sdk-common-utilities": "^0.1.0",
    "@safe-global/safe-core-sdk": "^3.3.4",
    "@safe-global/safe-ethers-adapters": "0.1.0-alpha.17",
    "@safe-global/safe-ethers-lib": "^1.9.4",
    "@thirdweb-dev/chains": "workspace:*",
    "@thirdweb-dev/crypto": "workspace:*",
    "@thirdweb-dev/contracts-js": "workspace:*",
    "@thirdweb-dev/sdk": "workspace:*",
    "@walletconnect/core": "^2.9.1",
    "@walletconnect/ethereum-provider": "^2.9.1",
    "@walletconnect/jsonrpc-utils": "^1.0.8",
    "@walletconnect/modal": "^2.6.1",
    "@walletconnect/types": "^2.9.1",
    "@walletconnect/utils": "^2.10.2",
    "@walletconnect/web3wallet": "^1.8.7",
    "asn1.js": "5.4.1",
    "bn.js": "5.2.0",
    "buffer": "^6.0.3",
    "eth-provider": "^0.13.6",
    "ethereumjs-util": "^7.1.3",
    "eventemitter3": "^5.0.1",
    "key-encoder": "2.0.3",
    "magic-sdk": "^13.6.2",
    "web3-core": "1.5.2"
  },
  "peerDependencies": {
    "@aws-sdk/client-secrets-manager": "^3.256.0",
    "@noble/ed25519": "^1.7.1",
    "bs58": "^5.0.0",
    "ethers": "^5.7.2",
    "ethers-aws-kms-signer": "^1.3.2",
    "tweetnacl": "^1.0.3"
  },
  "peerDependenciesMeta": {
    "tweetnacl": {
      "optional": true
    },
    "@aws-sdk/client-secrets-manager": {
      "optional": true
    },
    "ethers-aws-kms-signer": {
      "optional": true
    },
    "@noble/ed25519": {
      "optional": true
    },
    "bs58": {
      "optional": true
    },
    "ethers": {
      "optional": true
    }
  },
  "devDependencies": {
    "@aws-sdk/client-secrets-manager": "^3.378.0",
    "@babel/plugin-proposal-class-properties": "7.18.6",
    "@babel/plugin-transform-flow-strip-types": "^7.22.5",
    "@babel/plugin-transform-private-methods": "7.22.5",
    "@noble/ed25519": "^1.7.1",
    "@preconstruct/cli": "2.7.0",
    "@thirdweb-dev/tsconfig": "workspace:*",
    "@types/bn.js": "^5.1.1",
    "abitype": "^0.2.5",
    "babel-plugin-transform-inline-environment-variables": "^0.4.4",
    "bs58": "^5.0.0",
    "cross-env": "^7.0.3",
    "eslint-config-thirdweb": "workspace:*",
    "eslint-plugin-better-tree-shaking": "0.0.4",
    "eslint-plugin-tsdoc": "^0.2.16",
    "ethereum-provider": "^0.7.7",
    "ethers": "^5.7.2",
    "ethers-aws-kms-signer": "^1.3.2",
    "rimraf": "^3.0.2",
    "tweetnacl": "^1.0.3",
    "typedoc": "^0.25.2",
    "typescript": "^5.1.6"
  },
  "scripts": {
    "format": "prettier --write 'src/**/*'",
    "lint": "eslint src/ && bunx publint --strict --level warning",
    "fix": "eslint src/ --fix",
    "clean": "rm -rf dist/",
    "build": "tsc && cross-env THIRDWEB_EWS_SDK_VERSION=$npm_package_version preconstruct build",
    "preconstruct:fix": "preconstruct fix",
    "push": "yalc push",
    "typedoc": "rimraf typedoc && node typedoc.js"
  },
  "engines": {
    "node": ">=18"
  }
}<|MERGE_RESOLUTION|>--- conflicted
+++ resolved
@@ -77,21 +77,19 @@
       },
       "default": "./evm/wallets/blocto/dist/thirdweb-dev-wallets-evm-wallets-blocto.cjs.js"
     },
-<<<<<<< HEAD
     "./evm/wallets/coin98": {
       "module": {
         "browser": "./evm/wallets/coin98/dist/thirdweb-dev-wallets-evm-wallets-coin98.browser.esm.js",
         "default": "./evm/wallets/coin98/dist/thirdweb-dev-wallets-evm-wallets-coin98.esm.js"
       },
       "default": "./evm/wallets/coin98/dist/thirdweb-dev-wallets-evm-wallets-coin98.cjs.js"
-=======
+    },
     "./evm/wallets/engine": {
       "module": {
         "browser": "./evm/wallets/engine/dist/thirdweb-dev-wallets-evm-wallets-engine.browser.esm.js",
         "default": "./evm/wallets/engine/dist/thirdweb-dev-wallets-evm-wallets-engine.esm.js"
       },
       "default": "./evm/wallets/engine/dist/thirdweb-dev-wallets-evm-wallets-engine.cjs.js"
->>>>>>> 6cc38b06
     },
     "./evm/wallets/ethers": {
       "module": {
