{
  "name": "@thirdweb-dev/wallets",
  "version": "0.2.8",
  "main": "dist/thirdweb-dev-wallets.cjs.js",
  "module": "dist/thirdweb-dev-wallets.esm.js",
<<<<<<< HEAD
  "types": "dist/thirdweb-dev-wallets.cjs.d.ts",
=======
  "browser": {
    "./dist/thirdweb-dev-wallets.esm.js": "./dist/thirdweb-dev-wallets.browser.esm.js"
  },
>>>>>>> 2ec28021
  "exports": {
    ".": {
      "module": {
        "browser": "./dist/thirdweb-dev-wallets.browser.esm.js",
        "default": "./dist/thirdweb-dev-wallets.esm.js"
      },
      "default": "./dist/thirdweb-dev-wallets.cjs.js"
    },
    "./evm": {
      "module": {
        "browser": "./evm/dist/thirdweb-dev-wallets-evm.browser.esm.js",
        "default": "./evm/dist/thirdweb-dev-wallets-evm.esm.js"
      },
      "default": "./evm/dist/thirdweb-dev-wallets-evm.cjs.js"
    },
    "./solana": {
      "module": {
        "browser": "./solana/dist/thirdweb-dev-wallets-solana.browser.esm.js",
        "default": "./solana/dist/thirdweb-dev-wallets-solana.esm.js"
      },
      "default": "./solana/dist/thirdweb-dev-wallets-solana.cjs.js"
    },
    "./evm/wallets/base": {
      "module": {
        "browser": "./evm/wallets/base/dist/thirdweb-dev-wallets-evm-wallets-base.browser.esm.js",
        "default": "./evm/wallets/base/dist/thirdweb-dev-wallets-evm-wallets-base.esm.js"
      },
      "default": "./evm/wallets/base/dist/thirdweb-dev-wallets-evm-wallets-base.cjs.js"
    },
    "./evm/wallets/ethers": {
      "module": {
        "browser": "./evm/wallets/ethers/dist/thirdweb-dev-wallets-evm-wallets-ethers.browser.esm.js",
        "default": "./evm/wallets/ethers/dist/thirdweb-dev-wallets-evm-wallets-ethers.esm.js"
      },
      "default": "./evm/wallets/ethers/dist/thirdweb-dev-wallets-evm-wallets-ethers.cjs.js"
    },
    "./evm/wallets/aws-kms": {
      "module": {
        "browser": "./evm/wallets/aws-kms/dist/thirdweb-dev-wallets-evm-wallets-aws-kms.browser.esm.js",
        "default": "./evm/wallets/aws-kms/dist/thirdweb-dev-wallets-evm-wallets-aws-kms.esm.js"
      },
      "default": "./evm/wallets/aws-kms/dist/thirdweb-dev-wallets-evm-wallets-aws-kms.cjs.js"
    },
    "./solana/wallets/base": {
      "module": {
        "browser": "./solana/wallets/base/dist/thirdweb-dev-wallets-solana-wallets-base.browser.esm.js",
        "default": "./solana/wallets/base/dist/thirdweb-dev-wallets-solana-wallets-base.esm.js"
      },
      "default": "./solana/wallets/base/dist/thirdweb-dev-wallets-solana-wallets-base.cjs.js"
    },
    "./evm/wallets/abstract": {
      "module": {
        "browser": "./evm/wallets/abstract/dist/thirdweb-dev-wallets-evm-wallets-abstract.browser.esm.js",
        "default": "./evm/wallets/abstract/dist/thirdweb-dev-wallets-evm-wallets-abstract.esm.js"
      },
      "default": "./evm/wallets/abstract/dist/thirdweb-dev-wallets-evm-wallets-abstract.cjs.js"
    },
    "./evm/wallets/injected": {
      "module": {
        "browser": "./evm/wallets/injected/dist/thirdweb-dev-wallets-evm-wallets-injected.browser.esm.js",
        "default": "./evm/wallets/injected/dist/thirdweb-dev-wallets-evm-wallets-injected.esm.js"
      },
      "default": "./evm/wallets/injected/dist/thirdweb-dev-wallets-evm-wallets-injected.cjs.js"
    },
    "./evm/wallets/metamask": {
      "module": {
        "browser": "./evm/wallets/metamask/dist/thirdweb-dev-wallets-evm-wallets-metamask.browser.esm.js",
        "default": "./evm/wallets/metamask/dist/thirdweb-dev-wallets-evm-wallets-metamask.esm.js"
      },
      "default": "./evm/wallets/metamask/dist/thirdweb-dev-wallets-evm-wallets-metamask.cjs.js"
    },
    "./solana/wallets/signer": {
      "module": {
        "browser": "./solana/wallets/signer/dist/thirdweb-dev-wallets-solana-wallets-signer.browser.esm.js",
        "default": "./solana/wallets/signer/dist/thirdweb-dev-wallets-solana-wallets-signer.esm.js"
      },
      "default": "./solana/wallets/signer/dist/thirdweb-dev-wallets-solana-wallets-signer.cjs.js"
    },
    "./evm/wallets/magic-auth": {
      "module": {
        "browser": "./evm/wallets/magic-auth/dist/thirdweb-dev-wallets-evm-wallets-magic-auth.browser.esm.js",
        "default": "./evm/wallets/magic-auth/dist/thirdweb-dev-wallets-evm-wallets-magic-auth.esm.js"
      },
      "default": "./evm/wallets/magic-auth/dist/thirdweb-dev-wallets-evm-wallets-magic-auth.cjs.js"
    },
    "./solana/wallets/keypair": {
      "module": {
        "browser": "./solana/wallets/keypair/dist/thirdweb-dev-wallets-solana-wallets-keypair.browser.esm.js",
        "default": "./solana/wallets/keypair/dist/thirdweb-dev-wallets-solana-wallets-keypair.esm.js"
      },
      "default": "./solana/wallets/keypair/dist/thirdweb-dev-wallets-solana-wallets-keypair.cjs.js"
    },
    "./evm/wallets/private-key": {
      "module": {
        "browser": "./evm/wallets/private-key/dist/thirdweb-dev-wallets-evm-wallets-private-key.browser.esm.js",
        "default": "./evm/wallets/private-key/dist/thirdweb-dev-wallets-evm-wallets-private-key.esm.js"
      },
      "default": "./evm/wallets/private-key/dist/thirdweb-dev-wallets-evm-wallets-private-key.cjs.js"
    },
    "./evm/wallets/paper-wallet": {
      "module": {
        "browser": "./evm/wallets/paper-wallet/dist/thirdweb-dev-wallets-evm-wallets-paper-wallet.browser.esm.js",
        "default": "./evm/wallets/paper-wallet/dist/thirdweb-dev-wallets-evm-wallets-paper-wallet.esm.js"
      },
      "default": "./evm/wallets/paper-wallet/dist/thirdweb-dev-wallets-evm-wallets-paper-wallet.cjs.js"
    },
    "./evm/wallets/device-wallet": {
      "module": {
        "browser": "./evm/wallets/device-wallet/dist/thirdweb-dev-wallets-evm-wallets-device-wallet.browser.esm.js",
        "default": "./evm/wallets/device-wallet/dist/thirdweb-dev-wallets-evm-wallets-device-wallet.esm.js"
      },
      "default": "./evm/wallets/device-wallet/dist/thirdweb-dev-wallets-evm-wallets-device-wallet.cjs.js"
    },
    "./evm/connectors/magic": {
      "module": {
        "browser": "./evm/connectors/magic/dist/thirdweb-dev-wallets-evm-connectors-magic.browser.esm.js",
        "default": "./evm/connectors/magic/dist/thirdweb-dev-wallets-evm-connectors-magic.esm.js"
      },
      "default": "./evm/connectors/magic/dist/thirdweb-dev-wallets-evm-connectors-magic.cjs.js"
    },
    "./evm/connectors/paper": {
      "module": {
        "browser": "./evm/connectors/paper/dist/thirdweb-dev-wallets-evm-connectors-paper.browser.esm.js",
        "default": "./evm/connectors/paper/dist/thirdweb-dev-wallets-evm-connectors-paper.esm.js"
      },
      "default": "./evm/connectors/paper/dist/thirdweb-dev-wallets-evm-connectors-paper.cjs.js"
    },
    "./evm/wallets/wallet-connect": {
      "module": {
        "browser": "./evm/wallets/wallet-connect/dist/thirdweb-dev-wallets-evm-wallets-wallet-connect.browser.esm.js",
        "default": "./evm/wallets/wallet-connect/dist/thirdweb-dev-wallets-evm-wallets-wallet-connect.esm.js"
      },
      "default": "./evm/wallets/wallet-connect/dist/thirdweb-dev-wallets-evm-wallets-wallet-connect.cjs.js"
    },
    "./solana/wallets/private-key": {
      "module": {
        "browser": "./solana/wallets/private-key/dist/thirdweb-dev-wallets-solana-wallets-private-key.browser.esm.js",
        "default": "./solana/wallets/private-key/dist/thirdweb-dev-wallets-solana-wallets-private-key.esm.js"
      },
      "default": "./solana/wallets/private-key/dist/thirdweb-dev-wallets-solana-wallets-private-key.cjs.js"
    },
    "./evm/wallets/coinbase-wallet": {
      "module": {
        "browser": "./evm/wallets/coinbase-wallet/dist/thirdweb-dev-wallets-evm-wallets-coinbase-wallet.browser.esm.js",
        "default": "./evm/wallets/coinbase-wallet/dist/thirdweb-dev-wallets-evm-wallets-coinbase-wallet.esm.js"
      },
      "default": "./evm/wallets/coinbase-wallet/dist/thirdweb-dev-wallets-evm-wallets-coinbase-wallet.cjs.js"
    },
    "./evm/connectors/injected": {
      "module": {
        "browser": "./evm/connectors/injected/dist/thirdweb-dev-wallets-evm-connectors-injected.browser.esm.js",
        "default": "./evm/connectors/injected/dist/thirdweb-dev-wallets-evm-connectors-injected.esm.js"
      },
      "default": "./evm/connectors/injected/dist/thirdweb-dev-wallets-evm-connectors-injected.cjs.js"
    },
    "./evm/connectors/metamask": {
      "module": {
        "browser": "./evm/connectors/metamask/dist/thirdweb-dev-wallets-evm-connectors-metamask.browser.esm.js",
        "default": "./evm/connectors/metamask/dist/thirdweb-dev-wallets-evm-connectors-metamask.esm.js"
      },
      "default": "./evm/connectors/metamask/dist/thirdweb-dev-wallets-evm-connectors-metamask.cjs.js"
    },
    "./evm/wallets/wallet-connect-v1": {
      "module": "./evm/wallets/wallet-connect-v1/dist/thirdweb-dev-wallets-evm-wallets-wallet-connect-v1.esm.js",
      "default": "./evm/wallets/wallet-connect-v1/dist/thirdweb-dev-wallets-evm-wallets-wallet-connect-v1.cjs.js"
    },
    "./evm/wallets/aws-secrets-manager": {
      "module": {
        "browser": "./evm/wallets/aws-secrets-manager/dist/thirdweb-dev-wallets-evm-wallets-aws-secrets-manager.browser.esm.js",
        "default": "./evm/wallets/aws-secrets-manager/dist/thirdweb-dev-wallets-evm-wallets-aws-secrets-manager.esm.js"
      },
      "default": "./evm/wallets/aws-secrets-manager/dist/thirdweb-dev-wallets-evm-wallets-aws-secrets-manager.cjs.js"
    },
    "./evm/connectors/device-wallet": {
      "module": {
        "browser": "./evm/connectors/device-wallet/dist/thirdweb-dev-wallets-evm-connectors-device-wallet.browser.esm.js",
        "default": "./evm/connectors/device-wallet/dist/thirdweb-dev-wallets-evm-connectors-device-wallet.esm.js"
      },
      "default": "./evm/connectors/device-wallet/dist/thirdweb-dev-wallets-evm-connectors-device-wallet.cjs.js"
    },
    "./evm/connectors/wallet-connect": {
      "module": {
        "browser": "./evm/connectors/wallet-connect/dist/thirdweb-dev-wallets-evm-connectors-wallet-connect.browser.esm.js",
        "default": "./evm/connectors/wallet-connect/dist/thirdweb-dev-wallets-evm-connectors-wallet-connect.esm.js"
      },
      "default": "./evm/connectors/wallet-connect/dist/thirdweb-dev-wallets-evm-connectors-wallet-connect.cjs.js"
    },
    "./evm/connectors/coinbase-wallet": {
      "module": {
        "browser": "./evm/connectors/coinbase-wallet/dist/thirdweb-dev-wallets-evm-connectors-coinbase-wallet.browser.esm.js",
        "default": "./evm/connectors/coinbase-wallet/dist/thirdweb-dev-wallets-evm-connectors-coinbase-wallet.esm.js"
      },
      "default": "./evm/connectors/coinbase-wallet/dist/thirdweb-dev-wallets-evm-connectors-coinbase-wallet.cjs.js"
    },
    "./evm/connectors/wallet-connect-v1": {
      "module": "./evm/connectors/wallet-connect-v1/dist/thirdweb-dev-wallets-evm-connectors-wallet-connect-v1.esm.js",
      "default": "./evm/connectors/wallet-connect-v1/dist/thirdweb-dev-wallets-evm-connectors-wallet-connect-v1.cjs.js"
    },
    "./package.json": "./package.json"
  },
  "repository": "https://github.com/thirdweb-dev/js/tree/main/packages/wallets",
  "license": "Apache-2.0",
  "bugs": {
    "url": "https://github.com/thirdweb-dev/js/issues"
  },
  "author": "thirdweb eng <eng@thirdweb.com>",
  "files": [
    "dist/",
    "evm/",
    "solana/"
  ],
  "preconstruct": {
    "entrypoints": [
      "index.ts",
      "evm/index.ts",
      "evm/connectors/*/index.ts",
      "evm/wallets/**",
      "solana/index.ts",
      "solana/wallets/**"
    ],
    "exports": {
      "envConditions": [
        "browser"
      ]
    }
  },
  "sideEffects": false,
  "dependencies": {
    "@aws-sdk/client-secrets-manager": "^3.256.0",
    "@magic-ext/connect": "^3.1.0",
    "@magic-ext/oauth": "^4.1.0",
    "@walletconnect/legacy-provider": "^2.0.0",
    "@walletconnect/ethereum-provider": "^2.4.6",
    "buffer": "^6.0.3",
    "ethers-aws-kms-signer": "^1.3.2",
    "eventemitter3": "^5.0.0",
    "magic-sdk": "^10.1.0",
    "tweetnacl": "^1.0.3"
  },
  "resolutions": {
    "@walletconnect/ethereum-provider": "^2.4.6"
  },
  "peerDependencies": {
<<<<<<< HEAD
=======
    "@aws-sdk/client-secrets-manager": "^3.256.0",
>>>>>>> 2ec28021
    "@coinbase/wallet-sdk": "^3.6.3",
    "@magic-sdk/provider": "^10.1.0",
    "@noble/ed25519": "^1.7.1",
<<<<<<< HEAD
    "@paperxyz/embedded-wallet-service-sdk": "^0.0.16",
    "@solana/web3.js": "^1.73.0",
    "@thirdweb-dev/chains": "*",
    "@wagmi/core": ">=0.9.x",
=======
    "@paperxyz/embedded-wallet-service-sdk": "^0.0.18",
    "@solana/web3.js": "^1.73.0",
    "@thirdweb-dev/chains": "*",
    "@wagmi/core": "^0.8.18",
    "@walletconnect/ethereum-provider": "^1.7.8",
>>>>>>> 2ec28021
    "bs58": "^5.0.0",
    "ethers": "^5.7.2"
  },
  "peerDependenciesMeta": {
    "@thirdweb-dev/chains": {
      "optional": true
    },
    "@aws-sdk/client-secrets-manager": {
      "optional": true
    },
    "@coinbase/wallet-sdk": {
      "optional": true
    },
    "@magic-sdk/provider": {
      "optional": true
    },
    "@noble/ed25519": {
      "optional": true
    },
    "@solana/web3.js": {
      "optional": true
    },
    "@wagmi/core": {
      "optional": true
    },
    "@walletconnect/ethereum-provider": {
      "optional": true
    },
    "bs58": {
      "optional": true
    },
    "ethers": {
      "optional": true
    },
    "magic-sdk": {
      "optional": true
    }
  },
  "devDependencies": {
<<<<<<< HEAD
=======
    "@aws-sdk/client-secrets-manager": "^3.256.0",
>>>>>>> 2ec28021
    "@coinbase/wallet-sdk": "^3.6.3",
    "@magic-sdk/provider": "^10.1.0",
    "@noble/ed25519": "^1.7.1",
    "@paperxyz/embedded-wallet-service-sdk": "^0.0.18",
    "@preconstruct/cli": "^2.2.1",
<<<<<<< HEAD
    "@solana/web3.js": "^1.73.0",
    "@thirdweb-dev/chains": "*",
    "@wagmi/core": "^0.9.6",
    "@walletconnect/ethereum-provider": "^2.4.6",
=======
    "@solana/web3.js": "^1.62.0",
    "@thirdweb-dev/chains": "*",
    "@wagmi/core": "^0.8.18",
    "@walletconnect/ethereum-provider": "^1.7.8",
>>>>>>> 2ec28021
    "abitype": "^0.2.5",
    "bs58": "^5.0.0",
    "ethers": "^5.7.2",
    "tweetnacl": "^1.0.3",
    "typescript": "^4.7.4"
  },
  "scripts": {
    "format": "prettier --write 'src/**/*'",
    "lint": "eslint src/",
    "fix": "eslint src/ --fix",
    "clean": "rm -rf dist/",
    "build": "tsc && preconstruct build",
    "push": "yalc push"
  }
}<|MERGE_RESOLUTION|>--- conflicted
+++ resolved
@@ -3,13 +3,10 @@
   "version": "0.2.8",
   "main": "dist/thirdweb-dev-wallets.cjs.js",
   "module": "dist/thirdweb-dev-wallets.esm.js",
-<<<<<<< HEAD
   "types": "dist/thirdweb-dev-wallets.cjs.d.ts",
-=======
   "browser": {
     "./dist/thirdweb-dev-wallets.esm.js": "./dist/thirdweb-dev-wallets.browser.esm.js"
   },
->>>>>>> 2ec28021
   "exports": {
     ".": {
       "module": {
@@ -173,7 +170,10 @@
       "default": "./evm/connectors/metamask/dist/thirdweb-dev-wallets-evm-connectors-metamask.cjs.js"
     },
     "./evm/wallets/wallet-connect-v1": {
-      "module": "./evm/wallets/wallet-connect-v1/dist/thirdweb-dev-wallets-evm-wallets-wallet-connect-v1.esm.js",
+      "module": {
+        "browser": "./evm/wallets/wallet-connect-v1/dist/thirdweb-dev-wallets-evm-wallets-wallet-connect-v1.browser.esm.js",
+        "default": "./evm/wallets/wallet-connect-v1/dist/thirdweb-dev-wallets-evm-wallets-wallet-connect-v1.esm.js"
+      },
       "default": "./evm/wallets/wallet-connect-v1/dist/thirdweb-dev-wallets-evm-wallets-wallet-connect-v1.cjs.js"
     },
     "./evm/wallets/aws-secrets-manager": {
@@ -205,7 +205,10 @@
       "default": "./evm/connectors/coinbase-wallet/dist/thirdweb-dev-wallets-evm-connectors-coinbase-wallet.cjs.js"
     },
     "./evm/connectors/wallet-connect-v1": {
-      "module": "./evm/connectors/wallet-connect-v1/dist/thirdweb-dev-wallets-evm-connectors-wallet-connect-v1.esm.js",
+      "module": {
+        "browser": "./evm/connectors/wallet-connect-v1/dist/thirdweb-dev-wallets-evm-connectors-wallet-connect-v1.browser.esm.js",
+        "default": "./evm/connectors/wallet-connect-v1/dist/thirdweb-dev-wallets-evm-connectors-wallet-connect-v1.esm.js"
+      },
       "default": "./evm/connectors/wallet-connect-v1/dist/thirdweb-dev-wallets-evm-connectors-wallet-connect-v1.cjs.js"
     },
     "./package.json": "./package.json"
@@ -253,25 +256,13 @@
     "@walletconnect/ethereum-provider": "^2.4.6"
   },
   "peerDependencies": {
-<<<<<<< HEAD
-=======
-    "@aws-sdk/client-secrets-manager": "^3.256.0",
->>>>>>> 2ec28021
     "@coinbase/wallet-sdk": "^3.6.3",
     "@magic-sdk/provider": "^10.1.0",
     "@noble/ed25519": "^1.7.1",
-<<<<<<< HEAD
     "@paperxyz/embedded-wallet-service-sdk": "^0.0.16",
     "@solana/web3.js": "^1.73.0",
     "@thirdweb-dev/chains": "*",
     "@wagmi/core": ">=0.9.x",
-=======
-    "@paperxyz/embedded-wallet-service-sdk": "^0.0.18",
-    "@solana/web3.js": "^1.73.0",
-    "@thirdweb-dev/chains": "*",
-    "@wagmi/core": "^0.8.18",
-    "@walletconnect/ethereum-provider": "^1.7.8",
->>>>>>> 2ec28021
     "bs58": "^5.0.0",
     "ethers": "^5.7.2"
   },
@@ -311,26 +302,15 @@
     }
   },
   "devDependencies": {
-<<<<<<< HEAD
-=======
-    "@aws-sdk/client-secrets-manager": "^3.256.0",
->>>>>>> 2ec28021
     "@coinbase/wallet-sdk": "^3.6.3",
     "@magic-sdk/provider": "^10.1.0",
     "@noble/ed25519": "^1.7.1",
     "@paperxyz/embedded-wallet-service-sdk": "^0.0.18",
     "@preconstruct/cli": "^2.2.1",
-<<<<<<< HEAD
     "@solana/web3.js": "^1.73.0",
     "@thirdweb-dev/chains": "*",
     "@wagmi/core": "^0.9.6",
     "@walletconnect/ethereum-provider": "^2.4.6",
-=======
-    "@solana/web3.js": "^1.62.0",
-    "@thirdweb-dev/chains": "*",
-    "@wagmi/core": "^0.8.18",
-    "@walletconnect/ethereum-provider": "^1.7.8",
->>>>>>> 2ec28021
     "abitype": "^0.2.5",
     "bs58": "^5.0.0",
     "ethers": "^5.7.2",
