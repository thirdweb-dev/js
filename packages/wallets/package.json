{
  "name": "@thirdweb-dev/wallets",
  "version": "1.2.0",
  "main": "dist/thirdweb-dev-wallets.cjs.js",
  "module": "dist/thirdweb-dev-wallets.esm.js",
  "types": "dist/thirdweb-dev-wallets.cjs.d.ts",
  "browser": {
    "./dist/thirdweb-dev-wallets.esm.js": "./dist/thirdweb-dev-wallets.browser.esm.js"
  },
  "exports": {
    ".": {
      "module": {
        "browser": "./dist/thirdweb-dev-wallets.browser.esm.js",
        "default": "./dist/thirdweb-dev-wallets.esm.js"
      },
      "default": "./dist/thirdweb-dev-wallets.cjs.js"
    },
    "./evm": {
      "module": {
        "browser": "./evm/dist/thirdweb-dev-wallets-evm.browser.esm.js",
        "default": "./evm/dist/thirdweb-dev-wallets-evm.esm.js"
      },
      "default": "./evm/dist/thirdweb-dev-wallets-evm.cjs.js"
    },
    "./solana": {
      "module": {
        "browser": "./solana/dist/thirdweb-dev-wallets-solana.browser.esm.js",
        "default": "./solana/dist/thirdweb-dev-wallets-solana.esm.js"
      },
      "default": "./solana/dist/thirdweb-dev-wallets-solana.cjs.js"
    },
    "./evm/wallets/base": {
      "module": {
        "browser": "./evm/wallets/base/dist/thirdweb-dev-wallets-evm-wallets-base.browser.esm.js",
        "default": "./evm/wallets/base/dist/thirdweb-dev-wallets-evm-wallets-base.esm.js"
      },
      "default": "./evm/wallets/base/dist/thirdweb-dev-wallets-evm-wallets-base.cjs.js"
    },
    "./evm/wallets/safe": {
      "module": {
        "browser": "./evm/wallets/safe/dist/thirdweb-dev-wallets-evm-wallets-safe.browser.esm.js",
        "default": "./evm/wallets/safe/dist/thirdweb-dev-wallets-evm-wallets-safe.esm.js"
      },
      "default": "./evm/wallets/safe/dist/thirdweb-dev-wallets-evm-wallets-safe.cjs.js"
    },
    "./evm/wallets/frame": {
      "module": {
        "browser": "./evm/wallets/frame/dist/thirdweb-dev-wallets-evm-wallets-frame.browser.esm.js",
        "default": "./evm/wallets/frame/dist/thirdweb-dev-wallets-evm-wallets-frame.esm.js"
      },
      "default": "./evm/wallets/frame/dist/thirdweb-dev-wallets-evm-wallets-frame.cjs.js"
    },
    "./evm/wallets/magic": {
      "module": {
        "browser": "./evm/wallets/magic/dist/thirdweb-dev-wallets-evm-wallets-magic.browser.esm.js",
        "default": "./evm/wallets/magic/dist/thirdweb-dev-wallets-evm-wallets-magic.esm.js"
      },
      "default": "./evm/wallets/magic/dist/thirdweb-dev-wallets-evm-wallets-magic.cjs.js"
    },
    "./evm/wallets/trust": {
      "module": {
        "browser": "./evm/wallets/trust/dist/thirdweb-dev-wallets-evm-wallets-trust.browser.esm.js",
        "default": "./evm/wallets/trust/dist/thirdweb-dev-wallets-evm-wallets-trust.esm.js"
      },
      "default": "./evm/wallets/trust/dist/thirdweb-dev-wallets-evm-wallets-trust.cjs.js"
    },
    "./evm/wallets/blocto": {
      "module": {
        "browser": "./evm/wallets/blocto/dist/thirdweb-dev-wallets-evm-wallets-blocto.browser.esm.js",
        "default": "./evm/wallets/blocto/dist/thirdweb-dev-wallets-evm-wallets-blocto.esm.js"
      },
      "default": "./evm/wallets/blocto/dist/thirdweb-dev-wallets-evm-wallets-blocto.cjs.js"
    },
    "./evm/wallets/ethers": {
      "module": {
        "browser": "./evm/wallets/ethers/dist/thirdweb-dev-wallets-evm-wallets-ethers.browser.esm.js",
        "default": "./evm/wallets/ethers/dist/thirdweb-dev-wallets-evm-wallets-ethers.esm.js"
      },
      "default": "./evm/wallets/ethers/dist/thirdweb-dev-wallets-evm-wallets-ethers.cjs.js"
    },
    "./evm/wallets/zerion": {
      "module": {
        "browser": "./evm/wallets/zerion/dist/thirdweb-dev-wallets-evm-wallets-zerion.browser.esm.js",
        "default": "./evm/wallets/zerion/dist/thirdweb-dev-wallets-evm-wallets-zerion.esm.js"
      },
      "default": "./evm/wallets/zerion/dist/thirdweb-dev-wallets-evm-wallets-zerion.cjs.js"
    },
    "./evm/wallets/aws-kms": {
      "module": {
        "browser": "./evm/wallets/aws-kms/dist/thirdweb-dev-wallets-evm-wallets-aws-kms.browser.esm.js",
        "default": "./evm/wallets/aws-kms/dist/thirdweb-dev-wallets-evm-wallets-aws-kms.esm.js"
      },
      "default": "./evm/wallets/aws-kms/dist/thirdweb-dev-wallets-evm-wallets-aws-kms.cjs.js"
    },
    "./evm/wallets/phantom": {
      "module": {
        "browser": "./evm/wallets/phantom/dist/thirdweb-dev-wallets-evm-wallets-phantom.browser.esm.js",
        "default": "./evm/wallets/phantom/dist/thirdweb-dev-wallets-evm-wallets-phantom.esm.js"
      },
      "default": "./evm/wallets/phantom/dist/thirdweb-dev-wallets-evm-wallets-phantom.cjs.js"
    },
    "./solana/wallets/base": {
      "module": {
        "browser": "./solana/wallets/base/dist/thirdweb-dev-wallets-solana-wallets-base.browser.esm.js",
        "default": "./solana/wallets/base/dist/thirdweb-dev-wallets-solana-wallets-base.esm.js"
      },
      "default": "./solana/wallets/base/dist/thirdweb-dev-wallets-solana-wallets-base.cjs.js"
    },
    "./evm/wallets/abstract": {
      "module": {
        "browser": "./evm/wallets/abstract/dist/thirdweb-dev-wallets-evm-wallets-abstract.browser.esm.js",
        "default": "./evm/wallets/abstract/dist/thirdweb-dev-wallets-evm-wallets-abstract.esm.js"
      },
      "default": "./evm/wallets/abstract/dist/thirdweb-dev-wallets-evm-wallets-abstract.cjs.js"
    },
    "./evm/wallets/injected": {
      "module": {
        "browser": "./evm/wallets/injected/dist/thirdweb-dev-wallets-evm-wallets-injected.browser.esm.js",
        "default": "./evm/wallets/injected/dist/thirdweb-dev-wallets-evm-wallets-injected.esm.js"
      },
      "default": "./evm/wallets/injected/dist/thirdweb-dev-wallets-evm-wallets-injected.cjs.js"
    },
    "./evm/wallets/metamask": {
      "module": {
        "browser": "./evm/wallets/metamask/dist/thirdweb-dev-wallets-evm-wallets-metamask.browser.esm.js",
        "default": "./evm/wallets/metamask/dist/thirdweb-dev-wallets-evm-wallets-metamask.esm.js"
      },
      "default": "./evm/wallets/metamask/dist/thirdweb-dev-wallets-evm-wallets-metamask.cjs.js"
    },
    "./solana/wallets/signer": {
      "module": {
        "browser": "./solana/wallets/signer/dist/thirdweb-dev-wallets-solana-wallets-signer.browser.esm.js",
        "default": "./solana/wallets/signer/dist/thirdweb-dev-wallets-solana-wallets-signer.esm.js"
      },
      "default": "./solana/wallets/signer/dist/thirdweb-dev-wallets-solana-wallets-signer.cjs.js"
    },
    "./solana/wallets/keypair": {
      "module": {
        "browser": "./solana/wallets/keypair/dist/thirdweb-dev-wallets-solana-wallets-keypair.browser.esm.js",
        "default": "./solana/wallets/keypair/dist/thirdweb-dev-wallets-solana-wallets-keypair.esm.js"
      },
      "default": "./solana/wallets/keypair/dist/thirdweb-dev-wallets-solana-wallets-keypair.cjs.js"
    },
    "./evm/wallets/private-key": {
      "module": {
        "browser": "./evm/wallets/private-key/dist/thirdweb-dev-wallets-evm-wallets-private-key.browser.esm.js",
        "default": "./evm/wallets/private-key/dist/thirdweb-dev-wallets-evm-wallets-private-key.esm.js"
      },
      "default": "./evm/wallets/private-key/dist/thirdweb-dev-wallets-evm-wallets-private-key.cjs.js"
    },
    "./evm/wallets/local-wallet": {
      "module": {
        "browser": "./evm/wallets/local-wallet/dist/thirdweb-dev-wallets-evm-wallets-local-wallet.browser.esm.js",
        "default": "./evm/wallets/local-wallet/dist/thirdweb-dev-wallets-evm-wallets-local-wallet.esm.js"
      },
      "default": "./evm/wallets/local-wallet/dist/thirdweb-dev-wallets-evm-wallets-local-wallet.cjs.js"
    },
    "./evm/wallets/paper-wallet": {
      "module": {
        "browser": "./evm/wallets/paper-wallet/dist/thirdweb-dev-wallets-evm-wallets-paper-wallet.browser.esm.js",
        "default": "./evm/wallets/paper-wallet/dist/thirdweb-dev-wallets-evm-wallets-paper-wallet.esm.js"
      },
      "default": "./evm/wallets/paper-wallet/dist/thirdweb-dev-wallets-evm-wallets-paper-wallet.cjs.js"
    },
    "./evm/wallets/smart-wallet": {
      "module": {
        "browser": "./evm/wallets/smart-wallet/dist/thirdweb-dev-wallets-evm-wallets-smart-wallet.browser.esm.js",
        "default": "./evm/wallets/smart-wallet/dist/thirdweb-dev-wallets-evm-wallets-smart-wallet.esm.js"
      },
      "default": "./evm/wallets/smart-wallet/dist/thirdweb-dev-wallets-evm-wallets-smart-wallet.cjs.js"
    },
    "./evm/connectors/safe": {
      "module": {
        "browser": "./evm/connectors/safe/dist/thirdweb-dev-wallets-evm-connectors-safe.browser.esm.js",
        "default": "./evm/connectors/safe/dist/thirdweb-dev-wallets-evm-connectors-safe.esm.js"
      },
      "default": "./evm/connectors/safe/dist/thirdweb-dev-wallets-evm-connectors-safe.cjs.js"
    },
    "./evm/connectors/frame": {
      "module": {
        "browser": "./evm/connectors/frame/dist/thirdweb-dev-wallets-evm-connectors-frame.browser.esm.js",
        "default": "./evm/connectors/frame/dist/thirdweb-dev-wallets-evm-connectors-frame.esm.js"
      },
      "default": "./evm/connectors/frame/dist/thirdweb-dev-wallets-evm-connectors-frame.cjs.js"
    },
    "./evm/connectors/magic": {
      "module": {
        "browser": "./evm/connectors/magic/dist/thirdweb-dev-wallets-evm-connectors-magic.browser.esm.js",
        "default": "./evm/connectors/magic/dist/thirdweb-dev-wallets-evm-connectors-magic.esm.js"
      },
      "default": "./evm/connectors/magic/dist/thirdweb-dev-wallets-evm-connectors-magic.cjs.js"
    },
    "./evm/connectors/paper": {
      "module": {
        "browser": "./evm/connectors/paper/dist/thirdweb-dev-wallets-evm-connectors-paper.browser.esm.js",
        "default": "./evm/connectors/paper/dist/thirdweb-dev-wallets-evm-connectors-paper.esm.js"
      },
      "default": "./evm/connectors/paper/dist/thirdweb-dev-wallets-evm-connectors-paper.cjs.js"
    },
    "./evm/connectors/trust": {
      "module": {
        "browser": "./evm/connectors/trust/dist/thirdweb-dev-wallets-evm-connectors-trust.browser.esm.js",
        "default": "./evm/connectors/trust/dist/thirdweb-dev-wallets-evm-connectors-trust.esm.js"
      },
      "default": "./evm/connectors/trust/dist/thirdweb-dev-wallets-evm-connectors-trust.cjs.js"
    },
    "./evm/wallets/rainbow-wallet": {
      "module": {
        "browser": "./evm/wallets/rainbow-wallet/dist/thirdweb-dev-wallets-evm-wallets-rainbow-wallet.browser.esm.js",
        "default": "./evm/wallets/rainbow-wallet/dist/thirdweb-dev-wallets-evm-wallets-rainbow-wallet.esm.js"
      },
      "default": "./evm/wallets/rainbow-wallet/dist/thirdweb-dev-wallets-evm-wallets-rainbow-wallet.cjs.js"
    },
    "./evm/wallets/wallet-connect": {
      "module": {
        "browser": "./evm/wallets/wallet-connect/dist/thirdweb-dev-wallets-evm-wallets-wallet-connect.browser.esm.js",
        "default": "./evm/wallets/wallet-connect/dist/thirdweb-dev-wallets-evm-wallets-wallet-connect.esm.js"
      },
      "default": "./evm/wallets/wallet-connect/dist/thirdweb-dev-wallets-evm-wallets-wallet-connect.cjs.js"
    },
    "./solana/wallets/private-key": {
      "module": {
        "browser": "./solana/wallets/private-key/dist/thirdweb-dev-wallets-solana-wallets-private-key.browser.esm.js",
        "default": "./solana/wallets/private-key/dist/thirdweb-dev-wallets-solana-wallets-private-key.esm.js"
      },
      "default": "./solana/wallets/private-key/dist/thirdweb-dev-wallets-solana-wallets-private-key.cjs.js"
    },
    "./evm/connectors/blocto": {
      "module": {
        "browser": "./evm/connectors/blocto/dist/thirdweb-dev-wallets-evm-connectors-blocto.browser.esm.js",
        "default": "./evm/connectors/blocto/dist/thirdweb-dev-wallets-evm-connectors-blocto.esm.js"
      },
      "default": "./evm/connectors/blocto/dist/thirdweb-dev-wallets-evm-connectors-blocto.cjs.js"
    },
    "./evm/connectors/zerion": {
      "module": {
        "browser": "./evm/connectors/zerion/dist/thirdweb-dev-wallets-evm-connectors-zerion.browser.esm.js",
        "default": "./evm/connectors/zerion/dist/thirdweb-dev-wallets-evm-connectors-zerion.esm.js"
      },
      "default": "./evm/connectors/zerion/dist/thirdweb-dev-wallets-evm-connectors-zerion.cjs.js"
    },
    "./evm/wallets/coinbase-wallet": {
      "module": {
        "browser": "./evm/wallets/coinbase-wallet/dist/thirdweb-dev-wallets-evm-wallets-coinbase-wallet.browser.esm.js",
        "default": "./evm/wallets/coinbase-wallet/dist/thirdweb-dev-wallets-evm-wallets-coinbase-wallet.esm.js"
      },
      "default": "./evm/wallets/coinbase-wallet/dist/thirdweb-dev-wallets-evm-wallets-coinbase-wallet.cjs.js"
    },
<<<<<<< HEAD
    "./evm/wallets/embedded-wallet": {
      "module": {
        "browser": "./evm/wallets/embedded-wallet/dist/thirdweb-dev-wallets-evm-wallets-embedded-wallet.browser.esm.js",
        "default": "./evm/wallets/embedded-wallet/dist/thirdweb-dev-wallets-evm-wallets-embedded-wallet.esm.js"
      },
      "default": "./evm/wallets/embedded-wallet/dist/thirdweb-dev-wallets-evm-wallets-embedded-wallet.cjs.js"
=======
    "./evm/connectors/phantom": {
      "module": {
        "browser": "./evm/connectors/phantom/dist/thirdweb-dev-wallets-evm-connectors-phantom.browser.esm.js",
        "default": "./evm/connectors/phantom/dist/thirdweb-dev-wallets-evm-connectors-phantom.esm.js"
      },
      "default": "./evm/connectors/phantom/dist/thirdweb-dev-wallets-evm-connectors-phantom.cjs.js"
>>>>>>> 10b76488
    },
    "./evm/connectors/rainbow": {
      "module": {
        "browser": "./evm/connectors/rainbow/dist/thirdweb-dev-wallets-evm-connectors-rainbow.browser.esm.js",
        "default": "./evm/connectors/rainbow/dist/thirdweb-dev-wallets-evm-connectors-rainbow.esm.js"
      },
      "default": "./evm/connectors/rainbow/dist/thirdweb-dev-wallets-evm-connectors-rainbow.cjs.js"
    },
    "./evm/connectors/injected": {
      "module": {
        "browser": "./evm/connectors/injected/dist/thirdweb-dev-wallets-evm-connectors-injected.browser.esm.js",
        "default": "./evm/connectors/injected/dist/thirdweb-dev-wallets-evm-connectors-injected.esm.js"
      },
      "default": "./evm/connectors/injected/dist/thirdweb-dev-wallets-evm-connectors-injected.cjs.js"
    },
    "./evm/connectors/metamask": {
      "module": {
        "browser": "./evm/connectors/metamask/dist/thirdweb-dev-wallets-evm-connectors-metamask.browser.esm.js",
        "default": "./evm/connectors/metamask/dist/thirdweb-dev-wallets-evm-connectors-metamask.esm.js"
      },
      "default": "./evm/connectors/metamask/dist/thirdweb-dev-wallets-evm-connectors-metamask.cjs.js"
    },
    "./evm/wallets/local-wallet-node": {
      "module": {
        "browser": "./evm/wallets/local-wallet-node/dist/thirdweb-dev-wallets-evm-wallets-local-wallet-node.browser.esm.js",
        "default": "./evm/wallets/local-wallet-node/dist/thirdweb-dev-wallets-evm-wallets-local-wallet-node.esm.js"
      },
      "default": "./evm/wallets/local-wallet-node/dist/thirdweb-dev-wallets-evm-wallets-local-wallet-node.cjs.js"
    },
    "./evm/wallets/wallet-connect-v1": {
      "module": {
        "browser": "./evm/wallets/wallet-connect-v1/dist/thirdweb-dev-wallets-evm-wallets-wallet-connect-v1.browser.esm.js",
        "default": "./evm/wallets/wallet-connect-v1/dist/thirdweb-dev-wallets-evm-wallets-wallet-connect-v1.esm.js"
      },
      "default": "./evm/wallets/wallet-connect-v1/dist/thirdweb-dev-wallets-evm-wallets-wallet-connect-v1.cjs.js"
    },
    "./evm/wallets/aws-secrets-manager": {
      "module": {
        "browser": "./evm/wallets/aws-secrets-manager/dist/thirdweb-dev-wallets-evm-wallets-aws-secrets-manager.browser.esm.js",
        "default": "./evm/wallets/aws-secrets-manager/dist/thirdweb-dev-wallets-evm-wallets-aws-secrets-manager.esm.js"
      },
      "default": "./evm/wallets/aws-secrets-manager/dist/thirdweb-dev-wallets-evm-wallets-aws-secrets-manager.cjs.js"
    },
    "./evm/connectors/local-wallet": {
      "module": {
        "browser": "./evm/connectors/local-wallet/dist/thirdweb-dev-wallets-evm-connectors-local-wallet.browser.esm.js",
        "default": "./evm/connectors/local-wallet/dist/thirdweb-dev-wallets-evm-connectors-local-wallet.esm.js"
      },
      "default": "./evm/connectors/local-wallet/dist/thirdweb-dev-wallets-evm-connectors-local-wallet.cjs.js"
    },
    "./evm/connectors/smart-wallet": {
      "module": {
        "browser": "./evm/connectors/smart-wallet/dist/thirdweb-dev-wallets-evm-connectors-smart-wallet.browser.esm.js",
        "default": "./evm/connectors/smart-wallet/dist/thirdweb-dev-wallets-evm-connectors-smart-wallet.esm.js"
      },
      "default": "./evm/connectors/smart-wallet/dist/thirdweb-dev-wallets-evm-connectors-smart-wallet.cjs.js"
    },
    "./evm/connectors/wallet-connect": {
      "module": {
        "browser": "./evm/connectors/wallet-connect/dist/thirdweb-dev-wallets-evm-connectors-wallet-connect.browser.esm.js",
        "default": "./evm/connectors/wallet-connect/dist/thirdweb-dev-wallets-evm-connectors-wallet-connect.esm.js"
      },
      "default": "./evm/connectors/wallet-connect/dist/thirdweb-dev-wallets-evm-connectors-wallet-connect.cjs.js"
    },
    "./evm/connectors/coinbase-wallet": {
      "module": {
        "browser": "./evm/connectors/coinbase-wallet/dist/thirdweb-dev-wallets-evm-connectors-coinbase-wallet.browser.esm.js",
        "default": "./evm/connectors/coinbase-wallet/dist/thirdweb-dev-wallets-evm-connectors-coinbase-wallet.esm.js"
      },
      "default": "./evm/connectors/coinbase-wallet/dist/thirdweb-dev-wallets-evm-connectors-coinbase-wallet.cjs.js"
    },
    "./evm/connectors/embedded-wallet": {
      "module": {
        "browser": "./evm/connectors/embedded-wallet/dist/thirdweb-dev-wallets-evm-connectors-embedded-wallet.browser.esm.js",
        "default": "./evm/connectors/embedded-wallet/dist/thirdweb-dev-wallets-evm-connectors-embedded-wallet.esm.js"
      },
      "default": "./evm/connectors/embedded-wallet/dist/thirdweb-dev-wallets-evm-connectors-embedded-wallet.cjs.js"
    },
    "./evm/connectors/wallet-connect-v1": {
      "module": {
        "browser": "./evm/connectors/wallet-connect-v1/dist/thirdweb-dev-wallets-evm-connectors-wallet-connect-v1.browser.esm.js",
        "default": "./evm/connectors/wallet-connect-v1/dist/thirdweb-dev-wallets-evm-connectors-wallet-connect-v1.esm.js"
      },
      "default": "./evm/connectors/wallet-connect-v1/dist/thirdweb-dev-wallets-evm-connectors-wallet-connect-v1.cjs.js"
    },
    "./evm/connectors/embedded-wallet/implementations": {
      "module": {
        "browser": "./evm/connectors/embedded-wallet/implementations/dist/thirdweb-dev-wallets-evm-connectors-embedded-wallet-implementations.browser.esm.js",
        "default": "./evm/connectors/embedded-wallet/implementations/dist/thirdweb-dev-wallets-evm-connectors-embedded-wallet-implementations.esm.js"
      },
      "default": "./evm/connectors/embedded-wallet/implementations/dist/thirdweb-dev-wallets-evm-connectors-embedded-wallet-implementations.cjs.js"
    },
    "./package.json": "./package.json"
  },
  "repository": "https://github.com/thirdweb-dev/js/tree/main/packages/wallets",
  "license": "Apache-2.0",
  "bugs": {
    "url": "https://github.com/thirdweb-dev/js/issues"
  },
  "author": "thirdweb eng <eng@thirdweb.com>",
  "files": [
    "dist/",
    "evm/",
    "solana/"
  ],
  "preconstruct": {
    "entrypoints": [
      "index.ts",
      "evm/index.ts",
      "evm/connectors/*/index.ts",
      "evm/connectors/embedded-wallet/implementations/index.ts",
      "evm/wallets/**",
      "solana/index.ts",
      "solana/wallets/**"
    ],
    "exports": {
      "envConditions": [
        "browser"
      ]
    }
  },
  "sideEffects": false,
  "dependencies": {
    "@account-abstraction/contracts": "^0.5.0",
    "@account-abstraction/sdk": "^0.5.0",
    "@account-abstraction/utils": "^0.5.0",
    "@blocto/sdk": "^0.5.4",
    "@coinbase/wallet-sdk": "^3.7.1",
    "@magic-ext/connect": "^6.7.2",
    "@magic-ext/oauth": "^7.6.2",
    "@magic-sdk/provider": "^13.6.2",
    "@paperxyz/embedded-wallet-service-sdk": "^1.1.3",
    "@paperxyz/sdk-common-utilities": "^0.1.0",
    "@safe-global/safe-core-sdk": "^3.3.4",
    "@safe-global/safe-ethers-adapters": "0.1.0-alpha.17",
    "@safe-global/safe-ethers-lib": "^1.9.4",
    "@thirdweb-dev/chains": "workspace:*",
    "@thirdweb-dev/contracts-js": "workspace:*",
    "@thirdweb-dev/sdk": "workspace:*",
    "@walletconnect/core": "^2.9.1",
    "@walletconnect/ethereum-provider": "^2.9.1",
    "@walletconnect/jsonrpc-utils": "^1.0.8",
    "@walletconnect/modal": "^2.6.1",
    "@walletconnect/types": "^2.9.1",
    "@walletconnect/utils": "^2.9.1",
    "@walletconnect/web3wallet": "^1.8.7",
    "buffer": "^6.0.3",
    "cross-fetch": "^3.1.8",
    "crypto-js": "^4.1.1",
    "eth-provider": "^0.13.6",
    "eventemitter3": "^5.0.1",
    "magic-sdk": "^13.6.2",
    "web3-core": "1.5.2"
  },
  "peerDependencies": {
    "@aws-sdk/client-secrets-manager": "^3.256.0",
    "@noble/ed25519": "^1.7.1",
    "@solana/web3.js": "^1.73.0",
    "bs58": "^5.0.0",
    "ethers": "^5.7.2",
    "ethers-aws-kms-signer": "^1.3.2",
    "tweetnacl": "^1.0.3"
  },
  "peerDependenciesMeta": {
    "tweetnacl": {
      "optional": true
    },
    "@aws-sdk/client-secrets-manager": {
      "optional": true
    },
    "ethers-aws-kms-signer": {
      "optional": true
    },
    "@noble/ed25519": {
      "optional": true
    },
    "@solana/web3.js": {
      "optional": true
    },
    "bs58": {
      "optional": true
    },
    "ethers": {
      "optional": true
    }
  },
  "devDependencies": {
    "@aws-sdk/client-secrets-manager": "^3.378.0",
    "@babel/plugin-proposal-class-properties": "7.18.6",
    "@babel/plugin-transform-flow-strip-types": "^7.22.5",
    "@babel/plugin-transform-private-methods": "7.22.5",
    "@noble/ed25519": "^1.7.1",
    "@preconstruct/cli": "2.7.0",
    "@solana/web3.js": "^1.62.0",
    "@thirdweb-dev/tsconfig": "workspace:*",
    "@types/crypto-js": "^4.1.1",
    "abitype": "^0.2.5",
    "babel-plugin-transform-inline-environment-variables": "^0.4.4",
    "bs58": "^5.0.0",
    "cross-env": "^7.0.3",
    "eslint-config-thirdweb": "workspace:*",
    "eslint-plugin-better-tree-shaking": "0.0.3",
    "ethereum-provider": "^0.7.7",
    "ethers": "^5.7.2",
    "ethers-aws-kms-signer": "^1.3.2",
    "tweetnacl": "^1.0.3",
    "typescript": "^5.1.6"
  },
  "scripts": {
    "format": "prettier --write 'src/**/*'",
    "lint": "eslint src/",
    "fix": "eslint src/ --fix",
    "clean": "rm -rf dist/",
    "build": "tsc && cross-env THIRDWEB_EWS_SDK_VERSION=$npm_package_version preconstruct build",
    "preconstruct:fix": "preconstruct fix",
    "push": "yalc push"
  }
}<|MERGE_RESOLUTION|>--- conflicted
+++ resolved
@@ -246,21 +246,18 @@
       },
       "default": "./evm/wallets/coinbase-wallet/dist/thirdweb-dev-wallets-evm-wallets-coinbase-wallet.cjs.js"
     },
-<<<<<<< HEAD
     "./evm/wallets/embedded-wallet": {
       "module": {
         "browser": "./evm/wallets/embedded-wallet/dist/thirdweb-dev-wallets-evm-wallets-embedded-wallet.browser.esm.js",
         "default": "./evm/wallets/embedded-wallet/dist/thirdweb-dev-wallets-evm-wallets-embedded-wallet.esm.js"
       },
       "default": "./evm/wallets/embedded-wallet/dist/thirdweb-dev-wallets-evm-wallets-embedded-wallet.cjs.js"
-=======
-    "./evm/connectors/phantom": {
+},    "./evm/connectors/phantom": {
       "module": {
         "browser": "./evm/connectors/phantom/dist/thirdweb-dev-wallets-evm-connectors-phantom.browser.esm.js",
         "default": "./evm/connectors/phantom/dist/thirdweb-dev-wallets-evm-connectors-phantom.esm.js"
       },
       "default": "./evm/connectors/phantom/dist/thirdweb-dev-wallets-evm-connectors-phantom.cjs.js"
->>>>>>> 10b76488
     },
     "./evm/connectors/rainbow": {
       "module": {
