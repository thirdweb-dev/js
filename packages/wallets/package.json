{
  "name": "@thirdweb-dev/wallets",
  "version": "2.0.2",
  "main": "dist/thirdweb-dev-wallets.cjs.js",
  "module": "dist/thirdweb-dev-wallets.esm.js",
  "types": "dist/thirdweb-dev-wallets.cjs.d.ts",
  "browser": {
    "./dist/thirdweb-dev-wallets.esm.js": "./dist/thirdweb-dev-wallets.browser.esm.js"
  },
  "exports": {
    ".": {
      "module": {
        "browser": "./dist/thirdweb-dev-wallets.browser.esm.js",
        "default": "./dist/thirdweb-dev-wallets.esm.js"
      },
      "default": "./dist/thirdweb-dev-wallets.cjs.js"
    },
    "./evm": {
      "module": {
        "browser": "./evm/dist/thirdweb-dev-wallets-evm.browser.esm.js",
        "default": "./evm/dist/thirdweb-dev-wallets-evm.esm.js"
      },
      "default": "./evm/dist/thirdweb-dev-wallets-evm.cjs.js"
    },
    "./evm/wallets/base": {
      "module": {
        "browser": "./evm/wallets/base/dist/thirdweb-dev-wallets-evm-wallets-base.browser.esm.js",
        "default": "./evm/wallets/base/dist/thirdweb-dev-wallets-evm-wallets-base.esm.js"
      },
      "default": "./evm/wallets/base/dist/thirdweb-dev-wallets-evm-wallets-base.cjs.js"
    },
    "./evm/wallets/safe": {
      "module": {
        "browser": "./evm/wallets/safe/dist/thirdweb-dev-wallets-evm-wallets-safe.browser.esm.js",
        "default": "./evm/wallets/safe/dist/thirdweb-dev-wallets-evm-wallets-safe.esm.js"
      },
      "default": "./evm/wallets/safe/dist/thirdweb-dev-wallets-evm-wallets-safe.cjs.js"
    },
    "./evm/wallets/frame": {
      "module": {
        "browser": "./evm/wallets/frame/dist/thirdweb-dev-wallets-evm-wallets-frame.browser.esm.js",
        "default": "./evm/wallets/frame/dist/thirdweb-dev-wallets-evm-wallets-frame.esm.js"
      },
      "default": "./evm/wallets/frame/dist/thirdweb-dev-wallets-evm-wallets-frame.cjs.js"
    },
    "./evm/wallets/magic": {
      "module": {
        "browser": "./evm/wallets/magic/dist/thirdweb-dev-wallets-evm-wallets-magic.browser.esm.js",
        "default": "./evm/wallets/magic/dist/thirdweb-dev-wallets-evm-wallets-magic.esm.js"
      },
      "default": "./evm/wallets/magic/dist/thirdweb-dev-wallets-evm-wallets-magic.cjs.js"
    },
    "./evm/wallets/trust": {
      "module": {
        "browser": "./evm/wallets/trust/dist/thirdweb-dev-wallets-evm-wallets-trust.browser.esm.js",
        "default": "./evm/wallets/trust/dist/thirdweb-dev-wallets-evm-wallets-trust.esm.js"
      },
      "default": "./evm/wallets/trust/dist/thirdweb-dev-wallets-evm-wallets-trust.cjs.js"
    },
    "./evm/wallets/blocto": {
      "module": {
        "browser": "./evm/wallets/blocto/dist/thirdweb-dev-wallets-evm-wallets-blocto.browser.esm.js",
        "default": "./evm/wallets/blocto/dist/thirdweb-dev-wallets-evm-wallets-blocto.esm.js"
      },
      "default": "./evm/wallets/blocto/dist/thirdweb-dev-wallets-evm-wallets-blocto.cjs.js"
    },
    "./evm/wallets/ethers": {
      "module": {
        "browser": "./evm/wallets/ethers/dist/thirdweb-dev-wallets-evm-wallets-ethers.browser.esm.js",
        "default": "./evm/wallets/ethers/dist/thirdweb-dev-wallets-evm-wallets-ethers.esm.js"
      },
      "default": "./evm/wallets/ethers/dist/thirdweb-dev-wallets-evm-wallets-ethers.cjs.js"
    },
    "./evm/wallets/signer": {
      "module": {
        "browser": "./evm/wallets/signer/dist/thirdweb-dev-wallets-evm-wallets-signer.browser.esm.js",
        "default": "./evm/wallets/signer/dist/thirdweb-dev-wallets-evm-wallets-signer.esm.js"
      },
      "default": "./evm/wallets/signer/dist/thirdweb-dev-wallets-evm-wallets-signer.cjs.js"
    },
    "./evm/wallets/zerion": {
      "module": {
        "browser": "./evm/wallets/zerion/dist/thirdweb-dev-wallets-evm-wallets-zerion.browser.esm.js",
        "default": "./evm/wallets/zerion/dist/thirdweb-dev-wallets-evm-wallets-zerion.esm.js"
      },
      "default": "./evm/wallets/zerion/dist/thirdweb-dev-wallets-evm-wallets-zerion.cjs.js"
    },
    "./evm/wallets/aws-kms": {
      "module": {
        "browser": "./evm/wallets/aws-kms/dist/thirdweb-dev-wallets-evm-wallets-aws-kms.browser.esm.js",
        "default": "./evm/wallets/aws-kms/dist/thirdweb-dev-wallets-evm-wallets-aws-kms.esm.js"
      },
      "default": "./evm/wallets/aws-kms/dist/thirdweb-dev-wallets-evm-wallets-aws-kms.cjs.js"
    },
    "./evm/wallets/gcp-kms": {
      "module": {
        "browser": "./evm/wallets/gcp-kms/dist/thirdweb-dev-wallets-evm-wallets-gcp-kms.browser.esm.js",
        "default": "./evm/wallets/gcp-kms/dist/thirdweb-dev-wallets-evm-wallets-gcp-kms.esm.js"
      },
      "default": "./evm/wallets/gcp-kms/dist/thirdweb-dev-wallets-evm-wallets-gcp-kms.cjs.js"
    },
    "./evm/wallets/phantom": {
      "module": {
        "browser": "./evm/wallets/phantom/dist/thirdweb-dev-wallets-evm-wallets-phantom.browser.esm.js",
        "default": "./evm/wallets/phantom/dist/thirdweb-dev-wallets-evm-wallets-phantom.esm.js"
      },
      "default": "./evm/wallets/phantom/dist/thirdweb-dev-wallets-evm-wallets-phantom.cjs.js"
    },
    "./evm/wallets/abstract": {
      "module": {
        "browser": "./evm/wallets/abstract/dist/thirdweb-dev-wallets-evm-wallets-abstract.browser.esm.js",
        "default": "./evm/wallets/abstract/dist/thirdweb-dev-wallets-evm-wallets-abstract.esm.js"
      },
      "default": "./evm/wallets/abstract/dist/thirdweb-dev-wallets-evm-wallets-abstract.cjs.js"
    },
    "./evm/wallets/injected": {
      "module": {
        "browser": "./evm/wallets/injected/dist/thirdweb-dev-wallets-evm-wallets-injected.browser.esm.js",
        "default": "./evm/wallets/injected/dist/thirdweb-dev-wallets-evm-wallets-injected.esm.js"
      },
      "default": "./evm/wallets/injected/dist/thirdweb-dev-wallets-evm-wallets-injected.cjs.js"
    },
    "./evm/wallets/metamask": {
      "module": {
        "browser": "./evm/wallets/metamask/dist/thirdweb-dev-wallets-evm-wallets-metamask.browser.esm.js",
        "default": "./evm/wallets/metamask/dist/thirdweb-dev-wallets-evm-wallets-metamask.esm.js"
      },
      "default": "./evm/wallets/metamask/dist/thirdweb-dev-wallets-evm-wallets-metamask.cjs.js"
    },
    "./evm/wallets/private-key": {
      "module": {
        "browser": "./evm/wallets/private-key/dist/thirdweb-dev-wallets-evm-wallets-private-key.browser.esm.js",
        "default": "./evm/wallets/private-key/dist/thirdweb-dev-wallets-evm-wallets-private-key.esm.js"
      },
      "default": "./evm/wallets/private-key/dist/thirdweb-dev-wallets-evm-wallets-private-key.cjs.js"
    },
    "./evm/wallets/local-wallet": {
      "module": {
        "browser": "./evm/wallets/local-wallet/dist/thirdweb-dev-wallets-evm-wallets-local-wallet.browser.esm.js",
        "default": "./evm/wallets/local-wallet/dist/thirdweb-dev-wallets-evm-wallets-local-wallet.esm.js"
      },
      "default": "./evm/wallets/local-wallet/dist/thirdweb-dev-wallets-evm-wallets-local-wallet.cjs.js"
    },
    "./evm/wallets/paper-wallet": {
      "module": {
        "browser": "./evm/wallets/paper-wallet/dist/thirdweb-dev-wallets-evm-wallets-paper-wallet.browser.esm.js",
        "default": "./evm/wallets/paper-wallet/dist/thirdweb-dev-wallets-evm-wallets-paper-wallet.esm.js"
      },
      "default": "./evm/wallets/paper-wallet/dist/thirdweb-dev-wallets-evm-wallets-paper-wallet.cjs.js"
    },
    "./evm/wallets/smart-wallet": {
      "module": {
        "browser": "./evm/wallets/smart-wallet/dist/thirdweb-dev-wallets-evm-wallets-smart-wallet.browser.esm.js",
        "default": "./evm/wallets/smart-wallet/dist/thirdweb-dev-wallets-evm-wallets-smart-wallet.esm.js"
      },
      "default": "./evm/wallets/smart-wallet/dist/thirdweb-dev-wallets-evm-wallets-smart-wallet.cjs.js"
    },
    "./evm/connectors/safe": {
      "module": {
        "browser": "./evm/connectors/safe/dist/thirdweb-dev-wallets-evm-connectors-safe.browser.esm.js",
        "default": "./evm/connectors/safe/dist/thirdweb-dev-wallets-evm-connectors-safe.esm.js"
      },
      "default": "./evm/connectors/safe/dist/thirdweb-dev-wallets-evm-connectors-safe.cjs.js"
    },
    "./evm/connectors/frame": {
      "module": {
        "browser": "./evm/connectors/frame/dist/thirdweb-dev-wallets-evm-connectors-frame.browser.esm.js",
        "default": "./evm/connectors/frame/dist/thirdweb-dev-wallets-evm-connectors-frame.esm.js"
      },
      "default": "./evm/connectors/frame/dist/thirdweb-dev-wallets-evm-connectors-frame.cjs.js"
    },
    "./evm/connectors/magic": {
      "module": {
        "browser": "./evm/connectors/magic/dist/thirdweb-dev-wallets-evm-connectors-magic.browser.esm.js",
        "default": "./evm/connectors/magic/dist/thirdweb-dev-wallets-evm-connectors-magic.esm.js"
      },
      "default": "./evm/connectors/magic/dist/thirdweb-dev-wallets-evm-connectors-magic.cjs.js"
    },
    "./evm/connectors/paper": {
      "module": {
        "browser": "./evm/connectors/paper/dist/thirdweb-dev-wallets-evm-connectors-paper.browser.esm.js",
        "default": "./evm/connectors/paper/dist/thirdweb-dev-wallets-evm-connectors-paper.esm.js"
      },
      "default": "./evm/connectors/paper/dist/thirdweb-dev-wallets-evm-connectors-paper.cjs.js"
    },
    "./evm/connectors/trust": {
      "module": {
        "browser": "./evm/connectors/trust/dist/thirdweb-dev-wallets-evm-connectors-trust.browser.esm.js",
        "default": "./evm/connectors/trust/dist/thirdweb-dev-wallets-evm-connectors-trust.esm.js"
      },
      "default": "./evm/connectors/trust/dist/thirdweb-dev-wallets-evm-connectors-trust.cjs.js"
    },
    "./evm/wallets/rainbow-wallet": {
      "module": {
        "browser": "./evm/wallets/rainbow-wallet/dist/thirdweb-dev-wallets-evm-wallets-rainbow-wallet.browser.esm.js",
        "default": "./evm/wallets/rainbow-wallet/dist/thirdweb-dev-wallets-evm-wallets-rainbow-wallet.esm.js"
      },
      "default": "./evm/wallets/rainbow-wallet/dist/thirdweb-dev-wallets-evm-wallets-rainbow-wallet.cjs.js"
    },
    "./evm/wallets/wallet-connect": {
      "module": {
        "browser": "./evm/wallets/wallet-connect/dist/thirdweb-dev-wallets-evm-wallets-wallet-connect.browser.esm.js",
        "default": "./evm/wallets/wallet-connect/dist/thirdweb-dev-wallets-evm-wallets-wallet-connect.esm.js"
      },
      "default": "./evm/wallets/wallet-connect/dist/thirdweb-dev-wallets-evm-wallets-wallet-connect.cjs.js"
    },
    "./evm/connectors/blocto": {
      "module": {
        "browser": "./evm/connectors/blocto/dist/thirdweb-dev-wallets-evm-connectors-blocto.browser.esm.js",
        "default": "./evm/connectors/blocto/dist/thirdweb-dev-wallets-evm-connectors-blocto.esm.js"
      },
      "default": "./evm/connectors/blocto/dist/thirdweb-dev-wallets-evm-connectors-blocto.cjs.js"
    },
    "./evm/connectors/signer": {
      "module": {
        "browser": "./evm/connectors/signer/dist/thirdweb-dev-wallets-evm-connectors-signer.browser.esm.js",
        "default": "./evm/connectors/signer/dist/thirdweb-dev-wallets-evm-connectors-signer.esm.js"
      },
      "default": "./evm/connectors/signer/dist/thirdweb-dev-wallets-evm-connectors-signer.cjs.js"
    },
    "./evm/connectors/zerion": {
      "module": {
        "browser": "./evm/connectors/zerion/dist/thirdweb-dev-wallets-evm-connectors-zerion.browser.esm.js",
        "default": "./evm/connectors/zerion/dist/thirdweb-dev-wallets-evm-connectors-zerion.esm.js"
      },
      "default": "./evm/connectors/zerion/dist/thirdweb-dev-wallets-evm-connectors-zerion.cjs.js"
    },
    "./evm/wallets/coinbase-wallet": {
      "module": {
        "browser": "./evm/wallets/coinbase-wallet/dist/thirdweb-dev-wallets-evm-wallets-coinbase-wallet.browser.esm.js",
        "default": "./evm/wallets/coinbase-wallet/dist/thirdweb-dev-wallets-evm-wallets-coinbase-wallet.esm.js"
      },
      "default": "./evm/wallets/coinbase-wallet/dist/thirdweb-dev-wallets-evm-wallets-coinbase-wallet.cjs.js"
    },
    "./evm/wallets/embedded-wallet": {
      "module": {
        "browser": "./evm/wallets/embedded-wallet/dist/thirdweb-dev-wallets-evm-wallets-embedded-wallet.browser.esm.js",
        "default": "./evm/wallets/embedded-wallet/dist/thirdweb-dev-wallets-evm-wallets-embedded-wallet.esm.js"
      },
      "default": "./evm/wallets/embedded-wallet/dist/thirdweb-dev-wallets-evm-wallets-embedded-wallet.cjs.js"
    },
    "./evm/connectors/phantom": {
      "module": {
        "browser": "./evm/connectors/phantom/dist/thirdweb-dev-wallets-evm-connectors-phantom.browser.esm.js",
        "default": "./evm/connectors/phantom/dist/thirdweb-dev-wallets-evm-connectors-phantom.esm.js"
      },
      "default": "./evm/connectors/phantom/dist/thirdweb-dev-wallets-evm-connectors-phantom.cjs.js"
    },
    "./evm/connectors/rainbow": {
      "module": {
        "browser": "./evm/connectors/rainbow/dist/thirdweb-dev-wallets-evm-connectors-rainbow.browser.esm.js",
        "default": "./evm/connectors/rainbow/dist/thirdweb-dev-wallets-evm-connectors-rainbow.esm.js"
      },
      "default": "./evm/connectors/rainbow/dist/thirdweb-dev-wallets-evm-connectors-rainbow.cjs.js"
    },
    "./evm/connectors/injected": {
      "module": {
        "browser": "./evm/connectors/injected/dist/thirdweb-dev-wallets-evm-connectors-injected.browser.esm.js",
        "default": "./evm/connectors/injected/dist/thirdweb-dev-wallets-evm-connectors-injected.esm.js"
      },
      "default": "./evm/connectors/injected/dist/thirdweb-dev-wallets-evm-connectors-injected.cjs.js"
    },
    "./evm/connectors/metamask": {
      "module": {
        "browser": "./evm/connectors/metamask/dist/thirdweb-dev-wallets-evm-connectors-metamask.browser.esm.js",
        "default": "./evm/connectors/metamask/dist/thirdweb-dev-wallets-evm-connectors-metamask.esm.js"
      },
      "default": "./evm/connectors/metamask/dist/thirdweb-dev-wallets-evm-connectors-metamask.cjs.js"
    },
    "./evm/wallets/local-wallet-node": {
      "module": {
        "browser": "./evm/wallets/local-wallet-node/dist/thirdweb-dev-wallets-evm-wallets-local-wallet-node.browser.esm.js",
        "default": "./evm/wallets/local-wallet-node/dist/thirdweb-dev-wallets-evm-wallets-local-wallet-node.esm.js"
      },
      "default": "./evm/wallets/local-wallet-node/dist/thirdweb-dev-wallets-evm-wallets-local-wallet-node.cjs.js"
    },
    "./evm/wallets/wallet-connect-v1": {
      "module": {
        "browser": "./evm/wallets/wallet-connect-v1/dist/thirdweb-dev-wallets-evm-wallets-wallet-connect-v1.browser.esm.js",
        "default": "./evm/wallets/wallet-connect-v1/dist/thirdweb-dev-wallets-evm-wallets-wallet-connect-v1.esm.js"
      },
      "default": "./evm/wallets/wallet-connect-v1/dist/thirdweb-dev-wallets-evm-wallets-wallet-connect-v1.cjs.js"
    },
    "./evm/wallets/aws-secrets-manager": {
      "module": {
        "browser": "./evm/wallets/aws-secrets-manager/dist/thirdweb-dev-wallets-evm-wallets-aws-secrets-manager.browser.esm.js",
        "default": "./evm/wallets/aws-secrets-manager/dist/thirdweb-dev-wallets-evm-wallets-aws-secrets-manager.esm.js"
      },
      "default": "./evm/wallets/aws-secrets-manager/dist/thirdweb-dev-wallets-evm-wallets-aws-secrets-manager.cjs.js"
    },
    "./evm/connectors/local-wallet": {
      "module": {
        "browser": "./evm/connectors/local-wallet/dist/thirdweb-dev-wallets-evm-connectors-local-wallet.browser.esm.js",
        "default": "./evm/connectors/local-wallet/dist/thirdweb-dev-wallets-evm-connectors-local-wallet.esm.js"
      },
      "default": "./evm/connectors/local-wallet/dist/thirdweb-dev-wallets-evm-connectors-local-wallet.cjs.js"
    },
    "./evm/connectors/smart-wallet": {
      "module": {
        "browser": "./evm/connectors/smart-wallet/dist/thirdweb-dev-wallets-evm-connectors-smart-wallet.browser.esm.js",
        "default": "./evm/connectors/smart-wallet/dist/thirdweb-dev-wallets-evm-connectors-smart-wallet.esm.js"
      },
      "default": "./evm/connectors/smart-wallet/dist/thirdweb-dev-wallets-evm-connectors-smart-wallet.cjs.js"
    },
    "./evm/connectors/wallet-connect": {
      "module": {
        "browser": "./evm/connectors/wallet-connect/dist/thirdweb-dev-wallets-evm-connectors-wallet-connect.browser.esm.js",
        "default": "./evm/connectors/wallet-connect/dist/thirdweb-dev-wallets-evm-connectors-wallet-connect.esm.js"
      },
      "default": "./evm/connectors/wallet-connect/dist/thirdweb-dev-wallets-evm-connectors-wallet-connect.cjs.js"
    },
    "./evm/connectors/coinbase-wallet": {
      "module": {
        "browser": "./evm/connectors/coinbase-wallet/dist/thirdweb-dev-wallets-evm-connectors-coinbase-wallet.browser.esm.js",
        "default": "./evm/connectors/coinbase-wallet/dist/thirdweb-dev-wallets-evm-connectors-coinbase-wallet.esm.js"
      },
      "default": "./evm/connectors/coinbase-wallet/dist/thirdweb-dev-wallets-evm-connectors-coinbase-wallet.cjs.js"
    },
<<<<<<< HEAD
    "./evm/wallets/token-bound-smart-wallet": {
      "module": {
        "browser": "./evm/wallets/token-bound-smart-wallet/dist/thirdweb-dev-wallets-evm-wallets-token-bound-smart-wallet.browser.esm.js",
        "default": "./evm/wallets/token-bound-smart-wallet/dist/thirdweb-dev-wallets-evm-wallets-token-bound-smart-wallet.esm.js"
      },
      "default": "./evm/wallets/token-bound-smart-wallet/dist/thirdweb-dev-wallets-evm-wallets-token-bound-smart-wallet.cjs.js"
=======
    "./evm/connectors/embedded-wallet": {
      "module": {
        "browser": "./evm/connectors/embedded-wallet/dist/thirdweb-dev-wallets-evm-connectors-embedded-wallet.browser.esm.js",
        "default": "./evm/connectors/embedded-wallet/dist/thirdweb-dev-wallets-evm-connectors-embedded-wallet.esm.js"
      },
      "default": "./evm/connectors/embedded-wallet/dist/thirdweb-dev-wallets-evm-connectors-embedded-wallet.cjs.js"
>>>>>>> 6573556d
    },
    "./evm/connectors/wallet-connect-v1": {
      "module": {
        "browser": "./evm/connectors/wallet-connect-v1/dist/thirdweb-dev-wallets-evm-connectors-wallet-connect-v1.browser.esm.js",
        "default": "./evm/connectors/wallet-connect-v1/dist/thirdweb-dev-wallets-evm-connectors-wallet-connect-v1.esm.js"
      },
      "default": "./evm/connectors/wallet-connect-v1/dist/thirdweb-dev-wallets-evm-connectors-wallet-connect-v1.cjs.js"
    },
<<<<<<< HEAD
    "./evm/connectors/token-bound-smart-wallet": {
      "module": {
        "browser": "./evm/connectors/token-bound-smart-wallet/dist/thirdweb-dev-wallets-evm-connectors-token-bound-smart-wallet.browser.esm.js",
        "default": "./evm/connectors/token-bound-smart-wallet/dist/thirdweb-dev-wallets-evm-connectors-token-bound-smart-wallet.esm.js"
      },
      "default": "./evm/connectors/token-bound-smart-wallet/dist/thirdweb-dev-wallets-evm-connectors-token-bound-smart-wallet.cjs.js"
=======
    "./evm/connectors/embedded-wallet/implementations": {
      "module": {
        "browser": "./evm/connectors/embedded-wallet/implementations/dist/thirdweb-dev-wallets-evm-connectors-embedded-wallet-implementations.browser.esm.js",
        "default": "./evm/connectors/embedded-wallet/implementations/dist/thirdweb-dev-wallets-evm-connectors-embedded-wallet-implementations.esm.js"
      },
      "default": "./evm/connectors/embedded-wallet/implementations/dist/thirdweb-dev-wallets-evm-connectors-embedded-wallet-implementations.cjs.js"
>>>>>>> 6573556d
    },
    "./package.json": "./package.json"
  },
  "repository": "https://github.com/thirdweb-dev/js/tree/main/packages/wallets",
  "license": "Apache-2.0",
  "bugs": {
    "url": "https://github.com/thirdweb-dev/js/issues"
  },
  "author": "thirdweb eng <eng@thirdweb.com>",
  "files": [
    "dist/",
    "evm/"
  ],
  "preconstruct": {
    "entrypoints": [
      "index.ts",
      "evm/index.ts",
      "evm/connectors/*/index.ts",
      "evm/connectors/embedded-wallet/implementations/index.ts",
      "evm/wallets/**"
    ],
    "exports": {
      "envConditions": [
        "browser"
      ]
    }
  },
  "sideEffects": false,
  "dependencies": {
    "@account-abstraction/contracts": "^0.5.0",
    "@account-abstraction/sdk": "^0.5.0",
    "@account-abstraction/utils": "^0.5.0",
    "@blocto/sdk": "^0.5.4",
    "@coinbase/wallet-sdk": "^3.7.1",
    "@magic-ext/connect": "^6.7.2",
    "@magic-ext/oauth": "^7.6.2",
    "@magic-sdk/provider": "^13.6.2",
    "@paperxyz/embedded-wallet-service-sdk": "^1.2.4",
    "@paperxyz/sdk-common-utilities": "^0.1.0",
    "@safe-global/safe-core-sdk": "^3.3.4",
    "@safe-global/safe-ethers-adapters": "0.1.0-alpha.17",
    "@safe-global/safe-ethers-lib": "^1.9.4",
    "@thirdweb-dev/chains": "workspace:*",
    "@thirdweb-dev/contracts-js": "workspace:*",
    "@thirdweb-dev/sdk": "workspace:*",
    "@walletconnect/core": "^2.9.1",
    "@walletconnect/ethereum-provider": "^2.9.1",
    "@walletconnect/jsonrpc-utils": "^1.0.8",
    "@walletconnect/modal": "^2.6.1",
    "@walletconnect/types": "^2.9.1",
    "@walletconnect/utils": "^2.10.2",
    "@walletconnect/web3wallet": "^1.8.7",
    "buffer": "^6.0.3",
    "crypto-js": "^4.1.1",
    "eth-provider": "^0.13.6",
    "eventemitter3": "^5.0.1",
    "magic-sdk": "^13.6.2",
    "web3-core": "1.5.2"
  },
  "peerDependencies": {
    "@aws-sdk/client-secrets-manager": "^3.256.0",
    "@noble/ed25519": "^1.7.1",
    "bs58": "^5.0.0",
    "ethers": "^5.7.2",
    "ethers-aws-kms-signer": "^1.3.2",
    "ethers-gcp-kms-signer": "^1.1.6",
    "tweetnacl": "^1.0.3"
  },
  "peerDependenciesMeta": {
    "tweetnacl": {
      "optional": true
    },
    "@aws-sdk/client-secrets-manager": {
      "optional": true
    },
    "ethers-aws-kms-signer": {
      "optional": true
    },
    "@noble/ed25519": {
      "optional": true
    },
    "bs58": {
      "optional": true
    },
    "ethers": {
      "optional": true
    }
  },
  "devDependencies": {
    "@aws-sdk/client-secrets-manager": "^3.378.0",
    "@babel/plugin-proposal-class-properties": "7.18.6",
    "@babel/plugin-transform-flow-strip-types": "^7.22.5",
    "@babel/plugin-transform-private-methods": "7.22.5",
    "@noble/ed25519": "^1.7.1",
    "@preconstruct/cli": "2.7.0",
    "@thirdweb-dev/tsconfig": "workspace:*",
    "@types/crypto-js": "^4.1.1",
    "abitype": "^0.2.5",
    "babel-plugin-transform-inline-environment-variables": "^0.4.4",
    "bs58": "^5.0.0",
    "cross-env": "^7.0.3",
    "eslint-config-thirdweb": "workspace:*",
    "eslint-plugin-better-tree-shaking": "0.0.4",
    "ethereum-provider": "^0.7.7",
    "ethers": "^5.7.2",
    "ethers-aws-kms-signer": "^1.3.2",
    "ethers-gcp-kms-signer": "^1.1.6",
    "tweetnacl": "^1.0.3",
    "typescript": "^5.1.6"
  },
  "scripts": {
    "format": "prettier --write 'src/**/*'",
    "lint": "eslint src/",
    "fix": "eslint src/ --fix",
    "clean": "rm -rf dist/",
    "build": "tsc && cross-env THIRDWEB_EWS_SDK_VERSION=$npm_package_version preconstruct build",
    "preconstruct:fix": "preconstruct fix",
    "push": "yalc push"
  }
}<|MERGE_RESOLUTION|>--- conflicted
+++ resolved
@@ -316,21 +316,19 @@
       },
       "default": "./evm/connectors/coinbase-wallet/dist/thirdweb-dev-wallets-evm-connectors-coinbase-wallet.cjs.js"
     },
-<<<<<<< HEAD
     "./evm/wallets/token-bound-smart-wallet": {
       "module": {
         "browser": "./evm/wallets/token-bound-smart-wallet/dist/thirdweb-dev-wallets-evm-wallets-token-bound-smart-wallet.browser.esm.js",
         "default": "./evm/wallets/token-bound-smart-wallet/dist/thirdweb-dev-wallets-evm-wallets-token-bound-smart-wallet.esm.js"
       },
       "default": "./evm/wallets/token-bound-smart-wallet/dist/thirdweb-dev-wallets-evm-wallets-token-bound-smart-wallet.cjs.js"
-=======
+    },
     "./evm/connectors/embedded-wallet": {
       "module": {
         "browser": "./evm/connectors/embedded-wallet/dist/thirdweb-dev-wallets-evm-connectors-embedded-wallet.browser.esm.js",
         "default": "./evm/connectors/embedded-wallet/dist/thirdweb-dev-wallets-evm-connectors-embedded-wallet.esm.js"
       },
       "default": "./evm/connectors/embedded-wallet/dist/thirdweb-dev-wallets-evm-connectors-embedded-wallet.cjs.js"
->>>>>>> 6573556d
     },
     "./evm/connectors/wallet-connect-v1": {
       "module": {
@@ -339,21 +337,19 @@
       },
       "default": "./evm/connectors/wallet-connect-v1/dist/thirdweb-dev-wallets-evm-connectors-wallet-connect-v1.cjs.js"
     },
-<<<<<<< HEAD
     "./evm/connectors/token-bound-smart-wallet": {
       "module": {
         "browser": "./evm/connectors/token-bound-smart-wallet/dist/thirdweb-dev-wallets-evm-connectors-token-bound-smart-wallet.browser.esm.js",
         "default": "./evm/connectors/token-bound-smart-wallet/dist/thirdweb-dev-wallets-evm-connectors-token-bound-smart-wallet.esm.js"
       },
       "default": "./evm/connectors/token-bound-smart-wallet/dist/thirdweb-dev-wallets-evm-connectors-token-bound-smart-wallet.cjs.js"
-=======
+    },
     "./evm/connectors/embedded-wallet/implementations": {
       "module": {
         "browser": "./evm/connectors/embedded-wallet/implementations/dist/thirdweb-dev-wallets-evm-connectors-embedded-wallet-implementations.browser.esm.js",
         "default": "./evm/connectors/embedded-wallet/implementations/dist/thirdweb-dev-wallets-evm-connectors-embedded-wallet-implementations.esm.js"
       },
       "default": "./evm/connectors/embedded-wallet/implementations/dist/thirdweb-dev-wallets-evm-connectors-embedded-wallet-implementations.cjs.js"
->>>>>>> 6573556d
     },
     "./package.json": "./package.json"
   },
