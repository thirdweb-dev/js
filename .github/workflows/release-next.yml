name: Release Next

on:
  push:
<<<<<<< HEAD
    # only on next branch
    branches: ["next"]
=======
    paths:
      - ".changeset/**"
      - "packages/**"
    branches:
      - next
>>>>>>> 7d7599d4

env:
  TURBO_TOKEN: ${{ secrets.TURBO_TOKEN }}
  TURBO_TEAM: ${{ secrets.TURBO_TEAM }}

concurrency:
  group: ${{ github.workflow }}-${{ github.ref }}

jobs:
  release:
    name: Release
    timeout-minutes: 30
    runs-on: ubuntu-latest-16
    steps:
      - name: Checkout branch
        uses: actions/checkout@v3
        with:
          fetch-depth: 0

      - name: Install
        uses: ./.github/composite-actions/install

      - name: Build
        run: pnpm build

      - name: Create @next release
        run: |
          git checkout next
          pnpm version-packages:next
          pnpm release:next
        env:
          NODE_AUTH_TOKEN: ${{ secrets.NPM_TOKEN }}
          GITHUB_TOKEN: ${{ secrets.GITHUB_TOKEN }}<|MERGE_RESOLUTION|>--- conflicted
+++ resolved
@@ -2,16 +2,11 @@
 
 on:
   push:
-<<<<<<< HEAD
-    # only on next branch
-    branches: ["next"]
-=======
     paths:
       - ".changeset/**"
       - "packages/**"
     branches:
       - next
->>>>>>> 7d7599d4
 
 env:
   TURBO_TOKEN: ${{ secrets.TURBO_TOKEN }}
