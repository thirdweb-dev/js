--- conflicted
+++ resolved
@@ -13,18 +13,13 @@
           icon: <ZapIcon />,
         },
         {
-<<<<<<< HEAD
             name: "Playground",
             href: "https://playground.thirdweb.com/ai/chat",
             icon: <PlayIcon />,
         },
         {
-          name: "Response Handling",
-          href: "/ai/chat/handling-responses",
-=======
           name: "Streaming Responses",
           href: "/ai/chat/streaming",
->>>>>>> 8665e8fe
         },
         {
           name: "API Reference",
