--- conflicted
+++ resolved
@@ -34,7 +34,6 @@
 <div
 	className="my-4 grid gap-2 md:grid-cols-2 lg:grid-cols-2 "
 >
-<<<<<<< HEAD
 <FeatureCard
 	title="Soporte de Billeteras"
 	description="Más de 350 proveedores de billeteras compatibles"
@@ -77,65 +76,15 @@
 />
 
 
-=======
-	<FeatureCard
-		title="Wallet Support"
-		description="500+ wallet providers supported"
-		iconUrl="/icons/feature-cards/wallet.svg"
-	/>
-	<FeatureCard
-		title="Fiat On-Ramp"
-		description="Enable purchase options directly in modal"
-			iconUrl="/icons/feature-cards/fiat-ramp.svg"
-	/>
-	<FeatureCard
-		title="Seamless onboarding"
-		description="Email, phone, social, and passkey options"
-			iconUrl="/icons/feature-cards/fingerprint.svg"
-	/>
-	<FeatureCard
-		title="Customizable"
-		description="Match your applications branding"
-		iconUrl="/icons/feature-cards/customize.svg"
-	/>
-	<FeatureCard
-		title="Gasless"
-		description="Enable free transactions with smart accounts"
-		iconUrl="/icons/feature-cards/gasless.svg"
-	/>
-	<FeatureCard
-		title="Localization"
-		description="Support for multiple languages"
-			iconUrl="/icons/feature-cards/localization.svg"
-	/>
-	<FeatureCard
-		title="Cross-Chain Support"
-		description="Enable end users to view assets, balances, and activities for apps and games across any EVM-compatible chain"
-		iconUrl="/icons/feature-cards/compatibility.svg"
-	/>
-	<FeatureCard
-		title="User Attribution & Analytics"
-		description="Unlock analytics for developers and end user activity across your ecosystem"
-		iconUrl="/icons/feature-cards/compatibility.svg"
-	/>
->>>>>>> 9f792773
 </div>
 
 ### Soluciones
 
-<<<<<<< HEAD
 | SOLUCIÓN                | MEJOR PARA                                                                                | PRECIOS                                                              |
 | ----------------------- | ----------------------------------------------------------------------------------------- | -------------------------------------------------------------------- |
 | Billetera externa       | Aplicaciones que necesitan integración tradicional de cartera EOA                         | Gratis                                                               |
 | Billetera In-App        | Aplicaciones convencionales que requieren una incorporación sin fricciones                | [Free up to 1,000 MAW, then $0.02/MAW](https://thirdweb.com/pricing) |
 | Billetera de Ecosistema | Organizaciones que están construyendo redes de billeteras personalizadas con marca propia | [$250/mo](https://thirdweb.com/pricing)                              |
-=======
-| SOLUTION         | BEST FOR                                                | PRICING                                                              |
-| ---------------- | ------------------------------------------------------- | -------------------------------------------------------------------- |
-| External Wallets | Applications needing traditional EOA wallet integration | Free                                                                 |
-| In-App Wallet    | Mainstream applications requiring seamless onboarding   | [Free up to 1,000 MAW, then $0.02/MAW](https://thirdweb.com/pricing) |
-| Ecosystem Wallet | Organizations building branded wallet networks          | [$250/mo](https://thirdweb.com/pricing)                              |
->>>>>>> 9f792773
 
 ### Casos de Uso
 
@@ -144,18 +93,11 @@
 - **DeFi & NFT** - Conexión con billeteras tradicionales y rampas de entrada de fiat
 - **Chain Ecosystems** - Cuentas unificadas a través de aplicaciones en cadena
 
-<<<<<<< HEAD
 <ArticleIconCard
 	icon={WalletsConnectIcon}
 	title="Primeros pasos"
 	description="Consulta nuestra guía de inicio para comenzar rápidamente con las billeteras de thirdweb en las distintas plataformas compatibles."
 	href="/wallet/get-started"
-=======
-<ArticleCard
-	title="Getting started"
-	description="See our get started guide for quickly getting up and running with thirdweb wallets on the various supported platform."
-	href="/connect/wallet/get-started"
->>>>>>> 9f792773
 />
 
 <DocImage src={customModal} />