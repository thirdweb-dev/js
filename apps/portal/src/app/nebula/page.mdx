--- conflicted
+++ resolved
@@ -5,7 +5,7 @@
 
 # ¿Qué es Nebula?
 
-Modelo de lenguaje natural con razonamiento mejorado en blockchain, capacidades autónomas de transacción y acceso en tiempo real a la blockchain.
+Un modelo de lenguaje natural con razonamiento mejorado sobre blockchain, capacidades de transacciones autónomas y acceso en tiempo real a la blockchain.
 
 Nebula está actualmente disponible en Alpha. [Únete a la lista de espera.](https://thirdweb.com/nebula)
 
@@ -17,95 +17,51 @@
 	className="my-4 grid gap-2 md:grid-cols-2 lg:grid-cols-2 "
 >
 	<FeatureCard
-<<<<<<< HEAD
-		title="Modelo de Blockchain Propietario"
+		title="Modelo Blockchain Propietario"
 		description="Entrenado en más de 2,500+ redes EVM y 1M+ contratos"
-		iconUrl={<PencilRulerIcon />}
+		iconUrl={<File />}
 	/>
 
     <FeatureCard
-    	title="Ejecuta Transacciones"
-    	description="Implementa contratos, envía transacciones y más con lenguaje natural"
-		iconUrl={<CirclePlusIcon/>}
+    	title="Ejecutar Transacciones"
+    	description="Despliega contratos, envía transacciones y más con lenguaje natural"
+		iconUrl={<MessageCircle/>}
     />
 
 	<FeatureCard
-    	title="Integración con Carteras"
-    	description="Conéctate con más de 500+ EOAs, carteras integradas y carteras inteligentes con claves de sesión"
-		iconUrl={<ShieldCheckIcon/>}
+    	title="Integración de Wallet"
+    	description="Conéctate con más de 500+ EOAs, wallets en la app y wallets inteligentes con claves de sesión"
+		iconUrl={<Wallet/>}
     />
 
 	<FeatureCard
     	title="API Fácil de Usar"
-    	description="Integra aplicaciones existentes con facilidad utilizando la API de Nebula"
-    	iconUrl={<WorkflowIcon/>}
-    />
-
-	<FeatureCard
-    	title="Crea Agentes Autónomos"
-    	description="Agentes de ejecución de carteras para transacciones automatizadas en cualquier cadena EVM"
-    	iconUrl={<HandCoinsIcon/>}
-    />
-
-	<FeatureCard
-    	title="Integración de Frameworks"
-    	description="Integra con los frameworks de orquestación de IA más populares"
-		iconUrl={<BlocksIcon/>}
-    />
-</div>
-
-## Cadenas Compatibles
-Nebula es compatible con todas las cadenas compatibles con EVM. Para ver la lista completa, visita [thirdweb chainlist](https://thirdweb.com/chainlist).
-=======
-		title="Proprietary Blockchain Model"
-		description="Trained on over 2,500+ EVM networks and 1M+ contracts"
-		iconUrl={<File />}
-	/>
-
-    <FeatureCard
-    	title="Execute Transactions"
-    	description="Deploy contracts, send transactions, and more with natural language"
-		iconUrl={<MessageCircle/>}
-    />
-
-	<FeatureCard
-    	title="Wallet Integration"
-    	description="Connect with over 500+ EOAs, in-app wallets, and smart wallets with session keys"
-		iconUrl={<Wallet/>}
-    />
-
-	<FeatureCard
-    	title="Easy-to-use API"
-    	description="Integrate into existing applications with ease using Nebula's API"
+    	description="Integra con aplicaciones existentes fácilmente usando la API de Nebula"
     	iconUrl={<Braces />}
     />
 
 	<FeatureCard
-    	title="Create Autonomous Agents"
-    	description="Wallet execution agents for automated transactions on any EVM chain"
+    	title="Crear Agentes Autónomos"
+    	description="Agentes de ejecución de wallet para transacciones automatizadas en cualquier cadena EVM"
     	iconUrl={<Bot/>}
     />
 
 	<FeatureCard
-    	title="Framework Integration"
-    	description="Integrate with popular AI orchestration frameworks"
+    	title="Integración con Frameworks"
+    	description="Integración con frameworks populares de orquestación de IA"
 		iconUrl={<Blocks/>}
     />
 </div>
 
-## Supported Chains
-Nebula is supported on every EVM compatible chain. To view the full list, visit [thirdweb chainlist](https://thirdweb.com/chainlist).
+## Cadenas Soportadas
+Nebula es compatible con todas las cadenas compatibles con EVM. Para ver la lista completa, visita [thirdweb chainlist](https://thirdweb.com/chainlist).
 
 <DocImage src={SupportedChains} />
 
-## Templates
+## Plantillas
 
 <Stack>
 
 <GithubTemplateCard title="Bouncer Eliza Agent" href="https://github.com/thirdweb-example/bouncer-eliza-agent" />
 
-</Stack>
-
-
-
->>>>>>> 9f792773
+</Stack>