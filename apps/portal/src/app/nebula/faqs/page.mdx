--- conflicted
+++ resolved
@@ -4,20 +4,20 @@
 
 Estamos aprobando el acceso a Nebula en lotes diariamente. ¡Mantente atento!
 
-<<<<<<< HEAD
-### ¿Nebula será de código abierto?
-=======
-### Which contracts does Nebula support?
-Nebula supports the read and write context of any verified contract or any contract on the thirdweb dashboard. For deploying through Nebula, supported contracts include [Token - ERC20](https://thirdweb.com/thirdweb.eth/TokenERC20), [NFT Collection - ERC721](https://thirdweb.com/thirdweb.eth/TokenERC721), [Edition - ERC1155](https://thirdweb.com/thirdweb.eth/TokenERC1155), and [Split](https://thirdweb.com/thirdweb.eth/Split) contracts. 
+### ¿Qué contratos soporta Nebula?
+Nebula soporta el contexto de lectura y escritura de cualquier contrato verificado o cualquier contrato en el panel de control de thirdweb. Para desplegar a través de Nebula, los contratos soportados incluyen [Token - ERC20](https://thirdweb.com/thirdweb.eth/TokenERC20), [Colección NFT - ERC721](https://thirdweb.com/thirdweb.eth/TokenERC721), [Edición - ERC1155](https://thirdweb.com/thirdweb.eth/TokenERC1155), y [Split](https://thirdweb.com/thirdweb.eth/Split).
 
-If you have a published contract you would like to enable for deployment through Nebula, please [contact us](https://thirdweb.com/contact-us). 
+Si tienes un contrato publicado que te gustaría habilitar para su despliegue a través de Nebula, por favor [contáctanos](https://thirdweb.com/contact-us).
 
-### Does Nebula have memory from past conversations?
-Nebula retains memory within the confines of a session.
->>>>>>> ca22e465
+### ¿Nebula tiene memoria de conversaciones pasadas?
+Nebula retiene memoria dentro de los límites de una sesión.
 
 Nebula no es actualmente de código abierto. Estamos explorando la posibilidad de hacer Nebula de código abierto en el futuro.
 
 ### ¿Cuándo estará disponible la información sobre precios para Nebula?
 
-Las opciones de precios estarán disponibles en la versión beta (estimada para mediados de enero de 2025).+Nebula no es actualmente de código abierto. Estamos explorando la posibilidad de hacerlo en el futuro.
+
+### ¿Cuándo estará disponible la información de precios para Nebula?
+
+Las opciones de precios estarán disponibles en la versión beta. Nebula aún está siendo probada en su versión alfa.