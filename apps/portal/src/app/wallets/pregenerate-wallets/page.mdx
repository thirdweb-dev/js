--- conflicted
+++ resolved
@@ -67,11 +67,7 @@
 ```
 
 {/* TODO: update link when custom auth documentation has been updated */}
-<<<<<<< HEAD
-Use this when [bringing your own authentication method](/wallets/users). When the user logs in, if the user ids you provide from the auth endpoint match, they will get access to the same pregenerated wallet.
-=======
 Use this when [bringing your own authentication method](/wallets/custom-auth). When the user logs in, if the user ids you provide from the auth endpoint match, they will get access to the same pregenerated wallet.
->>>>>>> 66b9bf3c
 
 ## Headers
 
@@ -130,8 +126,4 @@
 
 Your users can continue to login as per usual. When they do, they will be assigned the pregenerated wallet.
 
-<<<<<<< HEAD
-For more information on signing in, see the [Connect Wallets](/wallets) section.
-=======
-For more information on signing in, see the [User Wallets](/wallets/users) section.
->>>>>>> 66b9bf3c
+For more information on signing in, see the [User Wallets](/wallets/users) section.