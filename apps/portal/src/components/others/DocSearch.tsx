"use client";

import {
  keepPreviousData,
  QueryClient,
  QueryClientProvider,
  useQuery,
} from "@tanstack/react-query";
import { CommandIcon, FileTextIcon, SearchIcon } from "lucide-react";
import Link from "next/link";
import { useEffect, useRef, useState } from "react";
import type { SearchResult } from "@/app/api/search/types";
import { Dialog, DialogContent, DialogTrigger } from "@/components/ui/dialog";
import { cn } from "@/lib/utils";
import { Button } from "../ui/button";
import { Input } from "../ui/input";
import { Spinner } from "../ui/Spinner/Spinner";
import { DynamicHeight } from "./DynamicHeight";

const suggestedLinks: { title: string; href: string }[] = [
  {
    href: "/typescript/v5",
    title: "TypeScript SDK",
  },
  {
    href: "/wallets",
    title: "Wallets",
  },
  {
    href: "/contracts",
    title: "Contracts",
  },
  {
<<<<<<< HEAD
    href: "/engine/v3",
=======
    href: "/transactions",
>>>>>>> 66b9bf3c
    title: "Transactions",
  },
  {
    href: "/payments",
    title: "Payments",
  },
];

type Tag =
  | "React"
  | "React Native"
  | "Unity"
  | "TypeScript"
<<<<<<< HEAD
=======
  | "Wallet SDK"
>>>>>>> 66b9bf3c
  | "Wallets"
  | "Reference"
  | "Python"
  | "Contracts"
  | "Go"
  | "All"
  | "Infra"
  | "Solidity"
  | "Payments"
  | "Glossary"
  | "Engine"
  | "Transactions";

function SearchModalContent(props: { closeModal: () => void }) {
  const [input, setInput] = useState("");
  const debouncedInput = useDebounce(input, 500);

  const [selectedTags, setSelectedTags] = useState<{
    [T in Tag]?: boolean;
  }>({});

  const [enabledTags, setEnabledTags] = useState<Tag[]>([]);
  const scrollableElement = useRef<HTMLDivElement | null>(null);

  const searchQuery = useQuery({
    enabled: debouncedInput.length > 0,
    placeholderData: keepPreviousData,
    queryFn: async () => {
      const res = await fetch(`/api/search?q=${encodeURI(debouncedInput)}`);
      const { results } = (await res.json()) as SearchResult;

      const tagsSet: Set<Tag> = new Set([]);

      if (results.length > 0) {
        tagsSet.add("All");
        setSelectedTags({
          All: true,
        });
      }

      for (const r of results) {
        const tags = getTagsFromHref(r.pageHref);
        if (tags) {
          for (const tag of tags) {
            tagsSet.add(tag);
          }
        }
      }

      const tags = Array.from(tagsSet);
      setEnabledTags(tags);

      scrollableElement.current?.scrollTo({
        top: 0,
      });

      return results;
    },
    queryKey: ["search-index", debouncedInput],
  });

  const data = searchQuery.data;
  const noResults =
    debouncedInput && searchQuery.isFetched && data && data.length === 0;

  const handleLinkClick = () => {
    props.closeModal();
  };

  return (
    <div>
      {/* Search  */}
      <div className="flex items-center gap-4 border-b px-4">
        {searchQuery.isFetching ? (
          <Spinner className="size-5" />
        ) : (
          <SearchIcon className="size-5 shrink-0 text-muted-foreground" />
        )}

        <Input
          className={cn(
            "h-auto flex-1 border-none bg-transparent p-4 px-0 text-base placeholder:text-base placeholder:text-muted-foreground",
            "focus-visible:ring-0 focus-visible:ring-transparent focus-visible:ring-offset-transparent",
          )}
          onChange={(e) => {
            setInput(e.target.value);
          }}
          onKeyDown={(e) => {
            if (e.key === "Enter" && e.target instanceof HTMLInputElement) {
              e.target.blur();
            }
          }}
          placeholder="Search docs"
        />
      </div>

      <DynamicHeight>
        <div className="min-h-[200px]">
          {/* tags */}
          {enabledTags && enabledTags.length > 0 && (
            <div className="flex flex-wrap gap-2 border-b p-4">
              {enabledTags.map((tag) => (
                <Button
                  className={cn(
                    "rounded-lg border px-3 py-1 text-sm ",
                    selectedTags[tag]
                      ? "!bg-muted !text-foreground border-foreground"
                      : "!bg-card !text-muted-foreground",
                  )}
                  key={tag}
                  onClick={() => {
                    // do not allow removing the last remaining tag
                    const enabledTags = Object.keys(selectedTags).filter(
                      (k) => selectedTags[k as Tag],
                    );
                    if (enabledTags.length === 1 && enabledTags[0] === tag) {
                      return;
                    }

                    setSelectedTags((prev) => {
                      const newValue = !prev[tag];

                      if (tag === "All") {
                        if (newValue) {
                          return {
                            [tag]: true,
                          };
                        }

                        return {
                          ...prev,
                          [tag]: false,
                        };
                      }

                      return {
                        ...prev,
                        [tag]: newValue,
                        All: newValue ? false : prev.All,
                      };
                    });
                  }}
                  variant="ghost"
                >
                  {tag}
                </Button>
              ))}
            </div>
          )}

          {/* links */}
          {data && data.length > 0 && (
            <div
              className="styled-scrollbar flex max-h-[50vh] min-h-[200px] flex-col gap-2 overflow-y-auto p-4"
              ref={scrollableElement}
            >
              {data.map((result) => {
                const tags = getTagsFromHref(result.pageHref);

                if (
                  !selectedTags.All &&
                  tags &&
                  !tags.find((t) => selectedTags[t] === true)
                )
                  return null;

                if (!tags && !selectedTags.All) {
                  return null;
                }

                const sections = result.sections
                  ?.filter((d) => d.content.length > 50)
                  .slice(0, 2);

                return (
                  <div className="flex flex-col gap-2" key={result.pageHref}>
                    <SearchResultItem
                      href={result.pageHref}
                      onClick={handleLinkClick}
                      tags={tags}
                      title={result.pageTitle}
                      type="page"
                    />

                    {sections && sections.length > 0 && (
                      <div className="flex flex-col gap-2 border-l pl-3">
                        {sections.map((sectionData) => {
                          return (
                            <SearchResultItem
                              content={
                                sectionData.content.length < 100
                                  ? sectionData.content
                                  : `${sectionData.content.slice(0, 100)} ...`
                              }
                              href={result.pageHref + sectionData.href}
                              key={sectionData.href}
                              onClick={handleLinkClick}
                              title={sectionData.title}
                              type="section"
                            />
                          );
                        })}
                      </div>
                    )}
                  </div>
                );
              })}
            </div>
          )}

          {/* No Results */}
          {noResults && (
            <div className="flex min-h-[200px] items-center justify-center">
              <p> No Results </p>
            </div>
          )}

          {!debouncedInput && (!data || data.length === 0) && (
            <NoSearchLinks onClick={handleLinkClick} />
          )}
        </div>
      </DynamicHeight>
    </div>
  );
}

function NoSearchLinks(props: { onClick?: () => void }) {
  return (
    <div className="flex flex-col gap-2 p-4">
      {suggestedLinks.map((link) => {
        return (
          <SearchResultItem
            href={link.href}
            key={link.href}
            onClick={props.onClick}
            title={link.title}
            type="page"
          />
        );
      })}
    </div>
  );
}

function useDebounce(value: string, delay: number) {
  const [debouncedValue, setDebouncedValue] = useState(value);

  useEffect(() => {
    const handler = setTimeout(() => {
      setDebouncedValue(value);
    }, delay);

    return () => {
      clearTimeout(handler);
    };
  }, [value, delay]);

  return debouncedValue;
}

const queryClient = new QueryClient();

export function DocSearch(props: { variant: "icon" | "search" }) {
  const [open, setOpen] = useState(false);

  const forDesktop = props.variant === "search";
  useEffect(() => {
    if (!forDesktop) {
      return;
    }
    // when cmd+k on MacOS or ctrl+k on Windows is pressed, open the search modal
    const handleKeyDown = (e: KeyboardEvent) => {
      if (e.key === "k" && (e.metaKey || e.ctrlKey)) {
        e.preventDefault();
        setOpen((v) => !v);
      }
    };

    document.body.addEventListener("keydown", handleKeyDown);
    return () => {
      document.body.removeEventListener("keydown", handleKeyDown);
    };
  }, [forDesktop]);

  // when escape is pressed, close the search modal
  useEffect(() => {
    if (!forDesktop) {
      return;
    }
    const handleKeyDown = (e: KeyboardEvent) => {
      if (e.key === "Escape") {
        setOpen(false);
      }
    };

    document.body.addEventListener("keydown", handleKeyDown);
    return () => {
      document.body.removeEventListener("keydown", handleKeyDown);
    };
  }, [forDesktop]);

  return (
    <QueryClientProvider client={queryClient}>
      <Dialog onOpenChange={setOpen} open={open}>
        {/* Desktop */}

        {forDesktop && (
          <DialogTrigger asChild>
            <Button
              className="flex w-64 justify-between gap-6 px-3 text-muted-foreground bg-card"
              variant="outline"
            >
              <span className="text-xs">Search Docs</span>
              <div className="flex items-center gap-1 rounded-sm p-1 text-muted-foreground text-xs">
                <CommandIcon className="size-3" />K
              </div>
            </Button>
          </DialogTrigger>
        )}

        {!forDesktop && (
          <DialogTrigger asChild>
            <Button className="px-3" variant="ghost">
              <SearchIcon className="size-6 text-foreground" />
            </Button>
          </DialogTrigger>
        )}

        <DialogContent className="bg-background sm:max-w-[550px]">
          <SearchModalContent
            closeModal={() => {
              setOpen(false);
            }}
          />
        </DialogContent>
      </Dialog>
    </QueryClientProvider>
  );
}

function getTagsFromHref(href: string): Tag[] | undefined {
  if (href.includes("/react-native/v0")) {
    if (href.includes("/references")) {
      return ["Reference", "React Native"];
    }
    return ["React Native"];
  }

  if (href.includes("/typescript/v4")) {
    if (href.includes("/references")) {
      return ["Reference", "TypeScript"];
    }
    return ["TypeScript"];
  }

  if (href.includes("/unity")) {
    return ["Unity"];
  }
  if (href.includes("/typescript/v5")) {
    if (href.includes("/references")) {
      return ["Reference", "TypeScript"];
    }
    return ["TypeScript"];
  }
  if (href.includes("/react/v5")) {
    return ["React"];
  }
  if (href.includes("/wallets")) {
    return ["Wallets"];
  }
  if (href.includes("/engine")) {
    return ["Engine"];
  }
  if (href.includes("/transactions")) {
    return ["Transactions"];
  }
  if (href.includes("/infrastructure")) {
    return ["Infra"];
  }
  if (href.includes("/solidity")) {
    return ["Solidity"];
  }
  if (href.includes("/contracts")) {
    return ["Contracts"];
  }
  if (href.includes("/payments")) {
    return ["Payments"];
  }
  if (href.includes("/glossary")) {
    return ["Glossary"];
  }
}

function SearchResultItem(props: {
  href: string;
  title: string;
  content?: string;
  tags?: Tag[];
  type: "page" | "section";
  onClick?: () => void;
}) {
  return (
    <Link
      className="flex gap-3 rounded-sm bg-muted/50 px-4 py-3 text-muted-foreground transition-colors hover:bg-accent"
      href={props.href}
      onClick={props.onClick}
    >
      <div className="flex w-full flex-col gap-1">
        {props.title && (
          <div className="flex flex-wrap items-center justify-between gap-2 break-all text-base text-foreground">
            <div
              className={cn(
                "flex items-center gap-2",
                props.type === "page"
                  ? "text-foreground"
                  : "text-muted-foreground",
              )}
            >
              {props.type === "page" && (
                <FileTextIcon className="size-5 text-muted-foreground" />
              )}

              {props.title}
            </div>

            {props.tags && (
              <div className="flex gap-2">
                {props.tags.map((tag) => {
                  return (
                    <span
                      className={cn(
                        "shrink-0 rounded-lg border bg-muted px-1.5 py-1 text-muted-foreground text-xs",
                      )}
                      key={tag}
                    >
                      {tag}
                    </span>
                  );
                })}
              </div>
            )}
          </div>
        )}
        {props.content && <div className="text-sm">{props.content}</div>}
      </div>
    </Link>
  );
}<|MERGE_RESOLUTION|>--- conflicted
+++ resolved
@@ -31,11 +31,7 @@
     title: "Contracts",
   },
   {
-<<<<<<< HEAD
-    href: "/engine/v3",
-=======
     href: "/transactions",
->>>>>>> 66b9bf3c
     title: "Transactions",
   },
   {
@@ -49,10 +45,7 @@
   | "React Native"
   | "Unity"
   | "TypeScript"
-<<<<<<< HEAD
-=======
   | "Wallet SDK"
->>>>>>> 66b9bf3c
   | "Wallets"
   | "Reference"
   | "Python"
