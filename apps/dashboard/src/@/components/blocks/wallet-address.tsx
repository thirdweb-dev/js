"use client";
import { CheckIcon, CircleSlashIcon, CopyIcon, XIcon } from "lucide-react";
import { useMemo } from "react";
import { isAddress, type ThirdwebClient, ZERO_ADDRESS } from "thirdweb";
import { Blobbie, type SocialProfile, useSocialProfiles } from "thirdweb/react";
import { Img } from "@/components/blocks/Img";
import { Avatar, AvatarFallback, AvatarImage } from "@/components/ui/avatar";
import { Badge } from "@/components/ui/badge";
import { Button } from "@/components/ui/button";
import {
  HoverCard,
  HoverCardContent,
  HoverCardTrigger,
} from "@/components/ui/hover-card";
import { ToolTipLabel } from "@/components/ui/tooltip";
import { useClipboard } from "@/hooks/useClipboard";
import { cn } from "@/lib/utils";
import { resolveSchemeWithErrorHandler } from "@/utils/resolveSchemeWithErrorHandler";

export function WalletAddress(props: {
  address: string | undefined;
  shortenAddress?: boolean;
  className?: string;
  iconClassName?: string;
  client: ThirdwebClient;
<<<<<<< HEAD
  preventOpenOnFocus?: boolean;
  fallbackIcon?: React.ReactNode;
=======
>>>>>>> f524857f
}) {
  // default back to zero address if no address provided
  const address = useMemo(() => props.address || ZERO_ADDRESS, [props.address]);

  const [shortenedAddress, lessShortenedAddress] = useMemo(() => {
    return [
      props.shortenAddress !== false
        ? `${address.slice(0, 6)}...${address.slice(-4)}`
        : address,
      `${address.slice(0, 14)}...${address.slice(-12)}`,
    ];
  }, [address, props.shortenAddress]);

  const profiles = useSocialProfiles({
    address: address,
    client: props.client,
  });

  const { onCopy, hasCopied } = useClipboard(address, 2000);

  if (!isAddress(address)) {
    return (
      <ToolTipLabel hoverable label={address}>
        <span className="flex items-center gap-2 underline-offset-4 hover:underline">
          <div className="flex size-6 items-center justify-center rounded-full border bg-background">
            <XIcon className="size-4 text-muted-foreground" />
          </div>
          Invalid Address
        </span>
      </ToolTipLabel>
    );
  }

  // special case for zero address
  if (address === ZERO_ADDRESS) {
    return (
      <div className="flex items-center gap-2 py-2">
        <CircleSlashIcon
          className={cn("size-6 text-muted-foreground/70", props.iconClassName)}
        />
        <span
          className={cn("cursor-pointer font-mono text-sm", props.className)}
        >
          {shortenedAddress}
        </span>
      </div>
    );
  }

  return (
    <HoverCard>
      <HoverCardTrigger asChild tabIndex={-1}>
        <Button
          className={cn(
            "flex flex-row items-center gap-2 px-0",
            props.className,
          )}
          onClick={(e) => e.stopPropagation()}
          variant="link"
        >
          {address && (
            <WalletAvatar
              address={address}
              iconClassName={props.iconClassName}
              profiles={profiles.data || []}
              thirdwebClient={props.client}
              fallbackIcon={props.fallbackIcon}
            />
          )}
          <span className="cursor-pointer font-mono">
            {profiles.data?.[0]?.name || shortenedAddress}
          </span>
        </Button>
      </HoverCardTrigger>
      <HoverCardContent
        className="w-80 border-border"
        onClick={(e) => {
          // do not close the hover card when clicking anywhere in the content
          e.stopPropagation();
        }}
      >
        <div className="space-y-4">
          <div className="flex items-center justify-between">
            <h3 className="font-semibold text-lg">Wallet Address</h3>
            <Button
              className="flex items-center gap-2"
              onClick={onCopy}
              size="sm"
              variant="outline"
            >
              {hasCopied ? (
                <CheckIcon className="h-4 w-4" />
              ) : (
                <CopyIcon className="h-4 w-4" />
              )}
              {hasCopied ? "Copied!" : "Copy"}
            </Button>
          </div>
          <p className="rounded bg-muted p-2 text-center font-mono text-sm">
            {lessShortenedAddress}
          </p>
          <h3 className="font-semibold text-lg">Social Profiles</h3>
          {profiles.isPending ? (
            <p className="text-muted-foreground text-sm">Loading profiles...</p>
          ) : !profiles.data?.length ? (
            <p className="text-muted-foreground text-sm">No profiles found</p>
          ) : (
            profiles.data?.map((profile) => {
              const walletAvatarLink = resolveSchemeWithErrorHandler({
                client: props.client,
                uri: profile.avatar,
              });

              return (
                <div
                  className="flex flex-row items-center gap-2"
                  key={profile.type + profile.name}
                >
                  {walletAvatarLink && (
                    <Avatar>
                      <AvatarImage
                        alt={profile.name}
                        className="object-cover"
                        src={walletAvatarLink}
                      />
                      {profile.name && (
                        <AvatarFallback>
                          {profile.name.slice(0, 2)}
                        </AvatarFallback>
                      )}
                    </Avatar>
                  )}
                  <div className="flex w-full flex-col gap-1">
                    <div className="flex w-full flex-row items-center justify-between gap-4">
                      <h4 className="font-semibold text-md">{profile.name}</h4>
                      <Badge variant="outline">{profile.type}</Badge>
                    </div>
                    {profile.bio && (
                      <p className="line-clamp-1 whitespace-normal text-muted-foreground text-sm">
                        {profile.bio}
                      </p>
                    )}
                  </div>
                </div>
              );
            })
          )}
        </div>
      </HoverCardContent>
    </HoverCard>
  );
}

function WalletAvatar(props: {
  address: string;
  profiles: SocialProfile[];
  thirdwebClient: ThirdwebClient;
  iconClassName?: string;
  fallbackIcon?: React.ReactNode;
}) {
  const avatar = useMemo(() => {
    return props.profiles.find(
      (profile) =>
        profile.avatar &&
        (profile.avatar.startsWith("http") ||
          profile.avatar.startsWith("ipfs")),
    )?.avatar;
  }, [props.profiles]);

  const resolvedAvatarSrc = avatar
    ? resolveSchemeWithErrorHandler({
        client: props.thirdwebClient,
        uri: avatar,
      })
    : undefined;

  return (
    <div
      className={cn("size-5 overflow-hidden rounded-full", props.iconClassName)}
    >
      {resolvedAvatarSrc ? (
        <Img
          className={cn("size-5 object-cover", props.iconClassName)}
          src={resolvedAvatarSrc}
        />
      ) : props.fallbackIcon ? (
        props.fallbackIcon
      ) : (
        <Blobbie
          address={props.address}
          className={props.iconClassName}
          size={24}
        />
      )}
    </div>
  );
}<|MERGE_RESOLUTION|>--- conflicted
+++ resolved
@@ -23,11 +23,7 @@
   className?: string;
   iconClassName?: string;
   client: ThirdwebClient;
-<<<<<<< HEAD
-  preventOpenOnFocus?: boolean;
   fallbackIcon?: React.ReactNode;
-=======
->>>>>>> f524857f
 }) {
   // default back to zero address if no address provided
   const address = useMemo(() => props.address || ZERO_ADDRESS, [props.address]);
