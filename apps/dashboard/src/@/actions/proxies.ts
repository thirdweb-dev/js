--- conflicted
+++ resolved
@@ -88,18 +88,6 @@
   return proxy<T>(NEXT_PUBLIC_ENGINE_CLOUD_URL, params);
 }
 
-<<<<<<< HEAD
-=======
-export async function payServerProxy<T>(params: ProxyActionParams) {
-  return proxy<T>(
-    NEXT_PUBLIC_PAY_URL
-      ? `https://${NEXT_PUBLIC_PAY_URL}`
-      : "https://pay.thirdweb-dev.com",
-    params,
-  );
-}
-
->>>>>>> a68ec74d
 export async function analyticsServerProxy<T>(params: ProxyActionParams) {
   return proxy<T>(ANALYTICS_SERVICE_URL, params);
 }