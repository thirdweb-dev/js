import {
  type CreateTicketInput,
  useCreateTicket,
} from "@3rdweb-sdk/react/hooks/useApi";
import { useLoggedInUser } from "@3rdweb-sdk/react/hooks/useLoggedInUser";
import {
  Box,
  Flex,
  Modal,
  ModalBody,
  ModalCloseButton,
  ModalContent,
  ModalFooter,
  ModalHeader,
  ModalOverlay,
  useDisclosure,
} from "@chakra-ui/react";
<<<<<<< HEAD
import { FormProvider, useForm } from "react-hook-form";
import { Button, Heading } from "tw-components";
import {
  type CreateTicketInput,
  useCreateTicket,
} from "@3rdweb-sdk/react/hooks/useCreateSupportTicket";
=======
>>>>>>> fc8dda15
import { ConnectWallet } from "@thirdweb-dev/react";
import { useTxNotifications } from "hooks/useTxNotifications";
import dynamic from "next/dynamic";
import { type ReactElement, useEffect } from "react";
import { FormProvider, useForm } from "react-hook-form";
import { Button, Heading } from "tw-components";
import { SubmitTicketButton } from "./SubmitTicketButton";
import { SupportForm_SelectInput } from "./contact-forms/shared/SupportForm_SelectInput";

const ConnectSupportForm = dynamic(() => import("./contact-forms/connect"), {
  ssr: false,
});
const EngineSupportForm = dynamic(() => import("./contact-forms/engine"), {
  ssr: false,
});
const ContractSupportForm = dynamic(() => import("./contact-forms/contracts"), {
  ssr: false,
});
const AccountSupportForm = dynamic(() => import("./contact-forms/account"), {
  ssr: false,
});
const OtherSupportForm = dynamic(() => import("./contact-forms/other"), {
  ssr: false,
});

const productOptions: { label: string; component: ReactElement }[] = [
  {
    label: "Connect",
    component: <ConnectSupportForm />,
  },
  {
    label: "Engine",
    component: <EngineSupportForm />,
  },
  {
    label: "Contracts",
    component: <ContractSupportForm />,
  },
  {
    label: "Account",
    component: <AccountSupportForm />,
  },
  {
    label: "Other",
    component: <OtherSupportForm />,
  },
];

export const ContactSupportModal = () => {
  const { isOpen, onOpen, onClose } = useDisclosure();
  const form = useForm<CreateTicketInput>();
  const productLabel = form.watch("product");
  const { isLoggedIn } = useLoggedInUser();
  const { mutate: createTicket } = useCreateTicket();

  // On changing product -> reset all fields (but keep the `product` field)
  // legitimate use-case
  // eslint-disable-next-line no-restricted-syntax
  useEffect(() => {
    if (!productLabel) {
      return;
    }
    const label = productLabel;
    form.reset();
    form.reset({ product: label });
  }, [productLabel, form]);

  return (
    <>
      <Box
        position={{ base: "fixed", md: "relative" }}
        bottom={{ base: 4, md: "auto" }}
        right={{ base: 4, md: "auto" }}
        zIndex={{ base: "popover", md: "auto" }}
      >
        <Button onClick={onOpen} colorScheme="primary">
          Submit a ticket
        </Button>
      </Box>
      <Modal isOpen={isOpen} onClose={onClose} isCentered>
        <ModalOverlay />
        <FormProvider {...form}>
          <ModalContent
            as="form"
            onSubmit={form.handleSubmit((data) => {
              try {
                createTicket(data);
                onClose();
                form.reset();
              } catch (err) {
                console.error(err);
              }
            })}
          >
            <ModalHeader>
              <Heading size="title.md" mt={2}>
                Get in touch with us
              </Heading>
            </ModalHeader>
            <ModalCloseButton />
            <ModalBody p={6} as={Flex} gap={4} flexDir="column">
              <SupportForm_SelectInput
                formLabel="What do you need help with?"
                formValue="product"
                options={productOptions.map((o) => o.label)}
                promptText="Select a product"
                required={true}
              />
              {productOptions.find((o) => o.label === productLabel)?.component}
            </ModalBody>
            <ModalFooter as={Flex} gap={3}>
              <Button onClick={onClose} variant="ghost">
                Cancel
              </Button>
              {isLoggedIn ? <SubmitTicketButton /> : <ConnectWallet />}
            </ModalFooter>
          </ModalContent>
        </FormProvider>
      </Modal>
    </>
  );
};<|MERGE_RESOLUTION|>--- conflicted
+++ resolved
@@ -1,7 +1,7 @@
 import {
   type CreateTicketInput,
   useCreateTicket,
-} from "@3rdweb-sdk/react/hooks/useApi";
+} from "@3rdweb-sdk/react/hooks/useCreateSupportTicket";
 import { useLoggedInUser } from "@3rdweb-sdk/react/hooks/useLoggedInUser";
 import {
   Box,
@@ -15,17 +15,7 @@
   ModalOverlay,
   useDisclosure,
 } from "@chakra-ui/react";
-<<<<<<< HEAD
-import { FormProvider, useForm } from "react-hook-form";
-import { Button, Heading } from "tw-components";
-import {
-  type CreateTicketInput,
-  useCreateTicket,
-} from "@3rdweb-sdk/react/hooks/useCreateSupportTicket";
-=======
->>>>>>> fc8dda15
 import { ConnectWallet } from "@thirdweb-dev/react";
-import { useTxNotifications } from "hooks/useTxNotifications";
 import dynamic from "next/dynamic";
 import { type ReactElement, useEffect } from "react";
 import { FormProvider, useForm } from "react-hook-form";
