<<<<<<< HEAD
import type { CreateTicketInput } from "@3rdweb-sdk/react/hooks/useCreateSupportTicket";
=======
import type { CreateTicketInput } from "@3rdweb-sdk/react/hooks/useApi";
>>>>>>> fc8dda15
import {
  AspectRatio,
  Box,
  ButtonGroup,
  Center,
  Divider,
  Flex,
  GridItem,
  Icon,
  SimpleGrid,
  Tooltip,
  useToast,
} from "@chakra-ui/react";
import { TWMediaRenderer } from "components/ipfs-upload/dropzone";
import { type Dispatch, type SetStateAction, useState } from "react";
import { useDropzone } from "react-dropzone";
import { useFormContext } from "react-hook-form";
import { BsFillCloudUploadFill } from "react-icons/bs";
import { FiTrash2 } from "react-icons/fi";
import {
  Button,
  Card,
  FormLabel,
  Heading,
  Text,
  TrackedIconButton,
} from "tw-components";

// Unthread only allow attaching 10 files at once
const MAX_FILES = 10;
// and each file should be less than 20 MB
const MAX_FILE_SIZE = 20 * 1024 * 1024;

export const AttachmentForm = () => {
  const [droppedFiles, setDroppedFiles] = useState<File[]>([]);
  const form = useFormContext<CreateTicketInput>();
  const toast = useToast();

  const { getRootProps, getInputProps, isDragActive } = useDropzone({
    onDrop: (files, rejectedFiles) => {
      if (files.length > 10) {
        return toast({
          position: "bottom",
          variant: "solid",
          title: "Error adding files",
          description: "Maximum 10 files allowed",
          status: "error",
          duration: 3000,
          isClosable: true,
        });
      }
      if (rejectedFiles.length) {
        return toast({
          position: "bottom",
          variant: "solid",
          title: "Error adding files",
          description: "Each file should not be larger than 20MB",
          status: "error",
          duration: 3000,
          isClosable: true,
        });
      }
      setDroppedFiles((prev) => [...prev, ...files]);
      form.setValue("files", files);
    },
    maxFiles: MAX_FILES,
    maxSize: MAX_FILE_SIZE,
  });

  return (
    <Flex flexDir="column">
      <FormLabel>Attachment</FormLabel>
      <AspectRatio
        ratio={{
          base: droppedFiles.length ? 1 : 8 / 4,
          md: droppedFiles.length ? 16 / 9 : 36 / 9,
        }}
        w="100%"
      >
        {droppedFiles.length ? (
          <Box border="2px solid" borderColor="borderColor" borderRadius="xl">
            <FileUpload files={droppedFiles} updateFiles={setDroppedFiles} />
          </Box>
        ) : (
          <Center
            {...getRootProps()}
            bg="transparent"
            _hover={{
              _light: {
                borderColor: "blue.600",
              },
              _dark: {
                borderColor: "blue.400",
              },
            }}
            border="2px solid"
            borderColor="borderColor"
            borderRadius="xl"
            cursor="pointer"
          >
            <input {...getInputProps()} />

            {
              <Flex direction="column" p={2} align="center">
                {isDragActive ? (
                  <>
                    <Icon
                      as={BsFillCloudUploadFill}
                      boxSize={8}
                      mb={2}
                      color="gray.600"
                    />
                    <Text size="label.lg">Drop your files here</Text>
                  </>
                ) : (
                  <>
                    <Icon
                      as={BsFillCloudUploadFill}
                      boxSize={8}
                      mb={2}
                      color="gray.600"
                    />
                    <Text size="label.lg" textAlign="center" lineHeight="150%">
                      Drop your files here
                    </Text>
                  </>
                )}
              </Flex>
            }
          </Center>
        )}
      </AspectRatio>
    </Flex>
  );
};

interface FileUploadProps {
  files: File[];
  updateFiles: Dispatch<SetStateAction<File[]>>;
}

// this is a simplified version of the <FileUpload /> in dropzone.tsx
// since Unthread only allows 10 files per upload, we don't have to worry about pagination
const FileUpload: React.FC<FileUploadProps> = ({ files, updateFiles }) => {
  return (
    <Flex direction="column" w="full" h="full" justify="space-between">
      <SimpleGrid columns={1} p={1.5} gap={1.5} overflow="auto">
        {files.map((file, index) => {
          return (
            <GridItem colSpan={0} key={`${file.name}_${index}`}>
              <SimpleGrid
                as={Card}
                columns={40}
                position="relative"
                p={1}
                columnGap={{ base: 2, md: 4 }}
                rowGap={0}
                alignItems="center"
              >
                <GridItem colSpan={5} rowSpan={2}>
                  <AspectRatio ratio={1}>
                    <Box
                      rounded="lg"
                      overflow="hidden"
                      pointerEvents="none"
                      border="1px solid"
                      borderColor="borderColor"
                      bg="bgWhite"
                    >
                      <TWMediaRenderer
                        width="100%"
                        height="100%"
                        src={URL.createObjectURL(file)}
                        mimeType={file.type}
                        requireInteraction
                      />
                    </Box>
                  </AspectRatio>
                </GridItem>
                <GridItem colSpan={15} rowSpan={1}>
                  <Heading size="label.md" as="label" noOfLines={2}>
                    {file.name}
                  </Heading>
                </GridItem>

                <GridItem colSpan={2} rowSpan={1} placeItems="center">
                  <Tooltip
                    p={0}
                    bg="transparent"
                    boxShadow="none"
                    label={
                      <Card py={2} px={4} bgColor="backgroundHighlight">
                        <Text size="label.sm">Remove file</Text>
                      </Card>
                    }
                    borderRadius="lg"
                    shouldWrapChildren
                    placement="right"
                  >
                    <TrackedIconButton
                      size="sm"
                      aria-label="Remove File"
                      category={""}
                      label="remove-file"
                      icon={<Icon as={FiTrash2} />}
                      variant="ghost"
                      onClick={(e) => {
                        e.stopPropagation();
                        updateFiles((prev) => prev.filter((f) => f !== file));
                      }}
                    />
                  </Tooltip>
                </GridItem>
              </SimpleGrid>
            </GridItem>
          );
        })}
      </SimpleGrid>

      <Flex direction="column">
        <Divider flexShrink={0} />
        <ButtonGroup p={{ base: 0, md: 2 }}>
          <Button
            isDisabled={false}
            onClick={() => {
              updateFiles([]);
            }}
          >
            Reset
          </Button>
        </ButtonGroup>
      </Flex>
    </Flex>
  );
};<|MERGE_RESOLUTION|>--- conflicted
+++ resolved
@@ -1,8 +1,4 @@
-<<<<<<< HEAD
 import type { CreateTicketInput } from "@3rdweb-sdk/react/hooks/useCreateSupportTicket";
-=======
-import type { CreateTicketInput } from "@3rdweb-sdk/react/hooks/useApi";
->>>>>>> fc8dda15
 import {
   AspectRatio,
   Box,
