--- conflicted
+++ resolved
@@ -164,7 +164,7 @@
         validFiles.map(async (image) => {
           const b64 = await uploadImageMutation.mutateAsync(image);
           return { file: image, b64: b64 };
-        })
+        }),
       );
 
       setImages((prev) => [...prev, ...urls]);
@@ -180,14 +180,9 @@
     <DynamicHeight transition="height 200ms ease">
       <div
         className={cn(
-<<<<<<< HEAD
           "overflow-hidden rounded-2xl border border-border bg-card transition-colors",
           isDragOver && "border-nebula-pink-foreground bg-nebula-pink/5",
           props.className,
-=======
-          "overflow-hidden rounded-2xl border border-border bg-card",
-          props.className
->>>>>>> aa654a97
         )}
         onDrop={(e) => {
           setIsDragOver(false);
@@ -378,36 +373,7 @@
                   value={undefined}
                   accept={supportedFileTypes.join(",")}
                   onChange={(files) => {
-<<<<<<< HEAD
                     handleImageUpload(files);
-=======
-                    const totalFiles = files.length + images.length;
-
-                    if (totalFiles > maxAllowedImagesPerMessage) {
-                      toast.error(
-                        `You can only upload up to ${maxAllowedImagesPerMessage} images at a time`,
-                        {
-                          position: "top-right",
-                        }
-                      );
-                      return;
-                    }
-
-                    const validFiles: File[] = [];
-
-                    for (const file of files) {
-                      if (file.size <= 5 * 1024 * 1024) {
-                        validFiles.push(file);
-                      } else {
-                        toast.error("Image is larger than 5MB", {
-                          description: `File: ${file.name}`,
-                          position: "top-right",
-                        });
-                      }
-                    }
-
-                    handleImageUpload(validFiles);
->>>>>>> aa654a97
                   }}
                   variant="ghost"
                   className="!h-auto w-auto shrink-0 gap-2 p-2"
@@ -666,7 +632,7 @@
                 key={wallet.address}
                 className={cn(
                   "flex cursor-pointer items-center justify-between px-3 py-4 hover:bg-accent/50",
-                  props.selectedAddress === wallet.address && "bg-accent/50"
+                  props.selectedAddress === wallet.address && "bg-accent/50",
                 )}
                 onKeyDown={(e) => {
                   if (e.key === "Enter" || e.key === " ") {
