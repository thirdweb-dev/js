"use client";
import { Spinner } from "@/components/ui/Spinner/Spinner";
import { Button } from "@/components/ui/button";
import { Card, CardContent } from "@/components/ui/card";
import { Checkbox } from "@/components/ui/checkbox";
import {
  Form,
  FormControl,
  FormField,
  FormItem,
  FormLabel,
  FormMessage,
} from "@/components/ui/form";
import { Input } from "@/components/ui/input";
import { Label } from "@/components/ui/label";
import {
  Select,
  SelectContent,
  SelectGroup,
  SelectItem,
  SelectTrigger,
  SelectValue,
} from "@/components/ui/select";
import { useDashboardRouter } from "@/lib/DashboardRouter";
import { cn } from "@/lib/utils";
import { useAccount } from "@3rdweb-sdk/react/hooks/useApi";
import { zodResolver } from "@hookform/resolvers/zod";
import * as RadioGroupPrimitive from "@radix-ui/react-radio-group";
import { RadioGroup } from "@radix-ui/react-radio-group";
import { THIRDWEB_ANALYTICS_API_HOST } from "constants/urls";
import { motion } from "framer-motion";
<<<<<<< HEAD
import {
  Building,
  Coins,
  FileCode2,
  Fingerprint,
  Gamepad2,
  Gift,
  Landmark,
  ListOrdered,
  RectangleEllipsis,
  ScanFace,
  Users2,
  Wallet,
  WalletCards,
} from "lucide-react";
import { useRouter } from "next/navigation";
=======
import { Users2 } from "lucide-react";
import { Building } from "lucide-react";
>>>>>>> fdb756b2
import React from "react";
import { useState } from "react";
import {
  type SubmitHandler,
  type UseFormRegister,
  useForm,
} from "react-hook-form";
import { getCookie } from "stores/SyncStoreToCookies";
import { Blobbie } from "thirdweb/react";
import { shortenAddress } from "thirdweb/utils";
import { z } from "zod";

const iconSize = 24;

const interestValues = [
  {
    key: "SOCIAL_LOGIN",
    label: "Social Logins",
    description:
      "Google, X, Discord, Farcaster, Telegram, Apple, and many more.",
    icon: <RectangleEllipsis size={iconSize} />,
  },
  {
    key: "WALLET_CONECTORS",
    label: "Wallet Connectors",
    description: "Sign-in with any of the 350+ supported wallets.",
    icon: <Wallet size={iconSize} />,
  },
  {
    key: "INAPP_WALLETS",
    label: "In-App Wallets",
    description:
      "Create accounts securely with email, phone, social or passkey.",
    icon: <WalletCards size={iconSize} />,
  },
  {
    key: "SPONSOR_TRANSACTIONS",
    label: "Sponsor Transactions",
    description: "Abstract away signatures & gas using Paymaster services.",
    icon: <Gift size={iconSize} />,
  },
  {
    key: "CONTRACT_DEPLOYS",
    label: "Deploy Contracts",
    description: "Deploy audited contracts to any EVM network",
    icon: <FileCode2 size={iconSize} />,
  },
  {
    key: "UNIFIED_IDENTITY",
    label: "Unified Identity",
    description:
      "Create a complete picture of all your users via identity linking.",
    icon: <ScanFace size={iconSize} />,
  },
  {
    key: "CUSTOM_AUTH",
    label: "Custom Auth",
    description: "Authenticate with your backend using SIWE or JWT.",
    icon: <Fingerprint size={iconSize} />,
  },
  {
    key: "AUTO_TXN_MGMT",
    label: "Automated Transaction Management",
    description: "Read and write onchain at scale with unlimited throughput.",
    icon: <ListOrdered size={iconSize} />,
  },
  {
    key: "GAMING_TOOLS",
    label: "Gaming Tools",
    description:
      "SDKs to craft a seamless player experience and drive monetization.",
    icon: <Gamepad2 size={iconSize} />,
  },
  {
    key: "TOKEN_SWAPS",
    label: "Swaps & Bridging",
    description: "Bridge from hundreds of tokens across 20+ EVM chains.",
    icon: <Coins size={iconSize} />,
  },
  {
    key: "FIAT_ONRAMPS",
    label: "Onramp Funds",
    description: "Enable fiat purchases to interact with your app.",
    icon: <Landmark size={iconSize} />,
  },
];

const formSchema = z.object({
  email: z.string().email("Email is not valid").optional(),
  userType: z.string().optional(),
  name: z
    .string()
    .refine((name) => /^[a-zA-Z0-9 ]*$/.test(name), {
      message: "Name can only contain letters, numbers and spaces",
    })
    .optional(),
  role: z.string().optional(),
  industry: z.string().optional(),
  interests: z.array(z.string()).optional(),
});

interface FormData {
  email: string;
  userType: string;
  name: string;
  role: string;
  industry: string;
  interests: string[];
}

interface StepProps {
  register: UseFormRegister<FormData>;
}

// Displays the radio item as a button-like element
const RadioGroupItemButton = React.forwardRef<
  React.ElementRef<typeof RadioGroupPrimitive.Item>,
  React.ComponentPropsWithoutRef<typeof RadioGroupPrimitive.Item>
>(({ className, ...props }, ref) => {
  return (
    <RadioGroupPrimitive.Item
      ref={ref}
      className={cn(
        "group flex min-w-32 cursor-pointer items-center space-x-3 space-y-0 rounded-md border-2 px-3 py-4 font-medium transition-all hover:border-foreground/25 focus-visible:outline-none focus-visible:ring-2 focus-visible:ring-ring focus-visible:ring-offset-2 disabled:cursor-not-allowed disabled:opacity-50 peer-hover:border-nonce data-[state=checked]:border-inverted",
        className,
      )}
      {...props}
    >
      <Label className="cursor-pointer">{props.children}</Label>
    </RadioGroupPrimitive.Item>
  );
});

function isValidRedirectPath(encodedPath: string): boolean {
  try {
    // Decode the URI component
    const decodedPath = decodeURIComponent(encodedPath);
    // ensure the path always starts with a _single_ slash
    // dobule slash could be interpreted as `//example.com` which is not allowed
    return decodedPath.startsWith("/") && !decodedPath.startsWith("//");
  } catch {
    // If decoding fails, return false
    return false;
  }
}

export default function OnboardingPage({
  searchParams,
}: { searchParams: { email: string | undefined; next: string | undefined } }) {
  const accountQuery = useAccount();
  const [step, setStep] = useState(searchParams.email ? 2 : 1);
  const [direction, setDirection] = useState(1);
<<<<<<< HEAD
  const [isLoading, setIsLoading] = useState(false);
  const router = useRouter();
=======
  const router = useDashboardRouter();
>>>>>>> fdb756b2

  const form = useForm<FormData>({
    resolver: zodResolver(formSchema),
    defaultValues: {
      interests: [],
      email: searchParams.email ?? "",
    },
  });

  const onSubmit: SubmitHandler<FormData> = async (data) => {
    setIsLoading(true);

    const account = await accountQuery.refetch();
    if (!account.data?.id) {
      throw new Error("No account found");
    }

    const res = await fetch(
      `${THIRDWEB_ANALYTICS_API_HOST}/v1/preferences/account`,
      {
        method: "POST",
        headers: {
          "Content-Type": "application/json",
        },
        body: JSON.stringify({
          accountId: account.data.id,
          userType: data.userType,
          role: data.role,
          industry: data.industry,
          name: data.name,
          email: data.email,
          interests: data.interests,
        }),
      },
    );

    const json = await res.json();

    if (res.status !== 200) {
      throw new Error(json.message);
    }

    if (searchParams.next && isValidRedirectPath(searchParams.next)) {
      router.replace(searchParams.next);
    } else {
      const dashboardType = getCookie("x-dashboard-type");
      if (dashboardType === "team") {
        router.push("/team");
      } else {
        router.push("/dashboard");
      }
    }
  };

  const watchInterests = form.watch("interests");

  const Footer: React.FC = () => {
    return (
      <div className="absolute right-0 bottom-0 left-0 box-border flex w-full items-center justify-between overflow-auto p-4 pb-12 sm:p-12">
        {/* Stepper */}
        <div className="flex space-x-4">
          {/* biome-ignore lint/a11y/useKeyWithClickEvents: <explanation> */}
          <div
            key={"step-2"}
            onClick={() => {
              if (step > 2) {
                setDirection(-1);
              } else {
                setDirection(1);
              }
              setStep(2);
            }}
            className={
              step === 2
                ? "h-3 w-12 rounded-md bg-white transition ease-in-out"
                : "h-3 w-12 rounded-md bg-secondary transition ease-in-out"
            }
          />
          {/* biome-ignore lint/a11y/useKeyWithClickEvents: <explanation> */}
          <div
            key={"step-3"}
            onClick={() => {
              if (step > 3) {
                setDirection(-1);
              } else {
                setDirection(1);
              }
              setStep(3);
            }}
            className={
              step === 3
                ? "h-3 w-12 rounded-md bg-white transition ease-in-out"
                : "h-3 w-12 rounded-md bg-secondary transition ease-in-out"
            }
          />
        </div>
        <div className="flex space-x-4">
          {step < 3 && (
            <Button
              type="button"
              variant={"secondary"}
              onClick={() => {
                setDirection(1);
                setStep(step + 1);
              }}
            >
              Skip
            </Button>
          )}
          {step < 3 && (
            <Button type="button" variant="primary" onClick={nextStep}>
              Next
            </Button>
          )}
          {step === 3 && (
            <Button
              type="button"
              variant="ghost"
              onClick={() => {
                setDirection(-1);
                setStep(step - 1);
              }}
            >
              Back
            </Button>
          )}
          {step === 3 && (
            <Button
              type="submit"
              variant={watchInterests.length > 0 ? "primary" : "secondary"}
              onClick={form.handleSubmit(onSubmit)}
            >
              {watchInterests.length > 0 ? "Finish" : "Skip"}
            </Button>
          )}
        </div>
      </div>
    );
  };

  const nextStep = async () => {
    const fields =
      step === 1
        ? ["email"]
        : step === 2
          ? ["userType", "name", "role", "industry"]
          : ["interests"];
    const isStepValid = await form.trigger(fields as Array<keyof FormData>);
    if (isStepValid) {
      setDirection(1);
      setStep(step + 1);
      fields.map((field) => {
        form.register(field as keyof FormData);
      });
    }
  };

  const Step1: React.FC = () => (
    <FormField
      control={form.control}
      name="email"
      render={({ field }) => (
        <FormItem className="box-border flex-col space-y-2">
          <FormLabel>What's your email?</FormLabel>
          <FormControl>
            <Input
              className="w-full min-w-[250px] sm:w-1/2"
              type="email"
              placeholder="user@example.com"
              {...field}
              onBlur={(e) => {
                e.preventDefault();
                e.target.focus();
              }}
            />
          </FormControl>
          <FormMessage />
        </FormItem>
      )}
    />
  );

  const Step2: React.FC<StepProps> = ({ register }) => (
    <div className="no-scrollbar flex max-h-[450px] flex-col space-y-8 overflow-y-scroll pb-2 pl-2 sm:max-h-full">
      {/* User Type */}
      <FormField
        name="userType"
        control={form.control}
        render={() => (
          <FormItem>
            <FormControl>
              <RadioGroup
                defaultValue={form.getValues("userType")}
                className="flex flex-col space-y-4 sm:flex-row sm:space-x-4 sm:space-y-0"
                onValueChange={(value) => form.setValue("userType", value)}
              >
                <RadioGroupItemButton
                  value="Developer"
                  className="w-full items-center justify-center rounded-xl border border-foreground/25 p-4 hover:border-foreground sm:aspect-square sm:max-w-[180px]"
                >
                  <div className="flex flex-col items-center justify-center space-y-2">
                    <Users2 className="size-8" />
                    <h5 className="font-semibold text-white text-xl">
                      Developer
                    </h5>
                    <p className="font-regular text-white leading-snug">
                      I am building an application or game
                    </p>
                  </div>
                </RadioGroupItemButton>
                <RadioGroupItemButton
                  value="Studio"
                  className="w-full items-center justify-center rounded-xl border border-foreground/25 p-4 hover:border-foreground sm:aspect-square sm:max-w-[180px]"
                >
                  <div className="flex flex-col items-center justify-center space-y-2">
                    <Building className="size-8" />
                    <h5 className="font-semibold text-white text-xl">Studio</h5>
                    <p className="font-regular text-white leading-snug">
                      I am building multiple applications or games
                    </p>
                  </div>
                </RadioGroupItemButton>
              </RadioGroup>
            </FormControl>
          </FormItem>
        )}
      />
      {/* Name */}
      <FormField
        name="name"
        control={form.control}
        render={() => (
          <FormItem>
            <FormLabel>What's the name of your company?</FormLabel>
            <FormControl className="flex flex-col space-y-2">
              <Input
                className="w-full min-w-[250px] sm:w-1/2"
                id="name"
                type="text"
                placeholder="Hooli, Inc."
                {...register("name")}
              />
            </FormControl>
            <FormMessage />
          </FormItem>
        )}
      />

      {/* Role */}
      <FormField
        name="role"
        control={form.control}
        render={() => (
          <FormItem>
            <FormLabel>What's your role?</FormLabel>
            <FormControl className="flex flex-col space-y-2">
              <Select
                defaultValue={form.getValues("role")}
                onValueChange={(value) => {
                  form.setValue("role", value);
                }}
              >
                <SelectTrigger
                  id="role"
                  className="w-full min-w-[250px] sm:w-1/2"
                >
                  <SelectValue placeholder={"Select Role"} />
                </SelectTrigger>
                <SelectContent>
                  <SelectGroup>
                    <SelectItem key={"founder"} value={"Founder"}>
                      Founder
                    </SelectItem>
                    <SelectItem key={"product"} value={"Product"}>
                      Product
                    </SelectItem>
                    <SelectItem key={"developer"} value={"Developer"}>
                      Developer
                    </SelectItem>
                    <SelectItem key={"biz-dev"} value={"Business Development"}>
                      Business Development
                    </SelectItem>
                    <SelectItem key={"other"} value={"Other"}>
                      Other
                    </SelectItem>
                  </SelectGroup>
                </SelectContent>
              </Select>
            </FormControl>
            <FormMessage />
          </FormItem>
        )}
      />

      {/* Industry */}
      <FormField
        name="industry"
        control={form.control}
        render={() => (
          <FormItem>
            <FormLabel>What industry is your company in?</FormLabel>
            <FormControl className="flex flex-col space-y-2">
              <Select
                defaultValue={form.getValues("industry")}
                onValueChange={(value) => {
                  form.setValue("industry", value);
                }}
              >
                <SelectTrigger className="w-full min-w-[250px] sm:w-1/2">
                  <SelectValue placeholder={"Select Industry"} />
                </SelectTrigger>
                <SelectContent>
                  <SelectItem key={"consumer"} value={"consumer"}>
                    Consumer
                  </SelectItem>
                  <SelectItem key={"defi"} value={"defi"}>
                    DeFi
                  </SelectItem>
                  <SelectItem key={"gaming"} value={"gaming"}>
                    Gaming
                  </SelectItem>
                  <SelectItem key={"social"} value={"social"}>
                    Social
                  </SelectItem>
                  <SelectItem key={"other"} value={"other"}>
                    Other
                  </SelectItem>
                </SelectContent>
              </Select>
            </FormControl>
          </FormItem>
        )}
      />
    </div>
  );

  const Step3: React.FC<StepProps> = ({ register }) => (
    <div className="flex max-h-[550px] flex-col space-y-4 overflow-scroll sm:max-h-[600px] md:max-h-[700px] lg:max-h-[750px]">
      <FormField
        name="industry"
        control={form.control}
        render={() => (
          <FormItem>
            <FormControl>
              <div className="grid w-full grid-cols-1 gap-6 sm:grid-cols-2 xl:grid-cols-2 2xl:grid-cols-3">
                {interestValues.map((interest) => {
                  const checkedInterests = watchInterests || [];
                  const isChecked = checkedInterests.includes(interest.key);

                  return (
                    <Card
                      key={interest.key}
                      className={cn(
                        "no-scrollbar flex aspect-[3.5/1] cursor-pointer flex-col items-start justify-start space-y-1 p-4 transition-colors hover:bg-muted sm:aspect-[2/1] md:aspect-[16/9] lg:aspect-[4/3]",
                        isChecked && "border-primary bg-muted",
                      )}
                      onClick={(event) => {
                        event.preventDefault(); // Prevent default behavior
                        const newInterests = isChecked
                          ? checkedInterests.filter(
                              (key) => key !== interest.key,
                            )
                          : [...checkedInterests, interest.key];
                        form.setValue("interests", newInterests);
                      }}
                    >
                      <Checkbox
                        className="sr-only"
                        value={interest.key}
                        {...register("interests")}
                        id={`interest-${interest.key}`}
                      />
                      {interest.icon ?? null}
                      <h5 className="font-semibold text-lg tracking-tight">
                        {interest.label}
                      </h5>
                      <p className="font-regular text-foreground/75 text-sm tracking-tight">
                        {interest.description}
                      </p>
                    </Card>
                  );
                })}
              </div>
            </FormControl>
          </FormItem>
        )}
      />
    </div>
  );

  const Overlay = () => {
    return (
      // biome-ignore lint/a11y/useKeyWithClickEvents: <explanation>
      <div
        className="absolute z-50 flex h-screen w-screen flex-col items-center justify-center space-y-4 bg-[#00000088] text-center"
        onClick={(e) => e.preventDefault()}
      >
        <h4 className="font-semibold text-2xl text-white">
          Welcome to thirdweb!
        </h4>
        <Spinner className="size-10 text-foreground" />
      </div>
    );
  };

  const variants = {
    enter: { opacity: 0, x: 200 * direction },
    center: { opacity: 1, x: 0 },
    exit: { opacity: 0, x: -200 * direction },
  };

  const transition = {
    type: "spring",
    bounce: 0,
    duration: 0.45,
  };

  return (
    <div className="relative flex place-items-center bg-muted/30">
      {isLoading ? <Overlay /> : null}
      <main className="z-10 flex w-full flex-col-reverse gap-6 md:flex-row">
        {/* Left Panel */}
        <div className="items-between relative box-border flex h-[80vh] w-full flex-col overflow-hidden p-4 md:h-screen md:w-1/2 md:p-12">
          <div className="flex flex-col space-y-2">
            <h1 className="font-semibold text-xl tracking-tight">
              {step === 3 ? "Tell us what you need." : "Tell us about you."}
            </h1>
            <h3 className="font-regular text-muted-foreground text-sm tracking-tight">
              {step === 3
                ? "What are you looking to include in your project? Select as many as you want."
                : "This will help us personalize your experience."}
            </h3>
          </div>
          <Form {...form}>
            <form className="my-8">
              <motion.div
                key={step}
                variants={variants}
                initial="enter"
                animate="center"
                exit="exit"
                transition={transition}
              >
                {step === 1 && <Step1 />}
                {step === 2 && <Step2 register={form.register} />}
                {step === 3 && <Step3 register={form.register} />}
              </motion.div>
            </form>
          </Form>
          <Footer />
        </div>
        {/* Right Panel */}
        <div className="flex h-[20vh] w-full animate-gradient-x flex-col items-center justify-center bg-gradient-to-r from-[#25369F] via-[#290259] to-[#3E0D45] md:h-screen md:w-1/2">
          <Card className="flex w-[300px] items-center rounded-xl border-muted transition-all ">
            <CardContent className="flex items-center space-x-4 p-4">
              {form.getValues("userType") ? (
                form.getValues("userType") === "Developer" ? (
                  <Users2 className="size-8" />
                ) : (
                  <Building className="size-8" />
                )
              ) : (
                <div className="size-9 overflow-hidden rounded-full">
                  <Blobbie
                    address={accountQuery.data?.creatorWalletAddress ?? ""}
                    size={48}
                  />
                </div>
              )}
              <div className="flex flex-col">
                <h5 className="max-w-[200px] truncate font-regular font-sm text-white">
                  {form.getValues("email")
                    ? form.getValues("email")
                    : accountQuery.data?.creatorWalletAddress
                      ? shortenAddress(accountQuery.data?.creatorWalletAddress)
                      : ""}
                </h5>

                <h5
                  className={`font-sm text-foreground/50 ${form.getValues("role") ? "" : "hidden"}`}
                >
                  {form.getValues("role")}
                </h5>
              </div>
            </CardContent>
          </Card>
        </div>
      </main>
    </div>
  );
}<|MERGE_RESOLUTION|>--- conflicted
+++ resolved
@@ -29,7 +29,6 @@
 import { RadioGroup } from "@radix-ui/react-radio-group";
 import { THIRDWEB_ANALYTICS_API_HOST } from "constants/urls";
 import { motion } from "framer-motion";
-<<<<<<< HEAD
 import {
   Building,
   Coins,
@@ -45,11 +44,6 @@
   Wallet,
   WalletCards,
 } from "lucide-react";
-import { useRouter } from "next/navigation";
-=======
-import { Users2 } from "lucide-react";
-import { Building } from "lucide-react";
->>>>>>> fdb756b2
 import React from "react";
 import { useState } from "react";
 import {
@@ -202,12 +196,8 @@
   const accountQuery = useAccount();
   const [step, setStep] = useState(searchParams.email ? 2 : 1);
   const [direction, setDirection] = useState(1);
-<<<<<<< HEAD
   const [isLoading, setIsLoading] = useState(false);
-  const router = useRouter();
-=======
   const router = useDashboardRouter();
->>>>>>> fdb756b2
 
   const form = useForm<FormData>({
     resolver: zodResolver(formSchema),
