--- conflicted
+++ resolved
@@ -208,15 +208,13 @@
   });
 
   const onSubmit: SubmitHandler<FormData> = async (data) => {
-<<<<<<< HEAD
     setIsLoading(true);
-=======
+
     const account = await accountQuery.refetch();
     if (!account.data?.id) {
       throw new Error("No account found");
     }
 
->>>>>>> 60913605
     const res = await fetch(
       `${THIRDWEB_ANALYTICS_API_HOST}/v1/preferences/account`,
       {
@@ -560,8 +558,8 @@
                         event.preventDefault(); // Prevent default behavior
                         const newInterests = isChecked
                           ? checkedInterests.filter(
-                            (key) => key !== interest.key,
-                          )
+                              (key) => key !== interest.key,
+                            )
                           : [...checkedInterests, interest.key];
                         form.setValue("interests", newInterests);
                       }}
