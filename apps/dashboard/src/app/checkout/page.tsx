import { getThirdwebClient } from "@/constants/thirdweb.server";
import type { Metadata } from "next";
import { createThirdwebClient, defineChain, getContract } from "thirdweb";
import { getCurrencyMetadata } from "thirdweb/extensions/erc20";
import { checksumAddress } from "thirdweb/utils";
import { CheckoutEmbed } from "./components/client/CheckoutEmbed.client";
import type { CheckoutParams } from "./components/types";

const title = "thirdweb Checkout";
const description = "Fast, secure, and simple payments.";

export const metadata: Metadata = {
  title,
  description,
  openGraph: {
    title,
    description,
  },
};

export default async function RoutesPage({
  searchParams,
}: { searchParams: Promise<CheckoutParams> }) {
  const params = await searchParams;

  if (!params.chainId || Array.isArray(params.chainId)) {
    throw new Error("A single chainId parameter is required.");
  }
  if (!params.recipientAddress || Array.isArray(params.recipientAddress)) {
    throw new Error("A single recipientAddress parameter is required.");
  }
  if (!params.tokenAddress || Array.isArray(params.tokenAddress)) {
    throw new Error("A single tokenAddress parameter is required.");
  }
  if (!params.amount || Array.isArray(params.amount)) {
    throw new Error("A single amount parameter is required.");
  }
  if (Array.isArray(params.clientId)) {
    throw new Error("A single clientId parameter is required.");
  }
  if (Array.isArray(params.redirectUri)) {
    throw new Error("A single redirectUri parameter is required.");
  }

  // Use any provided clientId or use the dashboard client
  const client =
    params.clientId && !Array.isArray(params.clientId)
      ? createThirdwebClient({ clientId: params.clientId })
      : getThirdwebClient(undefined);

  const tokenContract = getContract({
    client: getThirdwebClient(undefined), // for this RPC call, use the dashboard client
    // eslint-disable-next-line no-restricted-syntax
    chain: defineChain(Number(params.chainId)),
    address: params.tokenAddress,
  });
  const {
    symbol,
    decimals,
    name: tokenName,
  } = await getCurrencyMetadata({
    contract: tokenContract,
  });
  const token = {
    symbol,
    decimals,
    name: tokenName,
    address: checksumAddress(params.tokenAddress),
    chainId: Number(params.chainId),
  };

  return (
<<<<<<< HEAD
    <CheckoutEmbed
      redirectUri={redirectUri}
      chainId={Number(chainId)}
      recipientAddress={recipientAddress}
      amount={BigInt(amount)}
      token={token}
      clientId={client.clientId}
    />
=======
    <div className="relative mx-auto flex h-screen w-screen flex-col items-center justify-center overflow-hidden border py-10">
      <main className="container z-10 flex justify-center">
        <CheckoutEmbed
          redirectUri={params.redirectUri}
          chainId={Number(params.chainId)}
          recipientAddress={params.recipientAddress}
          amount={BigInt(params.amount)}
          token={token}
          clientId={client.clientId}
          name={params.name}
          image={params.image}
          theme={params.theme === "light" ? "light" : "dark"}
        />
      </main>

      {/* eslint-disable-next-line @next/next/no-img-element */}
      <img
        alt=""
        src="/assets/login/background.svg"
        className="-bottom-12 -right-12 pointer-events-none absolute lg:right-0 lg:bottom-0"
      />
    </div>
>>>>>>> 9d40b132
  );
}<|MERGE_RESOLUTION|>--- conflicted
+++ resolved
@@ -70,38 +70,16 @@
   };
 
   return (
-<<<<<<< HEAD
     <CheckoutEmbed
-      redirectUri={redirectUri}
-      chainId={Number(chainId)}
-      recipientAddress={recipientAddress}
-      amount={BigInt(amount)}
+      redirectUri={params.redirectUri}
+      chainId={Number(params.chainId)}
+      recipientAddress={params.recipientAddress}
+      amount={BigInt(params.amount)}
       token={token}
       clientId={client.clientId}
+      name={params.name}
+      image={params.image}
+      theme={params.theme}
     />
-=======
-    <div className="relative mx-auto flex h-screen w-screen flex-col items-center justify-center overflow-hidden border py-10">
-      <main className="container z-10 flex justify-center">
-        <CheckoutEmbed
-          redirectUri={params.redirectUri}
-          chainId={Number(params.chainId)}
-          recipientAddress={params.recipientAddress}
-          amount={BigInt(params.amount)}
-          token={token}
-          clientId={client.clientId}
-          name={params.name}
-          image={params.image}
-          theme={params.theme === "light" ? "light" : "dark"}
-        />
-      </main>
-
-      {/* eslint-disable-next-line @next/next/no-img-element */}
-      <img
-        alt=""
-        src="/assets/login/background.svg"
-        className="-bottom-12 -right-12 pointer-events-none absolute lg:right-0 lg:bottom-0"
-      />
-    </div>
->>>>>>> 9d40b132
   );
 }