"use server";

import assert from "node:assert";
import type { NFTDetails } from "../hooks/useGetNFTs";

interface NFT {
  nft_id: string;
  chain: string;
  contract_address: string;
  token_id: string;
  name: string;
  description: string;
  previews: NFTPreviews;
  image_url: string;
  image_properties: ImageProperties;
  video_url: string | null;
  video_properties: VideoProperties | null;
  audio_url: string | null;
  audio_properties: AudioProperties | null;
  model_url: string | null;
  model_properties: ModelProperties | null;
  other_url: string | null;
  other_properties: OtherProperties | null;
  background_color: string | null;
  external_url: string | null;
  created_date: string;
  status: string;
  token_count: number;
  owner_count: number;
  contract: NFTContract;
  collection: NFTCollection;
  first_created: FirstCreated;
  rarity: Rarity;
  royalty: Royalty[];
  extra_metadata: ExtraMetadata;
  queried_wallet_balances: QueriedWalletBalance[];
}

interface NFTPreviews {
  image_small_url: string;
  image_medium_url: string;
  image_large_url: string;
  image_opengraph_url: string;
  blurhash: string;
  predominant_color: string;
}

interface ImageProperties {
  width: number;
  height: number;
  size?: number;
  mime_type: string;
  exif_orientation: number | null;
}

interface VideoProperties {
  width: number;
  height: number;
  size: number;
  mime_type: string;
  duration: number;
}

interface AudioProperties {
  size: number;
  mime_type: string;
  duration: number;
}

interface ModelProperties {
  format: string;
  size: number;
}

interface OtherProperties {
  format: string;
  size: number;
}

interface NFTContract {
  type: "ERC721" | "ERC1155";
  name: string;
  symbol: string;
  deployed_by: string;
  deployed_via_contract: string | null;
  owned_by: string | null;
  has_multiple_collections: boolean;
  has_erc5643_subscription_standard: boolean;
}

interface NFTCollection {
  collection_id: string;
  name: string;
  description: string;
  image_url: string;
  image_properties: ImageProperties;
  banner_image_url: string | null;
  category: string | null;
  is_nsfw: boolean;
  external_url: string | null;
  twitter_username: string | null;
  discord_url: string | null;
  instagram_username: string | null;
  medium_username: string | null;
  telegram_url: string | null;
  marketplace_pages: MarketplacePage[];
<<<<<<< HEAD
  metaplex_mint: string | null;
  metaplex_candy_machine: string | null;
  metaplex_first_verified_creator: string | null;
  mpl_core_collection_address: string | null;
=======
  floor_prices: FloorPrice[];
  top_bids: unknown[];
>>>>>>> dca48c9e
  distinct_owner_count: number;
  distinct_nft_count: number;
  total_quantity: number;
  chains: string[];
  top_contracts: string[];
  collection_royalties: CollectionRoyalty[];
}

interface MarketplacePage {
  marketplace_id: string;
  marketplace_name: string;
  marketplace_collection_id: string;
  nft_url: string;
  collection_url: string;
  verified: boolean | null;
}

interface CollectionRoyalty {
  source: string;
  total_creator_fee_basis_points: number;
  recipients: any[];
}

interface FirstCreated {
  minted_to: string;
  quantity: number;
  quantity_string: string;
  timestamp: string;
  block_number: number;
  transaction: string;
  transaction_initiator: string;
}

interface Rarity {
  rank: number | null;
  score: number | null;
  unique_attributes: any | null;
}

interface Royalty {
  source: string;
  total_creator_fee_basis_points: number;
  recipients: string[];
}

interface ExtraMetadata {
  attributes: any[];
  image_original_url: string;
  animation_original_url: string | null;
  metadata_original_url: string;
}

interface QueriedWalletBalance {
  address: string;
  quantity: number;
  quantity_string: string;
  first_acquired_date: string;
  last_acquired_date: string;
}

interface SimpleHashResponse {
  next_cursor: null | string;
  next: null | string;
  previous: null | string;
  nfts: NFT[];
}

export async function fetchNFTs(args: {
  chainId: number;
  address: string;
}): Promise<NFTDetails[]> {
  try {
    const { SIMPLEHASH_API_KEY } = process.env;
    assert(SIMPLEHASH_API_KEY, "SIMPLEHASH_API_KEY is not set");
    const { chainId, address } = args;

    // @TODO: pagination
    const response = await fetch(
      `https://api.simplehash.com/api/v0/nfts/owners_v2?chains=eip155:${chainId}&wallet_addresses=${address}&queried_wallet_balances=1&filters=spam_score__lt%3D50&count=0&order_by=transfer_time__desc&limit=50`,
      {
        headers: { "X-API-KEY": SIMPLEHASH_API_KEY },
      },
    );
    if (!response.ok) {
      throw new Error(
        `Unexpected status ${response.status}: ${await response.text()}`,
      );
    }

    const data: SimpleHashResponse = await response.json();
    return data.nfts.map((token) => ({
      name: token.name,
      description: token.description,
      contractAddress: token.contract_address,
      contractType: token.contract.type,
      tokenId: token.token_id,
      quantity: token.queried_wallet_balances[0]?.quantity ?? 1,
      firstAcquiredDate: token.queried_wallet_balances[0]?.first_acquired_date,
      lastAcquiredDate: token.queried_wallet_balances[0]?.last_acquired_date,
      imageUrl: token.previews.image_medium_url,
      createdAt: token.created_date ?? undefined,
      tokenCount: token.token_count,
      ownerCount: token.owner_count,
    }));
  } catch (error) {
    console.error("Error fetching tokens:", error);
    return [];
  }
}<|MERGE_RESOLUTION|>--- conflicted
+++ resolved
@@ -104,15 +104,10 @@
   medium_username: string | null;
   telegram_url: string | null;
   marketplace_pages: MarketplacePage[];
-<<<<<<< HEAD
   metaplex_mint: string | null;
   metaplex_candy_machine: string | null;
   metaplex_first_verified_creator: string | null;
   mpl_core_collection_address: string | null;
-=======
-  floor_prices: FloorPrice[];
-  top_bids: unknown[];
->>>>>>> dca48c9e
   distinct_owner_count: number;
   distinct_nft_count: number;
   total_quantity: number;
