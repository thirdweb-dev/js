import { WalletAddress } from "@/components/blocks/wallet-address";
import { Spinner } from "@/components/ui/Spinner/Spinner";
import { Button } from "@/components/ui/button";
import { Card, CardContent, CardHeader, CardTitle } from "@/components/ui/card";
import {
  Table,
  TableBody,
  TableCell,
  TableHead,
  TableHeader,
  TableRow,
} from "@/components/ui/table";
import { TabButtons } from "@/components/ui/tabs";
import { formatDistanceToNow } from "date-fns";
import { ArrowLeft, ArrowRight, WalletIcon } from "lucide-react";
import { useState } from "react";
<<<<<<< HEAD
import type { ChainMetadata } from "thirdweb/chains";
import { shortenHex } from "thirdweb/utils";
import type { TransactionDetails } from "../hooks/useGetRecentTransactions";
=======
import { formatDistanceToNow } from "date-fns";

interface Transaction {
  id: string;
  type: "out" | "in";
  value: string;
  to?: string;
  from?: string;
  method?: string;
  date: string;
}
>>>>>>> 67dd7e3a

interface Contract {
  address: string;
  name: string;
  lastInteraction: string;
}

interface ActivityOverviewProps {
  chain: ChainMetadata;
  transactions: TransactionDetails[];
  contracts: Contract[];
  isLoading: boolean;
}

export function ActivityOverview({
  chain,
  transactions,
  contracts,
  isLoading,
}: ActivityOverviewProps) {
  const [activeTab, setActiveTab] = useState<"transactions" | "contracts">(
    "transactions",
  );
  const [currentPage, setCurrentPage] = useState(1);
  const itemsPerPage = 5;

  // Calculate the index of the last transaction on the current page
  const lastIndex = currentPage * itemsPerPage;
  // Calculate the index of the first transaction on the current page
  const firstIndex = lastIndex - itemsPerPage;
  // Get the current transactions to display
  const currentTransactions = transactions.slice(firstIndex, lastIndex);
  // Calculate total pages
  const totalPages = Math.ceil(transactions.length / itemsPerPage);

  const explorer = chain.explorers?.[0];

  return (
    <Card>
      <CardHeader>
        <CardTitle>Activity</CardTitle>
      </CardHeader>
      <CardContent>
        <TabButtons
          tabs={[
            {
              name: "Transactions",
              isActive: activeTab === "transactions",
              isEnabled: true,
              onClick: () => setActiveTab("transactions"),
            },
            // {
            //   name: "Contracts",
            //   isActive: activeTab === "contracts",
            //   isEnabled: true,
            //   onClick: () => setActiveTab("contracts"),
            // },
          ]}
          tabClassName="font-medium !text-sm"
        />

        {isLoading ? (
          <Spinner />
        ) : activeTab === "transactions" ? (
          <>
            <Table>
              <TableHeader>
                <TableRow>
<<<<<<< HEAD
=======
                  <TableHead>Tx Hash</TableHead>
                  <TableHead>Type</TableHead>
                  <TableHead>Amount</TableHead>
                  <TableHead>From</TableHead>
                  <TableHead>To</TableHead>
>>>>>>> 67dd7e3a
                  <TableHead>Date</TableHead>
                  <TableHead>Hash</TableHead>
                  <TableHead>Activity</TableHead>
                  <TableHead>Value ({chain.nativeCurrency.symbol})</TableHead>
                </TableRow>
              </TableHeader>
              <TableBody>
<<<<<<< HEAD
                {currentTransactions.map((transaction) => (
                  <TableRow key={transaction.hash}>
                    <TableCell>
                      <span title={transaction.date.toLocaleString()}>
                        {formatDistanceToNow(transaction.date, {
                          addSuffix: true,
                        })}
                      </span>
                    </TableCell>
                    <TableCell>
                      <Button
                        variant="link"
                        onClick={() =>
                          window.open(`${explorer?.url}/tx/${transaction.hash}`)
                        }
                        className="font-mono"
                      >
                        {shortenHex(transaction.hash)}
                      </Button>
                    </TableCell>
                    <TableCell>
                      {transaction.type === "in" ? (
                        <div className="flex items-center gap-2">
                          <WalletIcon />
                          <ArrowLeft className="text-blue-500" />
                          <WalletAddress
                            address={transaction.from}
                            shortenAddress={false}
                          />
                        </div>
                      ) : (
                        <div className="flex items-center gap-2">
                          <WalletIcon />
                          <ArrowRight className="text-green-500" />
                          <WalletAddress
                            address={transaction.to}
                            shortenAddress={false}
                          />
                        </div>
                      )}
                    </TableCell>
                    <TableCell>
                      {transaction.valueTokens > 0 &&
                        transaction.valueTokens.toPrecision(4)}
                    </TableCell>
=======
                {currentTransactions.map((tx) => (
                  <TableRow key={tx.id}>
                    <TableCell>{tx.id.slice(0, 12)}...</TableCell>
                    <TableCell>{tx.type}</TableCell>
                    <TableCell>{tx.value}</TableCell>
                    <TableCell>{tx.from}</TableCell>
                    <TableCell>{tx.to}</TableCell>
                    <TableCell>{formatDistanceToNow(tx.date)} ago</TableCell>
>>>>>>> 67dd7e3a
                  </TableRow>
                ))}
              </TableBody>
            </Table>

            {/* Pagination Controls */}
            <div className="pagination">
              <TabButtons
                tabs={[
                  {
                    name: "Previous",
                    isActive: currentPage === 1,
                    isEnabled: currentPage > 1,
                    onClick: () =>
                      setCurrentPage((prev) => Math.max(prev - 1, 1)),
                  },
                  {
                    name: `Page ${currentPage} of ${totalPages}`,
                    isActive: true,
                    isEnabled: false,
                    onClick: () => {}, // No action needed
                  },
                  {
                    name: "Next",
                    isActive: currentPage === totalPages,
                    isEnabled: currentPage < totalPages,
                    onClick: () =>
                      setCurrentPage((prev) => Math.min(prev + 1, totalPages)),
                  },
                ]}
                tabClassName="font-medium !text-sm"
              />
            </div>
          </>
        ) : activeTab === "contracts" ? (
          <Table>
            {/* <TableHeader>
              <TableRow>
                <TableHead>Name</TableHead>
                <TableHead>Address</TableHead>
                <TableHead>Last Interaction</TableHead>
              </TableRow>
            </TableHeader>
            <TableBody>contracts.map((contract, index) => (
                <TableRow key={`${contract.address}-${index}`}>
                  <TableCell>{contract.name}</TableCell>
                  <TableCell>{contract.address}</TableCell>
                  <TableCell>{contract.lastInteraction}</TableCell>
                </TableRow>
              ))
            </TableBody> */}
          </Table>
        ) : null}
      </CardContent>
    </Card>
  );
}<|MERGE_RESOLUTION|>--- conflicted
+++ resolved
@@ -11,26 +11,11 @@
   TableRow,
 } from "@/components/ui/table";
 import { TabButtons } from "@/components/ui/tabs";
-import { formatDistanceToNow } from "date-fns";
 import { ArrowLeft, ArrowRight, WalletIcon } from "lucide-react";
 import { useState } from "react";
-<<<<<<< HEAD
 import type { ChainMetadata } from "thirdweb/chains";
 import { shortenHex } from "thirdweb/utils";
 import type { TransactionDetails } from "../hooks/useGetRecentTransactions";
-=======
-import { formatDistanceToNow } from "date-fns";
-
-interface Transaction {
-  id: string;
-  type: "out" | "in";
-  value: string;
-  to?: string;
-  from?: string;
-  method?: string;
-  date: string;
-}
->>>>>>> 67dd7e3a
 
 interface Contract {
   address: string;
@@ -99,14 +84,6 @@
             <Table>
               <TableHeader>
                 <TableRow>
-<<<<<<< HEAD
-=======
-                  <TableHead>Tx Hash</TableHead>
-                  <TableHead>Type</TableHead>
-                  <TableHead>Amount</TableHead>
-                  <TableHead>From</TableHead>
-                  <TableHead>To</TableHead>
->>>>>>> 67dd7e3a
                   <TableHead>Date</TableHead>
                   <TableHead>Hash</TableHead>
                   <TableHead>Activity</TableHead>
@@ -114,7 +91,6 @@
                 </TableRow>
               </TableHeader>
               <TableBody>
-<<<<<<< HEAD
                 {currentTransactions.map((transaction) => (
                   <TableRow key={transaction.hash}>
                     <TableCell>
@@ -160,16 +136,6 @@
                       {transaction.valueTokens > 0 &&
                         transaction.valueTokens.toPrecision(4)}
                     </TableCell>
-=======
-                {currentTransactions.map((tx) => (
-                  <TableRow key={tx.id}>
-                    <TableCell>{tx.id.slice(0, 12)}...</TableCell>
-                    <TableCell>{tx.type}</TableCell>
-                    <TableCell>{tx.value}</TableCell>
-                    <TableCell>{tx.from}</TableCell>
-                    <TableCell>{tx.to}</TableCell>
-                    <TableCell>{formatDistanceToNow(tx.date)} ago</TableCell>
->>>>>>> 67dd7e3a
                   </TableRow>
                 ))}
               </TableBody>
