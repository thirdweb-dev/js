--- conflicted
+++ resolved
@@ -778,22 +778,16 @@
     headerImgUrl: soneiumBanner.src,
     about:
       "Soneium, an Ethereum layer-2 developed by Sony Block Solutions Labs. This versatile chain is a general-purpose blockchain platform that aims to evoke emotion, empower creativity, and meet diverse needs to go mainstream. Soneium will be simplifying blockchain experiences while empowering developers, creators, and communities. Built on accessibility, scalability, and efficiency, it aims to solve real-world problems across industries globally. Soneium will change the way we interact with the internet, opening up a world of innovative applications and unlimited potential for users worldwide.",
-<<<<<<< HEAD
     cta: OP_CTA,
     gasSponsored: true,
-=======
->>>>>>> 45ca0334
   },
   //Soneium Mainnet
   1868: {
     headerImgUrl: soneiumBanner.src,
     about:
       "Soneium, an Ethereum layer-2 developed by Sony Block Solutions Labs. This versatile chain is a general-purpose blockchain platform that aims to evoke emotion, empower creativity, and meet diverse needs to go mainstream. Soneium will be simplifying blockchain experiences while empowering developers, creators, and communities. Built on accessibility, scalability, and efficiency, it aims to solve real-world problems across industries globally. Soneium will change the way we interact with the internet, opening up a world of innovative applications and unlimited potential for users worldwide.",
-<<<<<<< HEAD
     cta: OP_CTA,
     gasSponsored: true,
-=======
->>>>>>> 45ca0334
   },
   //Shido
   9008: {
