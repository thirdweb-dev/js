"use client";

import { zodResolver } from "@hookform/resolvers/zod";
import { useState } from "react";
import { useForm } from "react-hook-form";
import {
  getAddress,
  NATIVE_TOKEN_ADDRESS,
  type ThirdwebClient,
} from "thirdweb";
import { useActiveAccount, useActiveWalletChain } from "thirdweb/react";
import { reportAssetCreationStepConfigured } from "@/analytics/report";
import type { Team } from "@/api/team";
import {
  type CreateNFTCollectionFunctions,
  type NFTCollectionInfoFormValues,
  type NFTSalesSettingsFormValues,
  nftCollectionInfoFormSchema,
  nftSalesSettingsFormSchema,
} from "./_common/form";
import { nftCreationPages } from "./_common/pages";
import { NFTCollectionInfoFieldset } from "./collection-info/nft-collection-info-fieldset";
import { LaunchNFT } from "./launch/launch-nft";
import { SalesSettings } from "./sales/sales-settings";
import { type NFTData, UploadNFTsFieldset } from "./upload-nfts/upload-nfts";

export function CreateNFTPageUI(props: {
  accountAddress: string;
  client: ThirdwebClient;
  createNFTFunctions: CreateNFTCollectionFunctions;
  onLaunchSuccess: () => void;
  teamSlug: string;
  projectSlug: string;
  teamPlan: Team["billingPlan"];
}) {
  const [step, setStep] =
    useState<keyof typeof nftCreationPages>("collection-info");

  const activeAccount = useActiveAccount();

  const [nftData, setNFTData] = useState<NFTData>({
    nft: null,
    type: "single",
  });

  const nftSalesSettingsForm = useForm<NFTSalesSettingsFormValues>({
    defaultValues: {
      primarySaleRecipient: activeAccount?.address || "",
      royaltyBps: 0,
      royaltyRecipient: activeAccount?.address || "",
    },
    resolver: zodResolver(nftSalesSettingsFormSchema),
  });

  const nftCollectionInfoForm = useNFTCollectionInfoForm();

  return (
    <div>
      {step === nftCreationPages["collection-info"] && (
        <NFTCollectionInfoFieldset
          client={props.client}
          form={nftCollectionInfoForm}
          onChainUpdated={() => {
            // reset price currency to native token when chain is updated
            if (nftData.type === "single" && nftData.nft) {
              setNFTData({
                nft: {
                  ...nftData.nft,
                  price_currency: getAddress(NATIVE_TOKEN_ADDRESS),
                },
                type: "single",
              });
            }

            if (nftData.type === "multiple" && nftData.nfts?.type === "data") {
              setNFTData({
                nfts: {
                  data: nftData.nfts.data.map((x) => {
                    return {
                      ...x,
                      price_currency: getAddress(NATIVE_TOKEN_ADDRESS),
                    };
                  }),
                  type: "data",
                },
                type: "multiple",
              });
            }
          }}
          onNext={() => {
            reportAssetCreationStepConfigured({
              assetType: "nft",
              step: "collection-info",
            });
            setStep(nftCreationPages["upload-assets"]);
          }}
        />
      )}

      {step === nftCreationPages["upload-assets"] && (
        <UploadNFTsFieldset
          chainId={Number(nftCollectionInfoForm.watch("chain"))}
          client={props.client}
          nftData={nftData}
          onNext={() => {
            reportAssetCreationStepConfigured({
              assetType: "nft",
              step: "upload-assets",
            });
            setStep(nftCreationPages["sales-settings"]);
          }}
          onPrev={() => {
            setStep(nftCreationPages["collection-info"]);
          }}
          setNFTData={setNFTData}
        />
      )}

      {step === nftCreationPages["sales-settings"] && (
        <SalesSettings
          client={props.client}
          form={nftSalesSettingsForm}
          onNext={() => {
            reportAssetCreationStepConfigured({
              assetType: "nft",
              step: "sales-settings",
            });
            setStep(nftCreationPages["launch-nft"]);
          }}
          onPrev={() => {
            setStep(nftCreationPages["upload-assets"]);
          }}
        />
      )}

      {step === nftCreationPages["launch-nft"] && (
        <LaunchNFT
          client={props.client}
          createNFTFunctions={props.createNFTFunctions}
          onLaunchSuccess={props.onLaunchSuccess}
          onPrevious={() => {
            setStep(nftCreationPages["sales-settings"]);
          }}
          projectSlug={props.projectSlug}
          teamPlan={props.teamPlan}
          teamSlug={props.teamSlug}
          values={{
            collectionInfo: nftCollectionInfoForm.watch(),
            nfts:
              nftData.type === "multiple"
                ? nftData.nfts?.type === "data"
                  ? nftData.nfts.data
                  : []
                : nftData.nft
                  ? [nftData.nft]
                  : [],
            sales: nftSalesSettingsForm.watch(),
          }}
        />
      )}
    </div>
  );
}

function useNFTCollectionInfoForm() {
<<<<<<< HEAD
  const activeChain = useActiveWalletChain();
  return useForm<NFTCollectionInfoFormValues>({
    defaultValues: {
      chain: activeChain?.id.toString() || "1",
=======
  const chain = useActiveWalletChain();
  const account = useActiveAccount();
  return useForm<NFTCollectionInfoFormValues>({
    defaultValues: {
      admins: [
        {
          address: account?.address || "",
        },
      ],
      chain: chain?.id.toString() || "1",
>>>>>>> 3ea3f244
      description: "",
      image: undefined,
      name: "",
      socialUrls: [
        {
          platform: "Website",
          url: "",
        },
        {
          platform: "Twitter",
          url: "",
        },
      ],
      symbol: "",
    },
    resolver: zodResolver(nftCollectionInfoFormSchema),
    reValidateMode: "onChange",
  });
}<|MERGE_RESOLUTION|>--- conflicted
+++ resolved
@@ -163,12 +163,6 @@
 }
 
 function useNFTCollectionInfoForm() {
-<<<<<<< HEAD
-  const activeChain = useActiveWalletChain();
-  return useForm<NFTCollectionInfoFormValues>({
-    defaultValues: {
-      chain: activeChain?.id.toString() || "1",
-=======
   const chain = useActiveWalletChain();
   const account = useActiveAccount();
   return useForm<NFTCollectionInfoFormValues>({
@@ -179,7 +173,6 @@
         },
       ],
       chain: chain?.id.toString() || "1",
->>>>>>> 3ea3f244
       description: "",
       image: undefined,
       name: "",
