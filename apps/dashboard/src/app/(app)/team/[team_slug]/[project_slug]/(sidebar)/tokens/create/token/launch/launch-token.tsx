--- conflicted
+++ resolved
@@ -172,14 +172,11 @@
 
     await executeSteps(steps, startIndex);
   }
-<<<<<<< HEAD
 
   const contractLink = contractAddress
     ? `/team/${props.teamSlug}/${props.projectSlug}/contract/${formValues.chain}/${contractAddress}`
     : null;
 
-=======
->>>>>>> 3b596560
   return (
     <StepCard
       nextButton={{
