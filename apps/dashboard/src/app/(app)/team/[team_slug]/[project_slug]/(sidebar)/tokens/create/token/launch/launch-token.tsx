"use client";
import {
  ArrowRightIcon,
  ArrowUpFromLineIcon,
  ImageOffIcon,
} from "lucide-react";
import Link from "next/link";
import { useState } from "react";
import type { ThirdwebClient } from "thirdweb";
import { useActiveWallet } from "thirdweb/react";
import {
  reportAssetCreationFailed,
  reportAssetCreationSuccessful,
} from "@/analytics/report";
import type { Team } from "@/api/team";
import { GatedSwitch } from "@/components/blocks/GatedSwitch";
import {
  type MultiStepState,
  MultiStepStatus,
} from "@/components/blocks/multi-step-status/multi-step-status";
import { TransactionButton } from "@/components/tx-button";
import { Button } from "@/components/ui/button";
import {
  Dialog,
  DialogContent,
  DialogDescription,
  DialogHeader,
  DialogTitle,
} from "@/components/ui/dialog";
import { useAllChainsData } from "@/hooks/chains/allChains";
import { parseError } from "@/utils/errorParser";
import { ChainOverview } from "../../_common/chain-overview";
import { FilePreview } from "../../_common/file-preview";
import { StepCard } from "../../_common/step-card";
import { StorageErrorPlanUpsell } from "../../_common/storage-error-upsell";
import type { CreateAssetFormValues } from "../_common/form";
import type { CreateTokenFunctions } from "../create-token-page.client";
import { TokenDistributionBarChart } from "../distribution/token-distribution";

const stepIds = {
  "airdrop-tokens": "airdrop-tokens",
  "deploy-contract": "deploy-contract",
  "mint-tokens": "mint-tokens",
  "set-claim-conditions": "set-claim-conditions",
} as const;

type StepId = keyof typeof stepIds;

export function LaunchTokenStatus(props: {
  createTokenFunctions: CreateTokenFunctions;
  values: CreateAssetFormValues;
  onPrevious: () => void;
  client: ThirdwebClient;
  onLaunchSuccess: (params: {
    chainId: number;
    contractAddress: string;
  }) => void;
  teamSlug: string;
  projectSlug: string;
  teamPlan: Team["billingPlan"];
}) {
  const formValues = props.values;
  const { createTokenFunctions } = props;
  const [steps, setSteps] = useState<MultiStepState<StepId>[]>([]);
  const [isModalOpen, setIsModalOpen] = useState(false);
  const [contractAddress, setContractAddress] = useState<string | null>(null);
  const activeWallet = useActiveWallet();
  const walletRequiresApproval = activeWallet?.id !== "inApp";

  const canEnableGasless =
    props.teamPlan !== "free" && activeWallet?.id === "inApp";
  const [isGasless, setIsGasless] = useState(canEnableGasless);
  const showGaslessSection = activeWallet?.id === "inApp";
  const { idToChain } = useAllChainsData();
  const chainMetadata = idToChain.get(Number(formValues.chain));

  function updateStatus(
    index: number,
    newStatus: MultiStepState<StepId>["status"],
  ) {
    setSteps((prev) => {
      return [
        ...prev.slice(0, index),
        { ...prev[index], status: newStatus },
        ...prev.slice(index + 1),
      ] as MultiStepState<StepId>[];
    });
  }

  async function handleSubmitClick() {
    const initialSteps: MultiStepState<StepId>[] = [
      {
        id: stepIds["deploy-contract"],
        label: "Deploy contract",
        status: { type: "idle" },
      },
    ];

    if (formValues.airdropEnabled && formValues.airdropAddresses.length > 0) {
      initialSteps.push({
        id: stepIds["airdrop-tokens"],
        label: "Airdrop tokens",
        status: { type: "idle" },
      });
    }

    setSteps(initialSteps);
    setIsModalOpen(true);
    executeSteps(initialSteps, 0, isGasless);
  }

  const isComplete = steps.every((step) => step.status.type === "completed");
  const isPending = steps.some((step) => step.status.type === "pending");

  async function executeStep(stepId: StepId, gasless: boolean) {
    const params = {
      gasless,
      values: formValues,
    };

    if (stepId === "deploy-contract") {
<<<<<<< HEAD
      const result = await createTokenFunctions.deployContract(formValues);
      setContractAddress(result.contractAddress);
=======
      const result = await createTokenFunctions.deployContract(params);
      setContractLink(
        `/team/${props.teamSlug}/${props.projectSlug}/contract/${formValues.chain}/${result.contractAddress}`,
      );
    } else if (stepId === "set-claim-conditions") {
      await createTokenFunctions.setClaimConditions(params);
    } else if (stepId === "mint-tokens") {
      await createTokenFunctions.mintTokens(params);
>>>>>>> 3ea3f244
    } else if (stepId === "airdrop-tokens") {
      await createTokenFunctions.airdropTokens(params);
    }
  }

  async function executeSteps(
    steps: MultiStepState<StepId>[],
    startIndex: number,
    gasless: boolean,
  ) {
    for (let i = startIndex; i < steps.length; i++) {
      const currentStep = steps[i];
      if (!currentStep) {
        return;
      }

      try {
        updateStatus(i, {
          type: "pending",
        });

        await executeStep(currentStep.id, gasless);

        updateStatus(i, {
          type: "completed",
        });
      } catch (error) {
        const errorMessage = parseError(error);

        reportAssetCreationFailed({
          assetType: "coin",
          contractType: "DropERC20",
          error: errorMessage,
          step: currentStep.id,
        });

        updateStatus(i, {
          message: errorMessage,
          type: "error",
        });

        throw error;
      }
    }

    reportAssetCreationSuccessful({
      assetType: "coin",
      contractType: "DropERC20",
    });

    if (contractAddress) {
      props.onLaunchSuccess({
        chainId: Number(formValues.chain),
        contractAddress,
      });
    }
  }

  async function handleRetry(step: MultiStepState<StepId>, gasless: boolean) {
    const startIndex = steps.findIndex((s) => s.id === step.id);
    if (startIndex === -1) {
      return;
    }

    await executeSteps(steps, startIndex, gasless);
  }

<<<<<<< HEAD
  const contractLink = contractAddress
    ? `/team/${props.teamSlug}/${props.projectSlug}/contract/${formValues.chain}/${contractAddress}`
    : null;

=======
>>>>>>> 3ea3f244
  return (
    <StepCard
      nextButton={{
        custom: (
          <TransactionButton
            client={props.client}
            disableNoFundsPopup={isGasless}
            isLoggedIn={true}
            isPending={false}
            onClick={handleSubmitClick}
            transactionCount={undefined}
            txChainID={Number(formValues.chain)}
            variant="default"
          >
            <ArrowUpFromLineIcon className="size-4" />
            Launch Coin
          </TransactionButton>
        ),
        type: "custom",
      }}
      prevButton={{
        onClick: props.onPrevious,
      }}
      title="Launch Coin"
    >
      {/* Token info */}
      <div className="flex flex-col gap-6 border-b border-dashed px-4 py-6 pb-6 md:px-6 lg:flex-row">
        <OverviewField className="shrink-0" name="Image">
          <FilePreview
            className="size-24 rounded-lg border object-cover"
            client={props.client}
            fallback={
              <div className="flex items-center justify-center bg-muted/50">
                <ImageOffIcon className="size-5 text-muted-foreground" />
              </div>
            }
            srcOrFile={formValues.image}
          />
        </OverviewField>

        <div className="flex grow flex-col gap-4 ">
          <div className="flex flex-col gap-4 lg:flex-row lg:gap-6 lg:border-b lg:border-dashed lg:pb-4 lg:[&>*:not(:first-child)]:border-l lg:[&>*:not(:first-child)]:border-dashed lg:[&>*:not(:first-child)]:pl-5">
            <OverviewField name="Name">
              <OverviewFieldValue value={formValues.name} />
            </OverviewField>

            <OverviewField name="Symbol">
              <OverviewFieldValue value={formValues.symbol} />
            </OverviewField>

            <OverviewField name="Chain">
              <ChainOverview chainId={formValues.chain} client={props.client} />
            </OverviewField>
          </div>

          <OverviewField name="Description">
            <OverviewFieldValue
              value={formValues.description || "No Description"}
            />
          </OverviewField>
        </div>
      </div>

      {/* Token distribution */}
      <div className="flex flex-col gap-4 px-4 py-6 md:px-6">
        <OverviewField name="Total Supply">
          <p className="font-medium text-foreground text-sm">
            {compactNumberFormatter.format(Number(formValues.supply))}
          </p>
        </OverviewField>

        <TokenDistributionBarChart distributionFormValues={formValues} />
      </div>

      {/* gasless */}
      {showGaslessSection && (
        <div className="px-4 py-6 pb-6 md:px-6 border-t border-dashed">
          <div className="flex items-center justify-between">
            <div>
              <h2 className="font-semibold text-base">Sponsor Gas</h2>
              <p className="text-muted-foreground text-sm">
                Sponsor gas fees for launching your coin. <br /> This allows you
                to launch the coin without requiring any balance in your wallet
              </p>
            </div>
            <GatedSwitch
              currentPlan={props.teamPlan}
              requiredPlan="starter"
              switchProps={{
                checked: isGasless,
                onCheckedChange: setIsGasless,
              }}
              teamSlug={props.teamSlug}
            />
          </div>
        </div>
      )}

      <Dialog
        open={isModalOpen}
        // do not set onOpenChange
      >
        <DialogContent
          className="gap-0 overflow-hidden p-0 md:max-w-[480px]"
          dialogCloseClassName="hidden"
        >
          <div className="flex flex-col gap-6 p-6">
            <DialogHeader className="space-y-0.5">
              <DialogTitle className="font-semibold text-xl tracking-tight">
                Status
              </DialogTitle>
              {walletRequiresApproval && (
                <DialogDescription>
                  Each step will prompt a signature request in your wallet
                </DialogDescription>
              )}
            </DialogHeader>

            <MultiStepStatus
              onRetry={(step) => handleRetry(step, isGasless)}
              renderError={(step, errorMessage) => {
                if (
                  props.teamPlan === "free" &&
                  errorMessage.toLowerCase().includes("storage limit")
                ) {
                  return (
                    <StorageErrorPlanUpsell
                      onRetry={() => handleRetry(step, isGasless)}
                      teamSlug={props.teamSlug}
                      trackingCampaign="create-coin"
                    />
                  );
                }

                if (
                  errorMessage
                    .toLowerCase()
                    .includes("does not support eip-7702")
                ) {
                  return (
                    <div>
                      <p className="text-red-500 text-sm mb-2">
                        Gas Sponsorship is not supported on{" "}
                        {chainMetadata?.name || "selected chain"}
                      </p>

                      <Button
                        size="sm"
                        className="gap-2"
                        onClick={() => {
                          setIsGasless(false);
                          handleRetry(step, false);
                        }}
                      >
                        Continue without gas sponsorship
                        <ArrowRightIcon className="size-4" />
                      </Button>
                    </div>
                  );
                }

                return null;
              }}
              steps={steps}
            />
          </div>

          <div className="mt-2 flex justify-between gap-4 border-border border-t bg-card p-6">
            {isComplete && contractLink ? (
              <div>
                <Button asChild className="gap-2">
                  <Link href={contractLink}>
                    View Coin <ArrowRightIcon className="size-4" />
                  </Link>
                </Button>
              </div>
            ) : (
              <div />
            )}

            <Button
              disabled={isPending}
              onClick={() => {
                setIsModalOpen(false);
                // reset steps
                setSteps([]);
              }}
              variant="outline"
            >
              {isComplete ? "Close" : "Cancel"}
            </Button>
          </div>
        </DialogContent>
      </Dialog>
    </StepCard>
  );
}

const compactNumberFormatter = new Intl.NumberFormat("en-US", {
  maximumFractionDigits: 10,
  notation: "compact",
});

function OverviewField(props: {
  name: string;
  children: React.ReactNode;
  className?: string;
}) {
  return (
    <div className={props.className}>
      <p className="mb-1 text-muted-foreground text-sm">{props.name}</p>
      {props.children}
    </div>
  );
}

function OverviewFieldValue(props: { value: string }) {
  return <p className="text-foreground text-sm">{props.value}</p>;
}<|MERGE_RESOLUTION|>--- conflicted
+++ resolved
@@ -119,19 +119,8 @@
     };
 
     if (stepId === "deploy-contract") {
-<<<<<<< HEAD
-      const result = await createTokenFunctions.deployContract(formValues);
+      const result = await createTokenFunctions.deployContract(params);
       setContractAddress(result.contractAddress);
-=======
-      const result = await createTokenFunctions.deployContract(params);
-      setContractLink(
-        `/team/${props.teamSlug}/${props.projectSlug}/contract/${formValues.chain}/${result.contractAddress}`,
-      );
-    } else if (stepId === "set-claim-conditions") {
-      await createTokenFunctions.setClaimConditions(params);
-    } else if (stepId === "mint-tokens") {
-      await createTokenFunctions.mintTokens(params);
->>>>>>> 3ea3f244
     } else if (stepId === "airdrop-tokens") {
       await createTokenFunctions.airdropTokens(params);
     }
@@ -199,13 +188,10 @@
     await executeSteps(steps, startIndex, gasless);
   }
 
-<<<<<<< HEAD
   const contractLink = contractAddress
     ? `/team/${props.teamSlug}/${props.projectSlug}/contract/${formValues.chain}/${contractAddress}`
     : null;
 
-=======
->>>>>>> 3ea3f244
   return (
     <StepCard
       nextButton={{
