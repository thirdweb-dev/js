--- conflicted
+++ resolved
@@ -31,13 +31,7 @@
   deployContract: (params: CreateTokenFunctionsParams) => Promise<{
     contractAddress: string;
   }>;
-<<<<<<< HEAD
-  airdropTokens: (values: CreateAssetFormValues) => Promise<void>;
-=======
-  setClaimConditions: (params: CreateTokenFunctionsParams) => Promise<void>;
-  mintTokens: (params: CreateTokenFunctionsParams) => Promise<void>;
-  airdropTokens: (params: CreateTokenFunctionsParams) => Promise<void>;
->>>>>>> 3ea3f244
+  airdropTokens: (values: CreateTokenFunctionsParams) => Promise<void>;
 };
 
 const checksummedNativeTokenAddress = getAddress(NATIVE_TOKEN_ADDRESS);
@@ -57,19 +51,11 @@
   const [step, setStep] = useState<"token-info" | "distribution" | "launch">(
     "token-info",
   );
-<<<<<<< HEAD
   const activeChain = useActiveWalletChain();
 
   const tokenInfoForm = useForm<TokenInfoFormValues>({
     defaultValues: {
-      chain: activeChain?.id.toString() || "",
-=======
-  const activeWalletChain = useActiveWalletChain();
-
-  const tokenInfoForm = useForm<TokenInfoFormValues>({
-    defaultValues: {
-      chain: activeWalletChain?.id.toString() || "1",
->>>>>>> 3ea3f244
+      chain: activeChain?.id.toString() || "1",
       description: "",
       image: undefined,
       name: "",
