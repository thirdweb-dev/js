--- conflicted
+++ resolved
@@ -1,7 +1,4 @@
 NEXT_PUBLIC_THIRDWEB_CLIENT_ID=""
-<<<<<<< HEAD
-THIRDWEB_SECRET_KEY=""
-=======
 
 # the DOMAIN is the domain of the application
 NEXT_PUBLIC_THIRDWEB_AUTH_DOMAIN=
@@ -9,5 +6,4 @@
 THIRDWEB_SECRET_KEY=
 # A private key that will be used to sign the JWT for the `jwt-cookie` authentication method
 # this does *not* need to hold any funds, just needs to be a valid private key to sign with
-THIRDWEB_ADMIN_PRIVATE_KEY=
->>>>>>> 0148864e
+THIRDWEB_ADMIN_PRIVATE_KEY=