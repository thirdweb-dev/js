import { UseQueryResult, useQuery } from "@tanstack/react-query";
import {
<<<<<<< HEAD
  UseQueryResult,
  useQuery,
  useQueryClient,
} from "@tanstack/react-query";
import {
=======
  useAddress,
>>>>>>> b62dc4ab
  useCreateWalletInstance,
  useSetConnectedWallet,
  useSetConnectionStatus,
  useWallet,
  useWalletContext,
  useWallets,
} from "@thirdweb-dev/react-core";
import {
  EmbeddedWallet,
  walletIds,
  type AuthParams,
} from "@thirdweb-dev/wallets";
import { useCallback } from "react";
import { embeddedWallet } from "../../../wallet/wallets/embeddedWallet/embeddedWallet";
<<<<<<< HEAD
=======
import { openOauthSignInWindow } from "../../../wallet/utils/openOauthSignInWindow";
>>>>>>> b62dc4ab

/**
 * Hook to connect `EmbeddedWallet` which allows users to login via Email or social logins
 *
 * The `embeddedWallet()` should be added to [`ThirdwebProvider`](https://portal.thirdweb.com/react/v4/ThirdwebProvider)'s `supportedWallets` prop to enable auto-connection on page load
 *
 * @example
 *
 * ### Social Login
 *
 * ```jsx
 * import { useEmbeddedWallet } from "@thirdweb-dev/react";
 *
 * function App() {
 *   const { connect } = useEmbeddedWallet();
 *
 *   const handleLogin = async () => {
 *     await connect({
 *       strategy: "google",
 *     });
 *   };
 *
 *   return <button onClick={handleLogin}> Sign in with Google </button>;
 * }
 * ```
 *
 *
 * ### Login with Email verification
 *
 * ```tsx
 * import { useEmbeddedWallet } from "@thirdweb-dev/react";
 *
 * function App() {
 *   const { connect, sendVerificationEmail } = useEmbeddedWallet();
 *
 *   const sendVerificationCode = async (email: string) => {
 *     // send email verification code
 *     await sendVerificationEmail({ email });
 *   };
 *
 *   const handleLogin = async (email: string, verificationCode: string) => {
 *     // verify email and connect
 *     await connect({
 *       strategy: "email_verification",
 *       email,
 *       verificationCode,
 *     });
 *   };
 *
 *   return <div> ... </div>;
 * }
 * ```
 *
 *
 * ### Available connection strategies
 *
 * ```tsx
 * // email verification
 * type EmailVerificationAuthParams = {
 *   strategy: "email_verification";
 *   email: string;
 *   verificationCode: string;
 *   recoveryCode?: string;
 * };
 *
 * export type EmbeddedWalletOauthStrategy = "google" | "apple" | "facebook";
 *
 * type OauthAuthParams = {
 *   strategy: EmbeddedWalletOauthStrategy;
 *   openedWindow?: Window;
 *   closeOpenedWindow?: (window: Window) => void;
 * };
 *
 * // bring your own authentication
 * type JwtAuthParams = {
 *   strategy: "jwt";
 *   jwt: string;
 *   encryptionKey?: string;
 * };
 *
 * // open iframe to send and input the verification code only
 * type IframeOtpAuthParams = {
 *   strategy: "iframe_email_verification";
 *   email: string;
 * };
 *
 * // open iframe to enter email and verification code
 * type IframeAuthParams = {
 *   strategy: "iframe";
 * };
 * ```
 *
 * @walletConnection
 */
export function useEmbeddedWallet() {
  const create = useCreateWalletInstance();
  const setStatus = useSetConnectionStatus();
  const setWallet = useSetConnectedWallet();
  const context = useWalletContext();
  const wallets = useWallets();

  const connect = useCallback(
    async (authParams: AuthParams) => {
      setStatus("connecting");
      const config = wallets.find((w) => w.id === walletIds.embeddedWallet);
      if (
        !config ||
        (config.personalWallets && config.personalWallets.length > 0)
      ) {
        console.warn(
          "Embedded wallet not configured in ThirdwebProvider.supportedWallets - add it to enable autoconnect on page load",
        );
      }
      const wallet = create(embeddedWallet());
      try {
        // open window immediately to fix issue in iOS Safari
        // if not opened immediately, it adds a bit of delay between user click and opening the window which causes the popup to be blocked
        if (
          authParams.strategy === "apple" ||
          authParams.strategy === "facebook" ||
          authParams.strategy === "google"
        ) {
          const win = openOauthSignInWindow(authParams.strategy);
          if (win) {
            authParams.openedWindow = win;
          }
        }
        const authResult = await wallet.authenticate(authParams);
        await wallet.connect({ authResult });
        setWallet(wallet);
        setStatus("connected");
      } catch (e) {
        console.error("Error connecting to embedded wallet", e);
        setStatus("disconnected");
        throw e;
      }
      return wallet;
    },
    [setStatus, wallets, create, setWallet],
  );

  const sendVerificationEmail = useCallback(
    async ({ email }: { email: string }) => {
      const clientId = context.clientId;
      if (!clientId) {
        throw new Error(
          "clientId not found, please add it to ThirdwebProvider",
        );
      }
      return EmbeddedWallet.sendVerificationEmail({
        email,
        clientId,
      });
    },
    [context],
  );

  return {
    connect,
    sendVerificationEmail,
  };
}

/**
 * Hook to get the user's email from connected `EmbeddedWallet`
 *
 * @example
 * ```ts
 * const emailQuery = useEmbeddedWalletUserEmail();
 *
 * if (emailQuery.isFetching) {
 *  return <div> Loading... </div>;
 * }
 *
 * if (emailQuery.data) {
 *  return <div> Connected with {emailQuery.data} </div>;
 * }
 *
 * return <div> Not connected </div>;
 * ```
 *
 * @walletConnection
 * @returns Hook's `data` property contains the `string` email if `EmbeddedWallet` is connected, otherwise `undefined`
 */
export function useEmbeddedWalletUserEmail(): UseQueryResult<
  string | undefined
> {
  const wallet = useWallet();
  const address = useAddress();

  const emailQuery = useQuery<string | undefined, string>(
    [wallet?.walletId, address, "embeddedWallet-email"],
    () => {
      if (wallet && wallet.walletId === walletIds.embeddedWallet) {
        return (wallet as EmbeddedWallet).getEmail() ?? "";
<<<<<<< HEAD
      }
      return "";
    },
    {
      retry: false,
      enabled: wallet?.walletId === walletIds.embeddedWallet,
    },
  );

  // Invalidate the query when the wallet changes
  useEffect(() => {
    queryClient.invalidateQueries([wallet?.walletId, "embeddedWallet-email"]);
  }, [wallet, queryClient]);

  return emailQuery;
}

/**
 * Hook to get the user's phone number from connected `EmbeddedWallet`
 *
 * @example
 * ```ts
 * const phoneNumberQuery = useEmbeddedWalletUserPhoneNumber();
 *
 * if (phoneNumberQuery.isFetching) {
 *  return <div> Loading... </div>;
 * }
 *
 * if (phoneNumberQuery.data) {
 *  return <div> Connected with {phoneNumberQuery.data} </div>;
 * }
 *
 * return <div> Not connected </div>;
 * ```
 *
 * @walletConnection
 * @returns Hook's `data` property contains the `string` email if `EmbeddedWallet` is connected, otherwise `undefined`
 */
export function useEmbeddedWalletUserPhoneNumber(): UseQueryResult<
  string | undefined
> {
  const wallet = useWallet();
  const queryClient = useQueryClient();

  const emailQuery = useQuery<string | undefined, string>(
    [wallet?.walletId, "embeddedWallet-phone-number"],
    () => {
      if (wallet && wallet.walletId === walletIds.embeddedWallet) {
        return (wallet as EmbeddedWallet).getPhoneNumber() ?? "";
=======
>>>>>>> b62dc4ab
      }
      return "";
    },
    {
      retry: false,
      enabled: wallet?.walletId === walletIds.embeddedWallet,
    },
  );

  return emailQuery;
}

/**
 * Hook to get the user's phone number from connected `EmbeddedWallet`
 *
 * @example
 * ```ts
 * const phoneNumberQuery = useEmbeddedWalletUserPhoneNumber();
 *
 * if (phoneNumberQuery.isFetching) {
 *  return <div> Loading... </div>;
 * }
 *
 * if (phoneNumberQuery.data) {
 *  return <div> Connected with {phoneNumberQuery.data} </div>;
 * }
 *
 * return <div> Not connected </div>;
 * ```
 *
 * @walletConnection
 * @returns Hook's `data` property contains the `string` email if `EmbeddedWallet` is connected, otherwise `undefined`
 */
export function useEmbeddedWalletUserPhoneNumber(): UseQueryResult<
  string | undefined
> {
  const wallet = useWallet();
  const address = useAddress();

  const emailQuery = useQuery<string | undefined, string>(
    [wallet?.walletId, address, "embeddedWallet-phone-number"],
    () => {
      if (wallet && wallet.walletId === walletIds.embeddedWallet) {
        return (wallet as EmbeddedWallet).getPhoneNumber() ?? "";
      }
      return "";
    },
    {
      retry: false,
      enabled: wallet?.walletId === walletIds.embeddedWallet,
    },
  );

  return emailQuery;
}<|MERGE_RESOLUTION|>--- conflicted
+++ resolved
@@ -1,14 +1,10 @@
-import { UseQueryResult, useQuery } from "@tanstack/react-query";
 import {
-<<<<<<< HEAD
   UseQueryResult,
   useQuery,
   useQueryClient,
 } from "@tanstack/react-query";
 import {
-=======
   useAddress,
->>>>>>> b62dc4ab
   useCreateWalletInstance,
   useSetConnectedWallet,
   useSetConnectionStatus,
@@ -21,12 +17,9 @@
   walletIds,
   type AuthParams,
 } from "@thirdweb-dev/wallets";
-import { useCallback } from "react";
+import { useCallback, useEffect } from "react";
 import { embeddedWallet } from "../../../wallet/wallets/embeddedWallet/embeddedWallet";
-<<<<<<< HEAD
-=======
 import { openOauthSignInWindow } from "../../../wallet/utils/openOauthSignInWindow";
->>>>>>> b62dc4ab
 
 /**
  * Hook to connect `EmbeddedWallet` which allows users to login via Email or social logins
@@ -216,13 +209,13 @@
 > {
   const wallet = useWallet();
   const address = useAddress();
+  const queryClient = useQueryClient();
 
   const emailQuery = useQuery<string | undefined, string>(
     [wallet?.walletId, address, "embeddedWallet-email"],
     () => {
       if (wallet && wallet.walletId === walletIds.embeddedWallet) {
         return (wallet as EmbeddedWallet).getEmail() ?? "";
-<<<<<<< HEAD
       }
       return "";
     },
@@ -272,8 +265,6 @@
     () => {
       if (wallet && wallet.walletId === walletIds.embeddedWallet) {
         return (wallet as EmbeddedWallet).getPhoneNumber() ?? "";
-=======
->>>>>>> b62dc4ab
       }
       return "";
     },
@@ -284,48 +275,4 @@
   );
 
   return emailQuery;
-}
-
-/**
- * Hook to get the user's phone number from connected `EmbeddedWallet`
- *
- * @example
- * ```ts
- * const phoneNumberQuery = useEmbeddedWalletUserPhoneNumber();
- *
- * if (phoneNumberQuery.isFetching) {
- *  return <div> Loading... </div>;
- * }
- *
- * if (phoneNumberQuery.data) {
- *  return <div> Connected with {phoneNumberQuery.data} </div>;
- * }
- *
- * return <div> Not connected </div>;
- * ```
- *
- * @walletConnection
- * @returns Hook's `data` property contains the `string` email if `EmbeddedWallet` is connected, otherwise `undefined`
- */
-export function useEmbeddedWalletUserPhoneNumber(): UseQueryResult<
-  string | undefined
-> {
-  const wallet = useWallet();
-  const address = useAddress();
-
-  const emailQuery = useQuery<string | undefined, string>(
-    [wallet?.walletId, address, "embeddedWallet-phone-number"],
-    () => {
-      if (wallet && wallet.walletId === walletIds.embeddedWallet) {
-        return (wallet as EmbeddedWallet).getPhoneNumber() ?? "";
-      }
-      return "";
-    },
-    {
-      retry: false,
-      enabled: wallet?.walletId === walletIds.embeddedWallet,
-    },
-  );
-
-  return emailQuery;
 }